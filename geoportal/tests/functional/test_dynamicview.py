--- conflicted
+++ resolved
@@ -356,56 +356,37 @@
         dynamic = DynamicView(request).dynamic()
 
         assert dynamic == {
-<<<<<<< HEAD
             "constants": {"currentInterfaceUrl": "/dummy/route/url/test?"},
             "doRedirect": True,
             "redirectUrl": "/dummy/route/url/test_redirect?",
         }
-=======
-            'constants': {
-                'currentInterfaceUrl': '/dummy/route/url/test?',
-            },
-            'doRedirect': True,
-            'redirectUrl': '/dummy/route/url/test_redirect?',
-        }
 
     def test_cross_overrid_1(self):
         from c2cgeoportal_geoportal.views.dynamic import DynamicView
-        request = self._request()
-        request.registry.settings = self._get_settings({
-            'default': {
-                'constants': {
-                    'XTest': 'TOTO'
-                }
-            },
-            'test': {
-                'dynamic_constants': {
-                    'XTest': 'interface'
-                }
+
+        request = self._request()
+        request.registry.settings = self._get_settings(
+            {
+                "default": {"constants": {"XTest": "TOTO"}},
+                "test": {"dynamic_constants": {"XTest": "interface"}},
             }
-        })
-        dynamic = DynamicView(request).dynamic()
-
-        assert 'XTest' in dynamic['constants'], dynamic
-        assert dynamic['constants']['XTest'] == 'test'
+        )
+        dynamic = DynamicView(request).dynamic()
+
+        assert "XTest" in dynamic["constants"], dynamic
+        assert dynamic["constants"]["XTest"] == "test"
 
     def test_cross_overrid_2(self):
         from c2cgeoportal_geoportal.views.dynamic import DynamicView
-        request = self._request()
-        request.registry.settings = self._get_settings({
-            'default': {
-                'dynamic_constants': {
-                    'XTest': 'interface'
-                }
-            },
-            'test': {
-                'constants': {
-                    'XTest': 'TOTO'
-                }
+
+        request = self._request()
+        request.registry.settings = self._get_settings(
+            {
+                "default": {"dynamic_constants": {"XTest": "interface"}},
+                "test": {"constants": {"XTest": "TOTO"}},
             }
-        })
-        dynamic = DynamicView(request).dynamic()
-
-        assert 'XTest' in dynamic['constants'], dynamic
-        assert dynamic['constants']['XTest'] == 'TOTO'
->>>>>>> 7f894a7e
+        )
+        dynamic = DynamicView(request).dynamic()
+
+        assert "XTest" in dynamic["constants"], dynamic
+        assert dynamic["constants"]["XTest"] == "TOTO"