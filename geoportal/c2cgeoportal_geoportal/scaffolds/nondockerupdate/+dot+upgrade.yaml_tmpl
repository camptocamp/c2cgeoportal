--- conflicted
+++ resolved
@@ -111,7 +111,27 @@
   - file: vars_testdb.yaml
     version: 2.3.2
     from: 2.3.0
-<<<<<<< HEAD
+  - file: geoportal/{{package}}_geoportal/static-ngeo/components/README.md
+    version: 2.3.5
+    from: 2.2
+  - file: geoportal/{{package}}_geoportal/static-ngeo/less/desktop.less
+    version: 2.3.5
+    from: 2.2
+  - file: geoportal/{{package}}_geoportal/static-ngeo/less/mobile.less
+    version: 2.3.5
+    from: 2.2
+  - file: {{package}}/static-ngeo/components/README.md
+    version: 2.3.5
+    from: 2.2
+  - file: {{package}}/static-ngeo/less/desktop.less
+    version: 2.3.5
+    from: 2.2
+  - file: {{package}}/static-ngeo/less/mobile.less
+    version: 2.3.5
+    from: 2.2
+  - file: requirements_windows.txt
+    version: 2.3.5
+    from: 2.2
   - file: geoportal/{{package}}_geoportal/static-ngeo/less/desktop.less
     version: 2.4
     from: 2.3
@@ -123,28 +143,6 @@
     from: 2.2
   - file: {{package}}/static-ngeo/less/mobile.less
     version: 2.4
-=======
-  - file: geoportal/{{package}}_geoportal/static-ngeo/components/README.md
-    version: 2.3.5
-    from: 2.2
-  - file: geoportal/{{package}}_geoportal/static-ngeo/less/desktop.less
-    version: 2.3.5
-    from: 2.2
-  - file: geoportal/{{package}}_geoportal/static-ngeo/less/mobile.less
-    version: 2.3.5
-    from: 2.2
-  - file: {{package}}/static-ngeo/components/README.md
-    version: 2.3.5
-    from: 2.2
-  - file: {{package}}/static-ngeo/less/desktop.less
-    version: 2.3.5
-    from: 2.2
-  - file: {{package}}/static-ngeo/less/mobile.less
-    version: 2.3.5
-    from: 2.2
-  - file: requirements_windows.txt
-    version: 2.3.5
->>>>>>> c3cb88b7
     from: 2.2
 
 files_to_move:
