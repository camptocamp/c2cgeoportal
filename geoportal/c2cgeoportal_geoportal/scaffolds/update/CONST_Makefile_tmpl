GEOMAPFISH_VERSION ?= {{geomapfish_version}}
export GEOMAPFISH_VERSION
export PACKAGE = {{package}}

INSTANCE ?= main
export INSTANCE

# Enable Docker target
DOCKER ?= TRUE
DOCKER_BASE ?= camptocamp/{{package}}
DOCKER_PORT ?= 8010
ifeq ($(INSTANCE), main)
DOCKER_ENTRY_POINT ?= /
DOCKER_TAG ?= latest
else
DOCKER_ENTRY_POINT ?= /$(INSTANCE)/
<<<<<<< HEAD
DOCKER_TAG ?= $(INSTANCE)
=======
>>>>>>> 80e3c1fa
endif
DOCKER_WEB_HOST ?= localhost
DOCKER_WEB_PROTOCOL ?= https
export DOCKER_PORT
export DOCKER_BASE
export DOCKER_TAG
export DOCKER_ENTRY_POINT
export DOCKER_WEB_HOST
export DOCKER_WEB_PROTOCOL

DOCKER_PORT ?= 8480
export DOCKER_PORT

ifeq ($(DEBUG), TRUE)
PRERULE_CMD ?= @echo "Build \033[1;34m$@\033[0m due modification on \033[1;34m$?\033[0m" 1>&2; ls -t --full-time --reverse $? $@ 1>&2 || true
endif

# Use TileCloud chain
TILECLOUD_CHAIN ?= TRUE
TILECLOUD_CHAIN_LOCAL ?= FALSE

TEMPLATE_EXCLUDE += /build node_modules \
	print/templates \
	CONST_create_template \
	geoportal/$(PACKAGE)_geoportal/static/lib
FIND_OPTS = $(foreach ELEM, $(TEMPLATE_EXCLUDE),-path ./$(ELEM) -prune -o) -type f

# If TRUE do not minify the js / css, ...
DEVELOPMENT ?= FALSE
export DEVELOPMENT
# Language provided by the application
LANGUAGES ?= en fr de
NGEO_INTERFACES ?= desktop mobile iframe_api
CGXP_API ?= TRUE
CGXP_XAPI ?= FALSE
INTERFACES += $(NGEO_INTERFACES)
export INTERFACES
# Use print
PRINT ?= TRUE

PGHOST ?= localhost
export PGHOST
PGHOST_SLAVE ?= localhost
export PGHOST_SLAVE
PGPORT ?= 5432
export PGPORT
PGUSER ?= www-data
export PGUSER
PGPASSWORD ?= www-data
export PGPASSWORD
PGDATABASE ?= geomapfish
export PGDATABASE
PGSCHEMA ?= main
export PGSCHEMA
PGSCHEMA_STATIC ?= main_static
export PGSCHEMA_STATIC

DEFAULT_WEB_RULE += $(JSBUILD_OUTPUT_FILES) $(CSS_API_OUTPUT) $(CSS_XAPI_OUTPUT)
ifneq ($(NGEO_INTERFACES), "")
DEFAULT_WEB_RULE += $(NGEO_OUTPUT_FILES)
CLIENT_CHECK_RULE ?= lint-ngeo
endif
WEB_RULE ?= $(DEFAULT_WEB_RULE)

DEFAULT_BUILD_RULES ?= docker-build-geoportal \
	docker-build-config \
	project.yaml \
	geoportal/alembic.ini \
	geoportal/alembic.yaml
ifeq ($(DOCKER), TRUE)
DEFAULT_BUILD_RULES += .env
endif

# TileCloud-chain
WMTSCAPABILITIES_PATH ?= 1.0.0/WMTSCapabilities-$(ENVIRONMENT).xml
export WMTSCAPABILITIES_PATH
ifeq ($(TILECLOUD_CHAIN), TRUE)
WMTSCAPABILITIES_FILE ?= /var/sig/tiles/$(WMTSCAPABILITIES_PATH)
MAPCACHE_FILE ?= mapcache/mapcache.xml.tmpl
GEN_MAPCACHE_ARGS ?= --generate-mapcache-config
ifeq ($(DOCKER), TRUE)
GEN_MAPCACHE_ARGS += --mapcache-version=1.6
endif

TILEGENERATION_CONFIG_FILE ?= tilegeneration/config.yaml.tmpl
DEFAULT_BUILD_RULES += $(TILEGENERATION_CONFIG_FILE)
ifeq ($(TILECLOUD_CHAIN_LOCAL), TRUE)
DEFAULT_BUILD_RULES += $(WMTSCAPABILITIES_FILE)
endif
endif


# Make rules
BUILD_RULES ?= $(filter-out $(DISABLE_BUILD_RULES),$(DEFAULT_BUILD_RULES))

OUTPUT_DIR = geoportal/$(PACKAGE)_geoportal/static/build

# Git
GIT_HASH ?= $(shell git rev-parse HEAD)

# ngeo
NODE_ENV ?= production
export NODE_ENV
NO_DEV_SERVER ?= TRUE
export NO_DEV_SERVER
APP_OUTPUT_DIR = geoportal/$(PACKAGE)_geoportal/static-ngeo/build
GCC_JS_FILES = $(shell find /usr/lib/node_modules/openlayers/src/ol /usr/lib/node_modules/ngeo/src /usr/lib/node_modules/ol-cesium/src -type f -name '*.js' 2> /dev/null)
APP_JS_FILES = $(shell find geoportal/$(PACKAGE)_geoportal/static-ngeo/js -type f -name '*.js' 2> /dev/null)
APP_JS_MAKO_FILES += $(shell find geoportal/$(PACKAGE)_geoportal/static-ngeo/js $(FIND_OPTS) -name "*.js.mako" -print 2> /dev/null)
APP_JS_JINJA_FILES += $(shell find geoportal/$(PACKAGE)_geoportal/static-ngeo/js $(FIND_OPTS) -name "*.js.jinja" -print 2> /dev/null)
APP_JS_FILES +=  $(APP_JS_MAKO_FILES:.mako=) $(APP_JS_JINJA_FILES:.jinja=)
APP_HTML_FILES += $(addprefix geoportal/$(PACKAGE)_geoportal/static-ngeo/js/apps/, $(addsuffix .html.ejs, $(NGEO_INTERFACES)))
APP_DIRECTIVES_PARTIALS_FILES = $(shell find geoportal/$(PACKAGE)_geoportal/static-ngeo/js -type f -name '*.html' 2> /dev/null)
HTML_FILES += $(shell find geoportal/$(PACKAGE)_geoportal/static-ngeo/js -type f -name '*.html' 2> /dev/null)
SASS_FILES += $(shell find geoportal/$(PACKAGE)_geoportal/static-ngeo/js -type f -name '*.scss' 2> /dev/null)
CSS_FILES += $(shell find geoportal/$(PACKAGE)_geoportal/static-ngeo/js -type f -name '*.css' 2> /dev/null)
JSON_CLIENT_LOCALISATION_FILES = $(addprefix $(APP_OUTPUT_DIR)/, $(addsuffix .json, $(LANGUAGES)))
L10N_CLIENT_POSTFIX ?= client
L10N_SERVER_POSTFIX ?= server
CLIENT_LOCALISATION_RULES = $(addprefix /build/lang-client-, $(LANGUAGES))
ANGULAR_LOCALES_FILES = $(addprefix $(APP_OUTPUT_DIR)/angular-locale_, $(addsuffix .js, $(LANGUAGES)))
NGEO_OUTPUT_FILES = $(JSON_CLIENT_LOCALISATION_FILES) \
	$(ANGULAR_LOCALES_FILES)
NGEO_OUTPUT_FILES += /build/apps.timestamp

ifdef CI
WEBPACK_ARGS ?= --debug
else
WEBPACK_ARGS ?= --progress --debug
endif

# i18n
I18N_SOURCE_FILES += $(APP_HTML_FILES) \
	$(APP_JS_FILES) \
	$(APP_DIRECTIVES_PARTIALS_FILES) \
	geoportal/config.yaml
# The theme from the database
I18N_SOURCE_FILES += geoportal/development.ini
I18N_DEPENDENCIES += project.yaml


# Alembic
ALEMBIC_YAML_FILE ?= $(VARS_FILE)
export ALEMBIC_YAML_FILE

# CGXP
JSBUILD_MAIN_FILES = $(shell find geoportal/$(PACKAGE)_geoportal/static/lib/cgxp geoportal/$(PACKAGE)_geoportal/static/js -name "*.js" -print 2> /dev/null)
JSBUILD_MAIN_CONFIG = geoportal/jsbuild/app.cfg
ifeq ($(CGXP_XAPI), TRUE)
JSBUILD_OUTPUT_FILES += xapi.js
JSBUILD_OUTPUT_FILES += $(addprefix lang-, $(addsuffix .js, $(LANGUAGES)))
CSS_XAPI_OUTPUT = $(OUTPUT_DIR)/xapi.css
endif
ifeq ($(CGXP_API), TRUE)
JSBUILD_OUTPUT_FILES += api.js
JSBUILD_OUTPUT_FILES += $(addprefix api-lang-, $(addsuffix .js, $(LANGUAGES)))
CSS_API_OUTPUT = $(OUTPUT_DIR)/api.css
endif
JSBUILD_OUTPUT_FILES := $(addprefix $(OUTPUT_DIR)/, $(JSBUILD_OUTPUT_FILES))
ifeq ($(DEVELOPMENT), TRUE)
JSBUILD_ARGS += --uncompress
endif
CGXP_GIT_REMOTE ?= https://github.com/camptocamp/cgxp.git


ifeq ($(DEVELOPMENT), FALSE)
CSSMIN_ARGS += --compress
LESS_ARGS += --clean-css="--s0"
endif
LESS_ARGS += --autoprefix
DEFAULT_CSS_API_FILES += \
	geoportal/$(PACKAGE)_geoportal/static/lib/cgxp/openlayers/theme/default/style.css \
	geoportal/$(PACKAGE)_geoportal/static/css/proj-map.css
ifdef CSS_API_FILES
CSS_API_FILES := $(DEFAULT_CSS_API_FILES) $(CSS_API_FILES)
else
CSS_API_FILES := $(DEFAULT_CSS_API_FILES)
endif

DEFAULT_CSS_XAPI_FILES += \
	geoportal/$(PACKAGE)_geoportal/static/lib/cgxp/core/src/theme/reset.css \
	geoportal/$(PACKAGE)_geoportal/static/lib/cgxp/ext/Ext/resources/css/visual/editor.css \
	geoportal/$(PACKAGE)_geoportal/static/lib/cgxp/ext/Ext/resources/css/visual/pivotgrid.css \
	geoportal/$(PACKAGE)_geoportal/static/lib/cgxp/ext/Ext/resources/css/visual/menu.css \
	geoportal/$(PACKAGE)_geoportal/static/lib/cgxp/ext/Ext/resources/css/visual/panel.css \
	geoportal/$(PACKAGE)_geoportal/static/lib/cgxp/ext/Ext/resources/css/visual/grid.css \
	geoportal/$(PACKAGE)_geoportal/static/lib/cgxp/ext/Ext/resources/css/visual/debug.css \
	geoportal/$(PACKAGE)_geoportal/static/lib/cgxp/ext/Ext/resources/css/visual/qtips.css \
	geoportal/$(PACKAGE)_geoportal/static/lib/cgxp/ext/Ext/resources/css/visual/dd.css \
	geoportal/$(PACKAGE)_geoportal/static/lib/cgxp/ext/Ext/resources/css/visual/form.css \
	geoportal/$(PACKAGE)_geoportal/static/lib/cgxp/ext/Ext/resources/css/visual/resizable.css \
	geoportal/$(PACKAGE)_geoportal/static/lib/cgxp/ext/Ext/resources/css/visual/toolbar.css \
	geoportal/$(PACKAGE)_geoportal/static/lib/cgxp/ext/Ext/resources/css/visual/slider.css \
	geoportal/$(PACKAGE)_geoportal/static/lib/cgxp/ext/Ext/resources/css/visual/combo.css \
	geoportal/$(PACKAGE)_geoportal/static/lib/cgxp/ext/Ext/resources/css/visual/layout.css \
	geoportal/$(PACKAGE)_geoportal/static/lib/cgxp/ext/Ext/resources/css/visual/dialog.css \
	geoportal/$(PACKAGE)_geoportal/static/lib/cgxp/ext/Ext/resources/css/visual/core.css \
	geoportal/$(PACKAGE)_geoportal/static/lib/cgxp/ext/Ext/resources/css/visual/button.css \
	geoportal/$(PACKAGE)_geoportal/static/lib/cgxp/ext/Ext/resources/css/visual/progress.css \
	geoportal/$(PACKAGE)_geoportal/static/lib/cgxp/ext/Ext/resources/css/visual/tabs.css \
	geoportal/$(PACKAGE)_geoportal/static/lib/cgxp/ext/Ext/resources/css/visual/box.css \
	geoportal/$(PACKAGE)_geoportal/static/lib/cgxp/ext/Ext/resources/css/visual/borders.css \
	geoportal/$(PACKAGE)_geoportal/static/lib/cgxp/ext/Ext/resources/css/visual/date-picker.css \
	geoportal/$(PACKAGE)_geoportal/static/lib/cgxp/ext/Ext/resources/css/visual/tree.css \
	geoportal/$(PACKAGE)_geoportal/static/lib/cgxp/ext/Ext/resources/css/visual/window.css \
	geoportal/$(PACKAGE)_geoportal/static/lib/cgxp/ext/Ext/resources/css/visual/list-view.css \
	geoportal/$(PACKAGE)_geoportal/static/lib/cgxp/ext/Ext/resources/css/structure/editor.css \
	geoportal/$(PACKAGE)_geoportal/static/lib/cgxp/ext/Ext/resources/css/structure/pivotgrid.css \
	geoportal/$(PACKAGE)_geoportal/static/lib/cgxp/ext/Ext/resources/css/structure/menu.css \
	geoportal/$(PACKAGE)_geoportal/static/lib/cgxp/ext/Ext/resources/css/structure/panel.css \
	geoportal/$(PACKAGE)_geoportal/static/lib/cgxp/ext/Ext/resources/css/structure/grid.css \
	geoportal/$(PACKAGE)_geoportal/static/lib/cgxp/ext/Ext/resources/css/structure/debug.css \
	geoportal/$(PACKAGE)_geoportal/static/lib/cgxp/ext/Ext/resources/css/structure/qtips.css \
	geoportal/$(PACKAGE)_geoportal/static/lib/cgxp/ext/Ext/resources/css/structure/dd.css \
	geoportal/$(PACKAGE)_geoportal/static/lib/cgxp/ext/Ext/resources/css/structure/form.css \
	geoportal/$(PACKAGE)_geoportal/static/lib/cgxp/ext/Ext/resources/css/structure/resizable.css \
	geoportal/$(PACKAGE)_geoportal/static/lib/cgxp/ext/Ext/resources/css/structure/toolbar.css \
	geoportal/$(PACKAGE)_geoportal/static/lib/cgxp/ext/Ext/resources/css/structure/panel-reset.css \
	geoportal/$(PACKAGE)_geoportal/static/lib/cgxp/ext/Ext/resources/css/structure/slider.css \
	geoportal/$(PACKAGE)_geoportal/static/lib/cgxp/ext/Ext/resources/css/structure/combo.css \
	geoportal/$(PACKAGE)_geoportal/static/lib/cgxp/ext/Ext/resources/css/structure/layout.css \
	geoportal/$(PACKAGE)_geoportal/static/lib/cgxp/ext/Ext/resources/css/structure/dialog.css \
	geoportal/$(PACKAGE)_geoportal/static/lib/cgxp/ext/Ext/resources/css/structure/core.css \
	geoportal/$(PACKAGE)_geoportal/static/lib/cgxp/ext/Ext/resources/css/structure/button.css \
	geoportal/$(PACKAGE)_geoportal/static/lib/cgxp/ext/Ext/resources/css/structure/progress.css \
	geoportal/$(PACKAGE)_geoportal/static/lib/cgxp/ext/Ext/resources/css/structure/tabs.css \
	geoportal/$(PACKAGE)_geoportal/static/lib/cgxp/ext/Ext/resources/css/structure/box.css \
	geoportal/$(PACKAGE)_geoportal/static/lib/cgxp/ext/Ext/resources/css/structure/borders.css \
	geoportal/$(PACKAGE)_geoportal/static/lib/cgxp/ext/Ext/resources/css/structure/date-picker.css \
	geoportal/$(PACKAGE)_geoportal/static/lib/cgxp/ext/Ext/resources/css/structure/tree.css \
	geoportal/$(PACKAGE)_geoportal/static/lib/cgxp/ext/Ext/resources/css/structure/window.css \
	geoportal/$(PACKAGE)_geoportal/static/lib/cgxp/ext/Ext/resources/css/structure/list-view.css \
	geoportal/$(PACKAGE)_geoportal/static/lib/cgxp/ext/Ext/resources/css/xtheme-gray.css \
	geoportal/$(PACKAGE)_geoportal/static/lib/cgxp/openlayers/theme/default/style.css \
	geoportal/$(PACKAGE)_geoportal/static/lib/cgxp/geoext/resources/css/gxtheme-gray.css \
	geoportal/$(PACKAGE)_geoportal/static/lib/cgxp/geoext.ux/ux/Measure/resources/css/measure.css \
	geoportal/$(PACKAGE)_geoportal/static/lib/cgxp/gxp/src/theme/all.css \
	geoportal/$(PACKAGE)_geoportal/static/lib/cgxp/core/src/theme/all.css \
	geoportal/$(PACKAGE)_geoportal/static/css/proj-map.css \
	geoportal/$(PACKAGE)_geoportal/static/css/proj-widgets.css
ifdef CSS_XAPI_FILES
CSS_XAPI_FILES := $(DEFAULT_CSS_XAPI_FILES) $(CSS_XAPI_FILES)
else
CSS_XAPI_FILES := $(DEFAULT_CSS_XAPI_FILES)
endif

VALIDATE_PY_FOLDERS = admin/$(PACKAGE)_admin \
	geoportal/$(PACKAGE)_geoportal/*.py geoportal/$(PACKAGE)_geoportal/lib \
	geoportal/$(PACKAGE)_geoportal/scripts geoportal/$(PACKAGE)_geoportal/views
VALIDATE_PY_TEST_FOLDERS = geoportal/$(PACKAGE)_geoportal/tests

# Documentation
SPHINX_FILES = $(shell find doc -name "*.rst" -print)

# Print
ifeq ($(PRINT), TRUE)
PRINT_BASE_DIR ?= print
PRINT_CONFIG_FILE ?= print/print-apps/$(PACKAGE)/config.yaml.tmpl
I18N_SOURCE_FILES += $(PRINT_CONFIG_FILE)
endif

PY_FILES = $(shell find $(PACKAGE) -type f -name '*.py' -print)

# Templates
ALL_MAKO_FILES = $(shell find $(FIND_OPTS) -name "*.mako" -print)
ALL_JINJA_FILES = $(shell find $(FIND_OPTS) -name "*.jinja" -print)
EXTRA_EXCLUDE = $(foreach ELEM, print mapfile jsbuild tilegeneration,-path ./$(ELEM) -prune -o)
VARS_FILES += CONST_vars.yaml $(VARS_FILE)
CONFIG_VARS += sqlalchemy.url sqlalchemy.pool_recycle sqlalchemy.pool_size sqlalchemy.max_overflow \
	sqlalchemy.use_batch_mode sqlalchemy_slave.url sqlalchemy_slave.pool_recycle sqlalchemy_slave.pool_size \
	sqlalchemy_slave.max_overflow sqlalchemy_slave.use_batch_mode schema schema_static enable_admin_interface \
	default_locale_name servers layers available_locale_names cache admin_interface functionalities \
	raster shortener hide_capabilities tinyowsproxy resourceproxy print_url print_get_redirect \
	tiles_url checker check_collector default_max_age jsbuild package srid \
	reset_password fulltextsearch global_headers headers authorized_referers hooks stats db_chooser \
	ogcproxy_enable dbsessions urllogin host_forward_host smtp c2c.base_path welcome_email host \
	lingua_extractor interfaces_config interfaces default_interface devserver_url api

# Secrets

ifndef DISABLE_DEFAULT_GPG_KEYS
GPG_KEYS += D1D6A94C # Stéphane Brunner
GPG_KEYS += B42AF223 # Patrick Valsecchi
GPG_KEYS += C27D570B # Roman Zoller
GPG_KEYS += CF8E9976 # Guillaume Beraudo
GPG_KEYS += 3EA11D26 # Elisabeth Leu
GPG_KEYS += 0875810F # Frederic Junod
GPG_KEYS += 1DAFEE6A # Oliver Christen
endif

# Disabling Make built-in rules to speed up execution time
.SUFFIXES:

.PHONY: help
help:
	@echo  "Usage: make <target>"
	@echo
	@echo  "Main targets:"
	@echo
	@echo  "- docker-build   	Pull all the needed Docker images, build all (Outside Docker)"
	@echo  "- build			Build and configure the project"
	@echo  "- checks		Perform a number of checks on the code"
	@echo  "- serve			Run the development server (Outside Docker)"
	@echo  "- clean			Remove generated files"
	@echo  "- clean-all		Remove all the build artifacts"
	@echo  "- clean-all-cache	Remove all the build artifacts and the extra caches (npm and pip)"
	@echo
	@echo  "Utility targets:"
	@echo
	@echo  "- update		Update and clean the project (Git, Node, Pip)"
	@echo  "- upgrade-db		Upgrade the database to the latest version"
	@echo  "- upgrade		Launch the upgrade process"
	@echo  "- theme2fts		Import the theme in the full-text search"
	@echo  "- update-po		Update the localisations files"

ifdef UTILITY_HELP
	@echo $(UTILITY_HELP)
endif
	@echo
	@echo  "Secondary targets:"
	@echo
	@echo  "- build-cgxp		Build the javascript and the css for cgxp"
	@echo  "- build-ngeo		Build the javascript and the css for ngeo"
	@echo  "- flake8		Run Flake8 checker on the Python code"
	@echo  "- lint-ngeo		Check the JavaScript code with linters for ngeo"
	@echo  "- template-clean	Clean the template file"
ifdef SECONDARY_HELP
	@echo $(SECONDARY_HELP)
endif
	@echo

.PHONY: docker-build
docker-build:
	docker pull camptocamp/geomapfish-build:${MAJOR_VERSION}
	for image in `find -name Dockerfile -o -name Dockerfile.mako | xargs grep --no-filename FROM | awk '{print $$2}' | sort -u`; do docker pull $$image; done
	./docker-run make build

.PHONY: build
build: $(BUILD_RULES)

.PHONY: checks
checks: flake8 $(CLIENT_CHECK_RULE) git-attributes yamllint spell printlint

.PHONY: git-attributes
git-attributes:
	git --no-pager diff --check `git log --oneline | tail -1 | cut --fields=1 --delimiter=' '`

PRINT_REPORTS_FILES ?= $(shell find print/print-apps -name "*.jrxml" -print)
.PHONY: printlint
printlint: $(PRINT_REPORTS_FILES)
	xmllint --schema /opt/jasperreport.xsd --encode utf-8 $(PRINT_REPORTS_FILES)

YAML_FILES ?= $(filter-out ./tilegeneration/config.yaml ./geoportal/config.yaml \
	./qgisserver/geomapfish.yaml ./geoportal/alembic.yaml \
	./docker-compose-dev.yaml ./docker-compose.yaml, \
	$(shell find \
		-name .build -prune -or \
		-name cgxp -prune -or \
		-name node_modules -prune -or \
		\( -name "*.yml" -or -name "*.yaml" \) -print \
	))
.PHONY: yamllint
yamllint: $(YAML_FILES)
	yamllint --strict --config-file=yamllint.yaml -s $(YAML_FILES)

.PHONY: spell
spell:
	codespell --quiet-level=2 --check-filenames --ignore-words=spell-ignore-words.txt \
		$(shell find \
		-name node_modules -prune -or \
		-name .git -prune -or \
		-name '__pycache__' -prune -or \
		-name 'build' -prune -or \
		-name '.build' -prune -or \
		-name 'cgxp' -prune -or \
		-name 'c2cgeoportal_*' -prune -or \( \
		-type f -and \
		-not -name '*.png' -and \
		-not -name '*.mo' -and \
		-not -name '*.po*' -and \
		-not -name '*.qgs*' -and \
		-not -name '*.qgz*' -and \
		-not -name 'CONST_Makefile' -and \
		-not -name 'package-lock.json' \) -print)

.PHONY: clean
clean: template-clean
	rm --recursive --force /build/*.timestamp \
		$(MAPCACHE_FILE) \
		$(OUTPUT_DIR)/ \
		$(APP_OUTPUT_DIR)/ \
		geoportal/$(PACKAGE)_geoportal/locale/$(PACKAGE)-*.pot \
		geoportal/alembic.yaml \
		qgisserver/geomapfish.yaml \
		.UPGRADE* \
		mapcache \
		$(addprefix geoportal/$(PACKAGE)_geoportal/locale/, $(addsuffix /LC_MESSAGES/$(PACKAGE)_geoportal-$(L10N_CLIENT_POSTFIX).mo, $(LANGUAGES))) \
		$(addprefix geoportal/$(PACKAGE)_geoportal/locale/, $(addsuffix /LC_MESSAGES/$(PACKAGE)_geoportal-$(L10N_SERVER_POSTFIX).mo, $(LANGUAGES)))
ifeq ($(TILECLOUD_CHAIN_LOCAL), TRUE)
	rm --force $(WMTSCAPABILITIES_FILE)
endif

.PHONY: clean-all
clean-all: clean
	rm --recursive --force /build/* \
		geoportal/$(PACKAGE)_geoportal/static-ngeo/fonts/ \
		geoportal/$(PACKAGE)_geoportal/static/lib/cgxp/ \
		$(ANGULAR_LOCALES_FILES) \
		`find -name __pycache__` \
		node_modules  # for nondocker

.PHONY: clean-all-cache
clean-all-cache: clean-all
	rm  --recursive --force $(HOME)/.npm \
		$(HOME)/.cache/pip

.PHONY: theme2fts
theme2fts: geoportal/config.yaml \
		$(addprefix geoportal/$(PACKAGE)_geoportal/locale/, $(addsuffix /LC_MESSAGES/$(PACKAGE)_geoportal-$(L10N_CLIENT_POSTFIX).mo, $(LANGUAGES)))
	PYTHONPATH=geoportal theme2fts

.PHONY: flake8
flake8:
	flake8 $(PACKAGE)

.PHONY: build-cgxp
build-cgxp: $(JSBUILD_OUTPUT_FILES) $(CSS_API_OUTPUT) $(CSS_XAPI_OUTPUT)

.PHONY: lint-ngeo
lint-ngeo: /build/eslint.timestamp

.PHONY: upgrade-db
upgrade-db: geoportal/alembic.ini geoportal/alembic.yaml
	alembic --config=$< --name=main upgrade head
	alembic --config=$< --name=static upgrade head

# Templates

.PHONY: template-clean
template-clean:
	rm --force /build/c2ctemplate-cache.json \
		$(ALL_MAKO_FILES:.mako=) \
		$(ALL_JINJA_FILES:.jinja=) \
		geoportal/config.yaml

/build/makefile-%:
	$(PRERULE_CMD)
	rm -f /build/makefile-*
	touch $@

/build/c2ctemplate-cache.json: \
		.config \
		$(VARS_FILES) \
		$(MAKEFILE_LIST) \
		/build/makefile-$(firstword $(MAKEFILE_LIST))
	$(PRERULE_CMD)
ifeq ($(origin VARS_FILE), undefined)
	@echo "Error: the variable VARS_FILE is required."
	exit 1
endif
	c2c-template --vars $(VARS_FILE) --get-cache $@

%: %.mako /build/c2ctemplate-cache.json
	$(PRERULE_CMD)
	c2c-template --cache /build/c2ctemplate-cache.json --engine mako \
		--runtime-environment-pattern '$${{'{{'}}{}}}' --files $<

%: %.jinja /build/c2ctemplate-cache.json
	$(PRERULE_CMD)
	c2c-template --cache /build/c2ctemplate-cache.json --engine jinja \
		--runtime-environment-pattern '$${{'{{'}}{}}}' --files $<

geoportal/config.yaml: /build/c2ctemplate-cache.json
	$(PRERULE_CMD)
	c2c-template --cache /build/c2ctemplate-cache.json --get-config /build/_config.yaml $(CONFIG_VARS)
	pykwalify --data-file /build/_config.yaml --schema-file CONST_config-schema.yaml
	mv /build/_config.yaml $@
	touch $@

qgisserver/geomapfish.yaml: /build/c2ctemplate-cache.json
	$(PRERULE_CMD)
	mkdir --parent $(dir $@)
	c2c-template --cache /build/c2ctemplate-cache.json --get-config $@ \
		sqlalchemy_slave.url schema schema_static srid
	touch $@

# server localisation

.PRECIOUS: geoportal/$(PACKAGE)_geoportal/locale/$(PACKAGE)_geoportal-$(L10N_SERVER_POSTFIX).pot
geoportal/$(PACKAGE)_geoportal/locale/$(PACKAGE)_geoportal-$(L10N_SERVER_POSTFIX).pot: \
		lingua-server.cfg /build/requirements.timestamp \
		$(SERVER_LOCALISATION_SOURCES_FILES)
	$(PRERULE_CMD)
	rm -f $@ # Because of WindowsError, thus only problematic on Windows
	pot-create --keyword _ --config $< --output $@ $(SERVER_LOCALISATION_SOURCES_FILES) || true
	[ ! -f $@ ] || chmod go+r $@

geoportal/$(PACKAGE)_geoportal.egg-info/:
	(cd geoportal; python3 setup.py sdist)

.PRECIOUS: geoportal/$(PACKAGE)_geoportal/locale/$(PACKAGE)_geoportal-$(L10N_CLIENT_POSTFIX).pot
geoportal/$(PACKAGE)_geoportal/locale/$(PACKAGE)_geoportal-$(L10N_CLIENT_POSTFIX).pot: \
		lingua-client.cfg $(I18N_DEPENDENCIES) $(I18N_SOURCE_FILES) \
		geoportal/$(PACKAGE)_geoportal.egg-info/
	$(PRERULE_CMD)
	rm -f $@ # Because of WindowsError, thus only problematic on Windows
	PYTHONPATH=geoportal pot-create --config $< --output $@ $(I18N_SOURCE_FILES)
	chmod go+r $@

.PHONY: update-po
update-po: \
	$(CLIENT_LOCALISATION_RULES) \
	$(SERVER_LOCALISATION_RULES)

.PRECIOUS: /build/lang-server-%
/build/lang-server-%: \
		geoportal/$(PACKAGE)_geoportal/locale/$(PACKAGE)_geoportal-$(L10N_SERVER_POSTFIX).pot
	$(PRERULE_CMD)
	mkdir --parent geoportal/$(PACKAGE)_geoportal/locale/$*/LC_MESSAGES/
	[ -f geoportal/$(PACKAGE)_geoportal/locale/$*/LC_MESSAGES/$(PACKAGE)_geoportal-$(L10N_SERVER_POSTFIX).po ] || [ ! -f $< ] || msginit --no-translator --input=$< --output-file=geoportal/$(PACKAGE)_geoportal/locale/$*/LC_MESSAGES/$(PACKAGE)_geoportal-$(L10N_SERVER_POSTFIX).po -l $*
	touch --no-create geoportal/$(PACKAGE)_geoportal/locale/$*/LC_MESSAGES/$(PACKAGE)_geoportal-$(L10N_SERVER_POSTFIX).po
	[ ! -f $< ] || msgmerge --backup=none --update --sort-output --no-location geoportal/$(PACKAGE)_geoportal/locale/$*/LC_MESSAGES/$(PACKAGE)_geoportal-$(L10N_SERVER_POSTFIX).po $<
	touch geoportal/$(PACKAGE)_geoportal/locale/$*/LC_MESSAGES/$(PACKAGE)_geoportal-$(L10N_SERVER_POSTFIX).po

.PRECIOUS: /build/lang-client-%
/build/lang-client-%: \
		geoportal/$(PACKAGE)_geoportal/locale/$(PACKAGE)_geoportal-$(L10N_CLIENT_POSTFIX).pot
	$(PRERULE_CMD)
	mkdir --parent geoportal/$(PACKAGE)_geoportal/locale/$*/LC_MESSAGES/
	[ -f geoportal/$(PACKAGE)_geoportal/locale/$*/LC_MESSAGES/$(PACKAGE)_geoportal-$(L10N_CLIENT_POSTFIX).po ] || msginit --no-translator --input=$< --output-file=geoportal/$(PACKAGE)_geoportal/locale/$*/LC_MESSAGES/$(PACKAGE)_geoportal-$(L10N_CLIENT_POSTFIX).po -l $*
	touch --no-create geoportal/$(PACKAGE)_geoportal/locale/$*/LC_MESSAGES/$(PACKAGE)_geoportal-$(L10N_CLIENT_POSTFIX).po
	msgmerge --backup=none --update --sort-output --no-location geoportal/$(PACKAGE)_geoportal/locale/$*/LC_MESSAGES/$(PACKAGE)_geoportal-$(L10N_CLIENT_POSTFIX).po $<
	touch geoportal/$(PACKAGE)_geoportal/locale/$*/LC_MESSAGES/$(PACKAGE)_geoportal-$(L10N_CLIENT_POSTFIX).po

.PRECIOUS: %.mo
%.mo: %.po
	$(PRERULE_CMD)
	msgfmt -o $@ $<
	touch --no-create $@

# ngeo

.PHONY: build-ngeo
build-ngeo: $(NGEO_OUTPUT_FILES)

.PRECIOUS: $(APP_OUTPUT_DIR)/%.json
$(APP_OUTPUT_DIR)/%.json: \
		geoportal/$(PACKAGE)_geoportal/locale/%/LC_MESSAGES/$(PACKAGE)_geoportal-$(L10N_CLIENT_POSTFIX).po \
		/opt/c2cgeoportal_geoportal/c2cgeoportal_geoportal/locale/%/LC_MESSAGES/gmf.po \
		/opt/c2cgeoportal_geoportal/c2cgeoportal_geoportal/locale/%/LC_MESSAGES/ngeo.po
	$(PRERULE_CMD)
	mkdir --parent $(dir $@)
	node /usr/bin/compile-catalog \
		/opt/c2cgeoportal_geoportal/c2cgeoportal_geoportal/locale/$*/LC_MESSAGES/ngeo.po \
		/opt/c2cgeoportal_geoportal/c2cgeoportal_geoportal/locale/$*/LC_MESSAGES/gmf.po \
		geoportal/$(PACKAGE)_geoportal/locale/$*/LC_MESSAGES/$(PACKAGE)_geoportal-$(L10N_CLIENT_POSTFIX).po > $@

/opt/c2cgeoportal_geoportal/c2cgeoportal_geoportal/locale/en/LC_MESSAGES/%.po:
	echo "Nothing to do for $@"

$(APP_OUTPUT_DIR)/angular-locale_%.js: /usr/lib/node_modules/ngeo/package.json language_mapping
	mkdir --parent $(dir $@)
	rm --force $@
	cp /opt/angular-locale/angular-locale_`(grep $* language_mapping || echo $*) | cut --delimiter = --fields 2 | tr --delete '\r\n'`.js $@

$(APP_OUTPUT_DIR)/images/: /usr/lib/node_modules/jquery-ui/themes/base/images
	$(PRERULE_CMD)
	mkdir --parent $@
	cp -r $</* $@

.PRECIOUS: $(APP_OUTPUT_DIR)/vendor%
$(APP_OUTPUT_DIR)/vendor%: /opt/vendor%
	$(PRERULE_CMD)
	cp $< $@

.PRECIOUS: /build/apps.timestamp
/build/apps.timestamp: geoportal/webpack.apps.js $(OL_JS_FILES) $(APP_JS_FILES) \
			$(APP_HTML_FILES) geoportal/webpack.config.js \
			$(HTML_FILES) \
			$(SASS_FILES) \
			${CSS_FILES} \
			$(APP_OUTPUT_DIR)/images/ \
			$(APP_OUTPUT_DIR)/vendor.js \
			$(APP_OUTPUT_DIR)/vendor.js.map
	$(PRERULE_CMD)
	rm --force $(addprefix $(APP_OUTPUT_DIR)/, $(addsuffix .*, $(NGEO_INTERFACES)))
	(cd geoportal; webpack $(WEBPACK_ARGS))
ifeq ($(DOCKER), TRUE)
	ls -1 $(APP_OUTPUT_DIR)/*.html|while read file; do mv $${file} $${file}.tmpl; done
	ls -1 $(APP_OUTPUT_DIR)/*.css|while read file; do mv $${file} $${file}.tmpl; done
endif
	touch $@

/build/eslint.timestamp: $(APP_JS_FILES)
	$(PRERULE_CMD)
	eslint $?
	touch $@


# Git

geoportal/$(PACKAGE)_geoportal/static/lib/cgxp/: cgxp_revision
	$(PRERULE_CMD)
	# Sometimes we have an empty directory
	rmdir $@ || true
	if [ ! -e $@ ]; then git clone $(CGXP_GIT_ARGS) $(CGXP_GIT_REMOTE) $@; fi
	cd $@ && git fetch
	cd $@ && git reset --hard $(shell cat $<)
	cd $@ && git submodule foreach git submodule sync
	cd $@ && git submodule update --init


# CGXP build

# Workaround to fix strange Make missing rule error
$(OUTPUT_DIR)/api-lang-en.js: \
		$(JSBUILD_MAIN_CONFIG) \
		$(JSBUILD_MAIN_FILES) \
		geoportal/$(PACKAGE)_geoportal/static/lib/cgxp/

$(OUTPUT_DIR)/%.js: \
		$(JSBUILD_MAIN_CONFIG) \
		$(JSBUILD_MAIN_FILES) \
		geoportal/$(PACKAGE)_geoportal/static/lib/cgxp/
	$(PRERULE_CMD)
	mkdir --parent $(dir $@)
	jsbuild $< $(JSBUILD_ARGS) -j $(notdir $@) -o $(dir $@)

$(CSS_API_OUTPUT): \
		geoportal/$(PACKAGE)_geoportal/static/lib/cgxp/ \
		geoportal/$(PACKAGE)_geoportal/static/css/proj-map.css
	$(PRERULE_CMD)
	c2c-cssmin $(CSSMIN_ARGS) $@ $(CSS_API_FILES)

$(CSS_XAPI_OUTPUT): \
		geoportal/$(PACKAGE)_geoportal/static/lib/cgxp/ \
		geoportal/$(PACKAGE)_geoportal/static/css/proj-map.css \
		geoportal/$(PACKAGE)_geoportal/static/css/proj-widgets.css
	$(PRERULE_CMD)
	c2c-cssmin $(CSSMIN_ARGS) $@ $(CSS_XAPI_FILES)

# Venv

/build/venv.timestamp-noclean:
	$(PRERULE_CMD)
	rm --recursive --force /build/venv
	virtualenv --system-site-packages /build/venv
	touch $@

# Docker

.PHONY: docker-build-config
docker-build-config: $(shell docker-required --path .) \
		$(PRINT_CONFIG_FILE) \
		$(MAPCACHE_FILE) \
		qgisserver/geomapfish.yaml
	docker build --tag=$(DOCKER_BASE)-config:$(DOCKER_TAG) .

.PHONY: docker-build-geoportal
docker-build-geoportal: $(shell docker-required --path geoportal) \
		$(WEB_RULE) \
		$(addprefix geoportal/$(PACKAGE)_geoportal/locale/, $(addsuffix /LC_MESSAGES/$(PACKAGE)_geoportal-$(L10N_CLIENT_POSTFIX).mo, $(LANGUAGES))) \
		geoportal/config.yaml \
		geoportal/alembic.yaml
	docker build --tag=$(DOCKER_BASE)-geoportal:$(DOCKER_TAG) --build-arg=GIT_HASH=$(GIT_HASH) geoportal

.PHONY: push-docker
push-docker:
	docker push $(DOCKER_BASE)-config:$(DOCKER_TAG)
	docker push $(DOCKER_BASE)-geoportal:$(DOCKER_TAG)

geoportal/alembic.yaml: $(ALEMBIC_YAML_FILE) vars.yaml CONST_vars.yaml
	$(PRERULE_CMD)
	c2c-template --vars $< --get-config /build/_alembic.yaml srid schema schema_static sqlalchemy.url cache
	mv /build/_alembic.yaml $@

# Upgrade

UPGRADE_ARGS += --use-makefile --makefile=$(firstword $(MAKEFILE_LIST))

.PHONY: upgrade
upgrade: project.yaml
	c2cupgrade $(UPGRADE_ARGS)

.PHONY: upgrade%
upgrade%:
	c2cupgrade $(UPGRADE_ARGS) --step $*

# Tilecloud chain

$(MAPCACHE_FILE): $(TILEGENERATION_CONFIG_FILE)
	$(PRERULE_CMD)
	mkdir --parent $(dir $@)
	generate_controller --config=$< $(GEN_MAPCACHE_ARGS)

$(WMTSCAPABILITIES_FILE): $(TILEGENERATION_CONFIG_FILE)
	$(PRERULE_CMD)
	mkdir --parent $(dir $@)
	generate_controller --config=$< --capabilities

# Secrets

secrets.tar.bz2.gpg:
	tar -jcf secrets.tar.bz2 $^
	gpg --keyserver pool.sks-keyservers.net --keyserver-options timeout=20 --recv-keys $(GPG_KEYS)
	rm -f $@
	gpg --always-trust --output $@ --encrypt $(addprefix --recipient ,$(GPG_KEYS)) secrets.tar.bz2
	rm secrets.tar.bz2

.PHONY: secrets
secrets:
	gpg --output secrets.tar.bz2 --decrypt secrets.tar.bz2.gpg
	tar --touch -jxf secrets.tar.bz2
	rm secrets.tar.bz2

# QGIS

.PHONY: edit-qgis-project
edit-qgis-project:
	IP=$$(ip addr show dev $$(route | grep default | awk '{print $$(NF)}' | head -1) | awk '$$1 ~ /^inet/ { sub("/.*", "", $$2); print $$2 }' | head -1); \
	docker run -ti \
		--add-host=db:$${IP} \
		--volume=$${PWD}/qgisserver:/etc/qgisserver \
		--volume=/tmp/.X11-unix:/tmp/.X11-unix \
		--volume=$${HOME}:$${HOME} \
		--env=DISPLAY=unix$${DISPLAY} \
		--env=PGSERVICEFILE=$$HOME/.pg_service.conf \
		--rm camptocamp/qgis-server:3.2 /usr/local/bin/start-client /etc/qgisserver/project.qgs<|MERGE_RESOLUTION|>--- conflicted
+++ resolved
@@ -14,19 +14,32 @@
 DOCKER_TAG ?= latest
 else
 DOCKER_ENTRY_POINT ?= /$(INSTANCE)/
-<<<<<<< HEAD
 DOCKER_TAG ?= $(INSTANCE)
-=======
->>>>>>> 80e3c1fa
 endif
 DOCKER_WEB_HOST ?= localhost
 DOCKER_WEB_PROTOCOL ?= https
+DOCKER_PGUSER ?= www-data
+DOCKER_PGPASSWORD ?= www-data
+DOCKER_PGHOST ?= 172.17.0.1
+DOCKER_PGHOST_SLAVE ?= 172.17.0.1
+DOCKER_PGPORT ?= 5432
+DOCKER_PGDATABASE ?= geomapfish
+DOCKER_PGSCHEMA ?= main
+DOCKER_PGSCHEMA_STATIC ?= main_static
 export DOCKER_PORT
 export DOCKER_BASE
 export DOCKER_TAG
 export DOCKER_ENTRY_POINT
 export DOCKER_WEB_HOST
 export DOCKER_WEB_PROTOCOL
+export DOCKER_PGUSER
+export DOCKER_PGPASSWORD
+export DOCKER_PGHOST
+export DOCKER_PGHOST_SLAVE
+export DOCKER_PGPORT
+export DOCKER_PGDATABASE
+export DOCKER_PGSCHEMA
+export DOCKER_PGSCHEMA_STATIC
 
 DOCKER_PORT ?= 8480
 export DOCKER_PORT
