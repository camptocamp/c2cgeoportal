GEOMAPFISH_VERSION ?= {{geomapfish_version}}
export GEOMAPFISH_VERSION
export PACKAGE = {{package}}

INSTANCE ?= main
export INSTANCE

DOCKER ?= TRUE
ifeq ($(INSTANCE), main)
DOCKER_ENTRY_POINT ?= /
else
DOCKER_ENTRY_POINT ?= /_$(INSTANCE)/
endif
DOCKER_WEB_HOST ?= localhost
DOCKER_WEB_PROTOCOL ?= https
export DOCKER_ENTRY_POINT
export DOCKER_WEB_HOST
export DOCKER_WEB_PROTOCOL

ifeq ($(DEBUG), TRUE)
PRERULE_CMD ?= @echo "Build \033[1;34m$@\033[0m due modification on \033[1;34m$?\033[0m" 1>&2; ls -t --full-time --reverse $? $@ 1>&2 || true
endif

# Use TileCloud chain
TILECLOUD_CHAIN ?= TRUE
TILECLOUD_CHAIN_LOCAL ?= FALSE

TEMPLATE_EXCLUDE += /build node_modules \
	print/templates \
	CONST_create_template \
	geoportal/$(PACKAGE)_geoportal/static/lib
FIND_OPTS = $(foreach ELEM, $(TEMPLATE_EXCLUDE),-path ./$(ELEM) -prune -o) -type f

# If TRUE do not minify the js / css, ...
DEVELOPMENT ?= FALSE
export DEVELOPMENT
# Language provided by the application
LANGUAGES ?= en fr de
NGEO_INTERFACES ?= desktop mobile
CGXP_INTERFACES ?=
CGXP_API ?= TRUE
CGXP_XAPI ?= FALSE
INTERFACES += $(NGEO_INTERFACES) $(CGXP_INTERFACES)
export INTERFACES
# Use print
PRINT ?= TRUE
# Enable Docker target
DOCKER_BASE ?= camptocamp/{{package}}
export DOCKER_BASE
DOCKER_TAG ?= latest
export DOCKER_TAG

PGHOST ?= localhost
export PGHOST
PGHOST_SLAVE ?= localhost
export PGHOST_SLAVE
PGPORT ?= 5432
export PGPORT
PGUSER ?= www-data
export PGUSER
PGPASSWORD ?= www-data
export PGPASSWORD
PGDATABASE ?= geomapfish
export PGDATABASE
PGSCHEMA ?= main
export PGSCHEMA
PGSCHEMA_STATIC ?= main_static
export PGSCHEMA_STATIC

DEFAULT_WEB_RULE += $(JSBUILD_OUTPUT_FILES) $(CSS_CGXP_OUTPUT) $(CSS_API_OUTPUT) $(CSS_XAPI_OUTPUT)
ifneq ($(NGEO_INTERFACES), "")
DEFAULT_WEB_RULE += $(NGEO_OUTPUT_FILES)
CLIENT_CHECK_RULE ?= lint-ngeo
endif
WEB_RULE ?= $(DEFAULT_WEB_RULE)

DEFAULT_BUILD_RULES ?= docker-build-geoportal \
	docker-build-config \
	project.yaml \
	geoportal/alembic.ini \
	geoportal/alembic.yaml \
	docker-compose.yaml \
	.env \
	docker-compose-build.yaml \
	docker-compose-dev.yaml

# TileCloud-chain
WMTSCAPABILITIES_PATH ?= 1.0.0/WMTSCapabilities-$(ENVIRONMENT).xml
export WMTSCAPABILITIES_PATH
ifeq ($(TILECLOUD_CHAIN), TRUE)
WMTSCAPABILITIES_FILE ?= /var/sig/tiles/$(WMTSCAPABILITIES_PATH)
MAPCACHE_FILE ?= mapcache/mapcache.xml.tmpl
TILEGENERATION_CONFIG_FILE ?= tilegeneration/config.yaml.tmpl
DEFAULT_BUILD_RULES += $(TILEGENERATION_CONFIG_FILE)
ifeq ($(TILECLOUD_CHAIN_LOCAL), TRUE)
DEFAULT_BUILD_RULES += $(WMTSCAPABILITIES_FILE)
endif
endif


# Make rules
ifeq (${DEVELOPMENT}, TRUE)
DEFAULT_BUILD_RULES += docker-build-testdb
endif

BUILD_RULES ?= $(filter-out $(DISABLE_BUILD_RULES),$(DEFAULT_BUILD_RULES))

OUTPUT_DIR = geoportal/$(PACKAGE)_geoportal/static/build

# Git
GIT_REMOTE ?= origin
GIT_BRANCH = $(shell git rev-parse --abbrev-ref HEAD)
GIT_HASH ?= $(shell git rev-parse HEAD)

# ngeo
NODE_ENV ?= production
export NODE_ENV
NO_DEV_SERVER ?= TRUE
export NO_DEV_SERVER
ANGULAR_VERSION = 1.6
APP_OUTPUT_DIR = geoportal/$(PACKAGE)_geoportal/static-ngeo/build
GCC_JS_FILES = $(shell find /usr/lib/node_modules/openlayers/src/ol /usr/lib/node_modules/ngeo/src /usr/lib/node_modules/ol-cesium/src -type f -name '*.js' 2> /dev/null)
APP_JS_FILES = $(shell find geoportal/$(PACKAGE)_geoportal/static-ngeo/js geoportal/$(PACKAGE)_geoportal/static-ngeo/components -type f -name '*.js' 2> /dev/null)
APP_JS_MAKO_FILES += $(shell find geoportal/$(PACKAGE)_geoportal/static-ngeo/js geoportal/$(PACKAGE)_geoportal/static-ngeo/components $(FIND_OPTS) -name "*.js.mako" -print 2> /dev/null)
APP_JS_JINJA_FILES += $(shell find geoportal/$(PACKAGE)_geoportal/static-ngeo/js geoportal/$(PACKAGE)_geoportal/static-ngeo/components $(FIND_OPTS) -name "*.js.jinja" -print 2> /dev/null)
APP_JS_FILES +=  $(APP_JS_MAKO_FILES:.mako=) $(APP_JS_JINJA_FILES:.jinja=)
APP_HTML_FILES += $(addprefix geoportal/$(PACKAGE)_geoportal/static-ngeo/js/apps/, $(addsuffix .html.ejs, $(NGEO_INTERFACES)))
APP_DIRECTIVES_PARTIALS_FILES = $(shell find geoportal/$(PACKAGE)_geoportal/static-ngeo/components geoportal/$(PACKAGE)_geoportal/static-ngeo/partials geoportal/$(PACKAGE)_geoportal/static-ngeo/js -type f -name '*.html' 2> /dev/null)
SASS_FILES += $(shell find geoportal/$(PACKAGE)_geoportal/static-ngeo/sass geoportal/$(PACKAGE)_geoportal/static-ngeo/components -type f -name '*.scss' 2> /dev/null)
JSON_CLIENT_LOCALISATION_FILES = $(addprefix $(APP_OUTPUT_DIR)/, $(addsuffix .json, $(LANGUAGES)))
L10N_CLIENT_POSTFIX ?= client
L10N_SERVER_POSTFIX ?= server
CLIENT_LOCALISATION_RULES = $(addprefix /build/lang-client-, $(LANGUAGES))
ANGULAR_LOCALES_FILES = $(addprefix $(APP_OUTPUT_DIR)/angular-locale_, $(addsuffix .js, $(LANGUAGES)))
NGEO_OUTPUT_FILES = $(JSON_CLIENT_LOCALISATION_FILES) \
	$(ANGULAR_LOCALES_FILES)
NGEO_OUTPUT_FILES += /build/apps.timestamp

ifdef CI
WEBPACK_ARGS ?= --debug
else
WEBPACK_ARGS ?= --progress --debug
endif

# i18n
I18N_SOURCE_FILES += $(APP_HTML_FILES) \
	$(APP_JS_FILES) \
	$(APP_DIRECTIVES_PARTIALS_FILES) \
	geoportal/config.yaml
# The theme from the database
I18N_SOURCE_FILES += geoportal/development.ini
I18N_DEPENDENCIES += project.yaml


# Alembic
ALEMBIC_YAML_FILE ?= $(VARS_FILE)
export ALEMBIC_YAML_FILE

# CGXP
JSBUILD_MAIN_FILES = $(shell find geoportal/$(PACKAGE)_geoportal/static/lib/cgxp geoportal/$(PACKAGE)_geoportal/static/js -name "*.js" -print 2> /dev/null)
JSBUILD_MAIN_CONFIG = geoportal/jsbuild/app.cfg
ifdef CGXP_INTERFACES
JSBUILD_OUTPUT_FILES ?= $(addsuffix .js, $(CGXP_INTERFACES))
JSBUILD_OUTPUT_FILES += $(addprefix lang-, $(addsuffix .js, $(LANGUAGES)))
CSS_CGXP_OUTPUT = $(OUTPUT_DIR)/app.css
endif
ifeq ($(CGXP_XAPI), TRUE)
JSBUILD_OUTPUT_FILES += xapi.js
JSBUILD_OUTPUT_FILES += $(addprefix lang-, $(addsuffix .js, $(LANGUAGES)))
CSS_XAPI_OUTPUT = $(OUTPUT_DIR)/xapi.css
endif
ifeq ($(CGXP_API), TRUE)
JSBUILD_OUTPUT_FILES += api.js
JSBUILD_OUTPUT_FILES += $(addprefix api-lang-, $(addsuffix .js, $(LANGUAGES)))
CSS_API_OUTPUT = $(OUTPUT_DIR)/api.css
endif
JSBUILD_OUTPUT_FILES := $(addprefix $(OUTPUT_DIR)/, $(JSBUILD_OUTPUT_FILES))
ifeq ($(DEVELOPMENT), TRUE)
JSBUILD_ARGS += --uncompress
endif
CGXP_GIT_REMOTE ?= https://github.com/camptocamp/cgxp.git


ifeq ($(DEVELOPMENT), FALSE)
CSSMIN_ARGS += --compress
LESS_ARGS += --clean-css="--s0"
endif
LESS_ARGS += --autoprefix
DEFAULT_CSS_BASE_FILES += \
	geoportal/$(PACKAGE)_geoportal/static/lib/cgxp/ext/Ext/resources/css/ext-all.css \
	geoportal/$(PACKAGE)_geoportal/static/lib/cgxp/ext/Ext/resources/css/xtheme-gray.css \
	geoportal/$(PACKAGE)_geoportal/static/lib/cgxp/openlayers/theme/default/style.css \
	geoportal/$(PACKAGE)_geoportal/static/lib/cgxp/geoext/resources/css/popup.css \
	geoportal/$(PACKAGE)_geoportal/static/lib/cgxp/geoext/resources/css/gxtheme-gray.css \
	geoportal/$(PACKAGE)_geoportal/static/lib/cgxp/geoext.ux/ux/Measure/resources/css/measure.css \
	geoportal/$(PACKAGE)_geoportal/static/lib/cgxp/sandbox/FeatureEditing/resources/css/feature-editing.css \
	geoportal/$(PACKAGE)_geoportal/static/lib/cgxp/styler/theme/css/styler.css \
	geoportal/$(PACKAGE)_geoportal/static/lib/cgxp/gxp/src/theme/all.css \
	geoportal/$(PACKAGE)_geoportal/static/lib/cgxp/core/src/theme/all.css \
	geoportal/$(PACKAGE)_geoportal/static/lib/cgxp/ext.ux/ColorPicker/ressources/colorpicker.css \
	geoportal/$(PACKAGE)_geoportal/static/lib/cgxp/ext/Ext/examples/ux/css/Spinner.css \
	geoportal/$(PACKAGE)_geoportal/static/css/proj.css \
	geoportal/$(PACKAGE)_geoportal/static/css/proj-map.css \
	geoportal/$(PACKAGE)_geoportal/static/css/proj-widgets.css
ifdef CSS_BASE_FILES
CSS_BASE_FILES := $(DEFAULT_CSS_BASE_FILES) $(CSS_BASE_FILES)
else
CSS_BASE_FILES := $(DEFAULT_CSS_BASE_FILES)
endif

DEFAULT_CSS_API_FILES += \
	geoportal/$(PACKAGE)_geoportal/static/lib/cgxp/openlayers/theme/default/style.css \
	geoportal/$(PACKAGE)_geoportal/static/css/proj-map.css
ifdef CSS_API_FILES
CSS_API_FILES := $(DEFAULT_CSS_API_FILES) $(CSS_API_FILES)
else
CSS_API_FILES := $(DEFAULT_CSS_API_FILES)
endif

DEFAULT_CSS_XAPI_FILES += \
	geoportal/$(PACKAGE)_geoportal/static/lib/cgxp/core/src/theme/reset.css \
	geoportal/$(PACKAGE)_geoportal/static/lib/cgxp/ext/Ext/resources/css/visual/editor.css \
	geoportal/$(PACKAGE)_geoportal/static/lib/cgxp/ext/Ext/resources/css/visual/pivotgrid.css \
	geoportal/$(PACKAGE)_geoportal/static/lib/cgxp/ext/Ext/resources/css/visual/menu.css \
	geoportal/$(PACKAGE)_geoportal/static/lib/cgxp/ext/Ext/resources/css/visual/panel.css \
	geoportal/$(PACKAGE)_geoportal/static/lib/cgxp/ext/Ext/resources/css/visual/grid.css \
	geoportal/$(PACKAGE)_geoportal/static/lib/cgxp/ext/Ext/resources/css/visual/debug.css \
	geoportal/$(PACKAGE)_geoportal/static/lib/cgxp/ext/Ext/resources/css/visual/qtips.css \
	geoportal/$(PACKAGE)_geoportal/static/lib/cgxp/ext/Ext/resources/css/visual/dd.css \
	geoportal/$(PACKAGE)_geoportal/static/lib/cgxp/ext/Ext/resources/css/visual/form.css \
	geoportal/$(PACKAGE)_geoportal/static/lib/cgxp/ext/Ext/resources/css/visual/resizable.css \
	geoportal/$(PACKAGE)_geoportal/static/lib/cgxp/ext/Ext/resources/css/visual/toolbar.css \
	geoportal/$(PACKAGE)_geoportal/static/lib/cgxp/ext/Ext/resources/css/visual/slider.css \
	geoportal/$(PACKAGE)_geoportal/static/lib/cgxp/ext/Ext/resources/css/visual/combo.css \
	geoportal/$(PACKAGE)_geoportal/static/lib/cgxp/ext/Ext/resources/css/visual/layout.css \
	geoportal/$(PACKAGE)_geoportal/static/lib/cgxp/ext/Ext/resources/css/visual/dialog.css \
	geoportal/$(PACKAGE)_geoportal/static/lib/cgxp/ext/Ext/resources/css/visual/core.css \
	geoportal/$(PACKAGE)_geoportal/static/lib/cgxp/ext/Ext/resources/css/visual/button.css \
	geoportal/$(PACKAGE)_geoportal/static/lib/cgxp/ext/Ext/resources/css/visual/progress.css \
	geoportal/$(PACKAGE)_geoportal/static/lib/cgxp/ext/Ext/resources/css/visual/tabs.css \
	geoportal/$(PACKAGE)_geoportal/static/lib/cgxp/ext/Ext/resources/css/visual/box.css \
	geoportal/$(PACKAGE)_geoportal/static/lib/cgxp/ext/Ext/resources/css/visual/borders.css \
	geoportal/$(PACKAGE)_geoportal/static/lib/cgxp/ext/Ext/resources/css/visual/date-picker.css \
	geoportal/$(PACKAGE)_geoportal/static/lib/cgxp/ext/Ext/resources/css/visual/tree.css \
	geoportal/$(PACKAGE)_geoportal/static/lib/cgxp/ext/Ext/resources/css/visual/window.css \
	geoportal/$(PACKAGE)_geoportal/static/lib/cgxp/ext/Ext/resources/css/visual/list-view.css \
	geoportal/$(PACKAGE)_geoportal/static/lib/cgxp/ext/Ext/resources/css/structure/editor.css \
	geoportal/$(PACKAGE)_geoportal/static/lib/cgxp/ext/Ext/resources/css/structure/pivotgrid.css \
	geoportal/$(PACKAGE)_geoportal/static/lib/cgxp/ext/Ext/resources/css/structure/menu.css \
	geoportal/$(PACKAGE)_geoportal/static/lib/cgxp/ext/Ext/resources/css/structure/panel.css \
	geoportal/$(PACKAGE)_geoportal/static/lib/cgxp/ext/Ext/resources/css/structure/grid.css \
	geoportal/$(PACKAGE)_geoportal/static/lib/cgxp/ext/Ext/resources/css/structure/debug.css \
	geoportal/$(PACKAGE)_geoportal/static/lib/cgxp/ext/Ext/resources/css/structure/qtips.css \
	geoportal/$(PACKAGE)_geoportal/static/lib/cgxp/ext/Ext/resources/css/structure/dd.css \
	geoportal/$(PACKAGE)_geoportal/static/lib/cgxp/ext/Ext/resources/css/structure/form.css \
	geoportal/$(PACKAGE)_geoportal/static/lib/cgxp/ext/Ext/resources/css/structure/resizable.css \
	geoportal/$(PACKAGE)_geoportal/static/lib/cgxp/ext/Ext/resources/css/structure/toolbar.css \
	geoportal/$(PACKAGE)_geoportal/static/lib/cgxp/ext/Ext/resources/css/structure/panel-reset.css \
	geoportal/$(PACKAGE)_geoportal/static/lib/cgxp/ext/Ext/resources/css/structure/slider.css \
	geoportal/$(PACKAGE)_geoportal/static/lib/cgxp/ext/Ext/resources/css/structure/combo.css \
	geoportal/$(PACKAGE)_geoportal/static/lib/cgxp/ext/Ext/resources/css/structure/layout.css \
	geoportal/$(PACKAGE)_geoportal/static/lib/cgxp/ext/Ext/resources/css/structure/dialog.css \
	geoportal/$(PACKAGE)_geoportal/static/lib/cgxp/ext/Ext/resources/css/structure/core.css \
	geoportal/$(PACKAGE)_geoportal/static/lib/cgxp/ext/Ext/resources/css/structure/button.css \
	geoportal/$(PACKAGE)_geoportal/static/lib/cgxp/ext/Ext/resources/css/structure/progress.css \
	geoportal/$(PACKAGE)_geoportal/static/lib/cgxp/ext/Ext/resources/css/structure/tabs.css \
	geoportal/$(PACKAGE)_geoportal/static/lib/cgxp/ext/Ext/resources/css/structure/box.css \
	geoportal/$(PACKAGE)_geoportal/static/lib/cgxp/ext/Ext/resources/css/structure/borders.css \
	geoportal/$(PACKAGE)_geoportal/static/lib/cgxp/ext/Ext/resources/css/structure/date-picker.css \
	geoportal/$(PACKAGE)_geoportal/static/lib/cgxp/ext/Ext/resources/css/structure/tree.css \
	geoportal/$(PACKAGE)_geoportal/static/lib/cgxp/ext/Ext/resources/css/structure/window.css \
	geoportal/$(PACKAGE)_geoportal/static/lib/cgxp/ext/Ext/resources/css/structure/list-view.css \
	geoportal/$(PACKAGE)_geoportal/static/lib/cgxp/ext/Ext/resources/css/xtheme-gray.css \
	geoportal/$(PACKAGE)_geoportal/static/lib/cgxp/openlayers/theme/default/style.css \
	geoportal/$(PACKAGE)_geoportal/static/lib/cgxp/geoext/resources/css/gxtheme-gray.css \
	geoportal/$(PACKAGE)_geoportal/static/lib/cgxp/geoext.ux/ux/Measure/resources/css/measure.css \
	geoportal/$(PACKAGE)_geoportal/static/lib/cgxp/gxp/src/theme/all.css \
	geoportal/$(PACKAGE)_geoportal/static/lib/cgxp/core/src/theme/all.css \
	geoportal/$(PACKAGE)_geoportal/static/css/proj-map.css \
	geoportal/$(PACKAGE)_geoportal/static/css/proj-widgets.css
ifdef CSS_XAPI_FILES
CSS_XAPI_FILES := $(DEFAULT_CSS_XAPI_FILES) $(CSS_XAPI_FILES)
else
CSS_XAPI_FILES := $(DEFAULT_CSS_XAPI_FILES)
endif

VALIDATE_PY_FOLDERS = admin/$(PACKAGE)_admin \
	geoportal/$(PACKAGE)_geoportal/*.py geoportal/$(PACKAGE)_geoportal/lib \
	geoportal/$(PACKAGE)_geoportal/scripts geoportal/$(PACKAGE)_geoportal/views
VALIDATE_PY_TEST_FOLDERS = geoportal/$(PACKAGE)_geoportal/tests

# Documentation
SPHINX_FILES = $(shell find doc -name "*.rst" -print)

# Server localisation
ifdef CGXP_INTERFACES
SERVER_LOCALISATION_SOURCES_FILES += geoportal/$(PACKAGE)_geoportal/models.py $(shell find geoportal/$(PACKAGE)_geoportal/templates -type f -name '*.html')
SERVER_LOCALISATION_RULES = $(addprefix /build/lang-server-, $(LANGUAGES))
endif

# Print
ifeq ($(PRINT), TRUE)
PRINT_BASE_DIR ?= print
PRINT_CONFIG_FILE ?= print/print-apps/$(PACKAGE)/config.yaml.tmpl
I18N_SOURCE_FILES += $(PRINT_CONFIG_FILE)
endif

PY_FILES = $(shell find $(PACKAGE) -type f -name '*.py' -print)

# Templates
ALL_MAKO_FILES = $(shell find $(FIND_OPTS) -name "*.mako" -print)
ALL_JINJA_FILES = $(shell find $(FIND_OPTS) -name "*.jinja" -print)
EXTRA_EXCLUDE = $(foreach ELEM, print mapfile jsbuild tilegeneration,-path ./$(ELEM) -prune -o)
VARS_FILES += CONST_vars.yaml $(VARS_FILE)
CONFIG_VARS += sqlalchemy.url sqlalchemy.pool_recycle sqlalchemy.pool_size sqlalchemy.max_overflow \
	sqlalchemy.use_batch_mode sqlalchemy_slave.url sqlalchemy_slave.pool_recycle sqlalchemy_slave.pool_size \
	sqlalchemy_slave.max_overflow sqlalchemy_slave.use_batch_mode schema schema_static enable_admin_interface \
	default_locale_name servers layers available_locale_names cache admin_interface functionalities \
	raster shortener hide_capabilities mapserverproxy tinyowsproxy resourceproxy print_url \
	tiles_url checker check_collector default_max_age jsbuild package srid \
	reset_password fulltextsearch global_headers headers authorized_referers hooks stats db_chooser \
	ogcproxy_enable dbsessions urllogin host_forward_host smtp c2c.base_path welcome_email host \
	lingua_extractor interfaces_config interfaces default_interface devserver_url
<<<<<<< HEAD
MAKE_FILES = $(MAKEFILE_LIST)
=======
>>>>>>> a4c859b4

# Secrets

ifndef DISABLE_DEFAULT_GPG_KEYS
GPG_KEYS += D1D6A94C # Stéphane Brunner
GPG_KEYS += B42AF223 # Patrick Valsecchi
GPG_KEYS += C27D570B # Roman Zoller
GPG_KEYS += CF8E9976 # Guillaume Beraudo
GPG_KEYS += 3EA11D26 # Elisabeth Leu
GPG_KEYS += 0875810F # Frederic Junod
GPG_KEYS += 1DAFEE6A # Oliver Christen
endif

# Disabling Make built-in rules to speed up execution time
.SUFFIXES:

.PHONY: help
help:
	@echo  "Usage: make <target>"
	@echo
	@echo  "Main targets:"
	@echo
	@echo  "- docker-build   	Pull all the needed Docker images, build all (Outside Docker)"
	@echo  "- build			Build and configure the project"
	@echo  "- checks		Perform a number of checks on the code"
	@echo  "- serve			Run the development server (Outside Docker)"
	@echo  "- clean			Remove generated files"
	@echo  "- clean-all		Remove all the build artifacts"
	@echo  "- clean-all-cache	Remove all the build artifacts and the extra caches (npm and pip)"
	@echo
	@echo  "Utility targets:"
	@echo
	@echo  "- update		Update and clean the project (Git, Node, Pip)"
	@echo  "- upgrade-db		Upgrade the database to the latest version"
	@echo  "- upgrade		Launch the upgrade process"
	@echo  "- theme2fts		Import the theme in the full-text search"
	@echo  "- update-po		Update the localisations files"

ifdef UTILITY_HELP
	@echo $(UTILITY_HELP)
endif
	@echo
	@echo  "Secondary targets:"
	@echo
	@echo  "- build-cgxp		Build the javascript and the css for cgxp"
	@echo  "- build-ngeo		Build the javascript and the css for ngeo"
	@echo  "- flake8		Run Flake8 checker on the Python code"
	@echo  "- lint-ngeo		Check the JavaScript code with linters for ngeo"
	@echo  "- template-clean	Clean the template file"
ifdef SECONDARY_HELP
	@echo $(SECONDARY_HELP)
endif
	@echo

.PHONY: docker-build
docker-build:
	docker pull camptocamp/geomapfish-build:${MAJOR_VERSION}
	for image in `find -name Dockerfile -o -name Dockerfile.mako | xargs grep --no-filename FROM | awk '{print $$2}' | sort -u`; do docker pull $$image; done
	./docker-run make build

.PHONY: build
build: $(BUILD_RULES)

.PHONY: checks
checks: flake8 $(CLIENT_CHECK_RULE) git-attributes yamllint spell printlint

.PHONY: git-attributes
git-attributes:
	git --no-pager diff --check `git log --oneline | tail -1 | cut --fields=1 --delimiter=' '`

PRINT_REPORTS_FILES ?= $(shell find print/print-apps -name "*.jrxml" -print)
.PHONY: printlint
printlint: $(PRINT_REPORTS_FILES)
	xmllint --schema /opt/jasperreport.xsd --encode utf-8 $(PRINT_REPORTS_FILES)

YAML_FILES ?= $(filter-out ./tilegeneration/config.yaml ./geoportal/config.yaml \
	./qgisserver/geomapfish.yaml ./geoportal/alembic.yaml \
	./docker-compose-dev.yaml ./docker-compose.yaml, \
	$(shell find \
		-name .build -prune -or \
		-name cgxp -prune -or \
		-name node_modules -prune -or \
		\( -name "*.yml" -or -name "*.yaml" \) -print \
	))
.PHONY: yamllint
yamllint: $(YAML_FILES)
	yamllint --strict --config-file=yamllint.yaml -s $(YAML_FILES)

.PHONY: spell
spell:
	codespell --quiet-level=2 --check-filenames --ignore-words=spell-ignore-words.txt \
		$(shell find \
		-name node_modules -prune -or \
		-name .git -prune -or \
		-name '__pycache__' -prune -or \
		-name 'build' -prune -or \
		-name '.build' -prune -or \
		-name 'cgxp' -prune -or \
		-name 'c2cgeoportal_*' -prune -or \( \
		-type f -and \
		-not -name '*.png' -and \
		-not -name '*.mo' -and \
		-not -name '*.po*' -and \
		-not -name '*.qgs*' -and \
		-not -name '*.qgz*' -and \
		-not -name 'CONST_Makefile' -and \
		-not -name 'package-lock.json' \) -print)

.PHONY: clean
clean: template-clean
	rm --recursive --force /build/*.timestamp \
		$(MAPCACHE_FILE) \
		$(OUTPUT_DIR)/ \
		$(APP_OUTPUT_DIR)/ \
		geoportal/$(PACKAGE)_geoportal/locale/$(PACKAGE)-*.pot \
		geoportal/alembic.yaml \
		qgisserver/geomapfish.yaml \
		.UPGRADE* \
		mapcache \
		$(addprefix geoportal/$(PACKAGE)_geoportal/locale/, $(addsuffix /LC_MESSAGES/$(PACKAGE)_geoportal-$(L10N_CLIENT_POSTFIX).mo, $(LANGUAGES))) \
		$(addprefix geoportal/$(PACKAGE)_geoportal/locale/, $(addsuffix /LC_MESSAGES/$(PACKAGE)_geoportal-$(L10N_SERVER_POSTFIX).mo, $(LANGUAGES)))
ifeq ($(TILECLOUD_CHAIN_LOCAL), TRUE)
	rm --force $(WMTSCAPABILITIES_FILE)
endif

.PHONY: clean-all
clean-all: clean
	rm --recursive --force /build/* \
		geoportal/$(PACKAGE)_geoportal/static-ngeo/fonts/ \
		geoportal/$(PACKAGE)_geoportal/static/lib/cgxp/ \
		$(ANGULAR_LOCALES_FILES) \
		`find -name __pycache__` \
		node_modules  # for nondocker

.PHONY: clean-all-cache
clean-all-cache: clean-all
	rm  --recursive --force $(HOME)/.npm \
		$(HOME)/.cache/pip

.PHONY: theme2fts
theme2fts: geoportal/config.yaml \
		$(addprefix geoportal/$(PACKAGE)_geoportal/locale/, $(addsuffix /LC_MESSAGES/$(PACKAGE)_geoportal-$(L10N_CLIENT_POSTFIX).mo, $(LANGUAGES)))
	PYTHONPATH=geoportal theme2fts

.PHONY: flake8
flake8:
	flake8 $(PACKAGE)

.PHONY: build-cgxp
build-cgxp: $(JSBUILD_OUTPUT_FILES) $(CSS_CGXP_OUTPUT) $(CSS_API_OUTPUT) $(CSS_XAPI_OUTPUT)

.PHONY: lint-ngeo
lint-ngeo: /build/eslint.timestamp

.PHONY: upgrade-db
upgrade-db: geoportal/alembic.ini geoportal/alembic.yaml
	alembic --config=$< --name=main upgrade head
	alembic --config=$< --name=static upgrade head

# Templates

.PHONY: template-clean
template-clean:
	rm --force /build/c2ctemplate-cache.json \
		$(ALL_MAKO_FILES:.mako=) \
		$(ALL_JINJA_FILES:.jinja=) \
		geoportal/config.yaml

/build/makefile-%:
	$(PRERULE_CMD)
	rm -f /build/makefile-*
	touch $@

/build/c2ctemplate-cache.json: \
		.config \
		$(VARS_FILES) \
		$(MAKEFILE_LIST) \
		/build/makefile-$(firstword $(MAKEFILE_LIST))
	$(PRERULE_CMD)
ifeq ($(origin VARS_FILE), undefined)
	@echo "Error: the variable VARS_FILE is required."
	exit 1
endif
	c2c-template --vars $(VARS_FILE) --get-cache $@

%: %.mako /build/c2ctemplate-cache.json
	$(PRERULE_CMD)
	c2c-template --cache /build/c2ctemplate-cache.json --engine mako \
		--runtime-environment-pattern '$${{'{{'}}{}}}' --files $<

%: %.jinja /build/c2ctemplate-cache.json
	$(PRERULE_CMD)
	c2c-template --cache /build/c2ctemplate-cache.json --engine jinja \
		--runtime-environment-pattern '$${{'{{'}}{}}}' --files $<

geoportal/config.yaml: /build/c2ctemplate-cache.json
	$(PRERULE_CMD)
	c2c-template --cache /build/c2ctemplate-cache.json --get-config /build/_config.yaml $(CONFIG_VARS)
	pykwalify --data-file /build/_config.yaml --schema-file CONST_config-schema.yaml
	mv /build/_config.yaml $@
	touch $@

qgisserver/geomapfish.yaml: /build/c2ctemplate-cache.json
	$(PRERULE_CMD)
	mkdir --parent $(dir $@)
	c2c-template --cache /build/c2ctemplate-cache.json --get-config $@ \
		sqlalchemy_slave.url schema schema_static srid
	touch $@

# server localisation

.PRECIOUS: geoportal/$(PACKAGE)_geoportal/locale/$(PACKAGE)_geoportal-$(L10N_SERVER_POSTFIX).pot
geoportal/$(PACKAGE)_geoportal/locale/$(PACKAGE)_geoportal-$(L10N_SERVER_POSTFIX).pot: \
		lingua-server.cfg /build/requirements.timestamp \
		$(SERVER_LOCALISATION_SOURCES_FILES)
	$(PRERULE_CMD)
	rm -f $@ # Because of WindowsError, thus only problematic on Windows
	pot-create --keyword _ --config $< --output $@ $(SERVER_LOCALISATION_SOURCES_FILES) || true
	[ ! -f $@ ] || chmod go+r $@

geoportal/$(PACKAGE)_geoportal.egg-info/:
	(cd geoportal; python3 setup.py sdist)

.PRECIOUS: geoportal/$(PACKAGE)_geoportal/locale/$(PACKAGE)_geoportal-$(L10N_CLIENT_POSTFIX).pot
geoportal/$(PACKAGE)_geoportal/locale/$(PACKAGE)_geoportal-$(L10N_CLIENT_POSTFIX).pot: \
		lingua-client.cfg $(I18N_DEPENDENCIES) $(I18N_SOURCE_FILES) \
		geoportal/$(PACKAGE)_geoportal.egg-info/
	$(PRERULE_CMD)
	rm -f $@ # Because of WindowsError, thus only problematic on Windows
	PYTHONPATH=geoportal pot-create --config $< --output $@ $(I18N_SOURCE_FILES)
	chmod go+r $@

.PHONY: update-po
update-po: \
	$(CLIENT_LOCALISATION_RULES) \
	$(SERVER_LOCALISATION_RULES)

.PRECIOUS: /build/lang-server-%
/build/lang-server-%: \
		geoportal/$(PACKAGE)_geoportal/locale/$(PACKAGE)_geoportal-$(L10N_SERVER_POSTFIX).pot
	$(PRERULE_CMD)
	mkdir --parent geoportal/$(PACKAGE)_geoportal/locale/$*/LC_MESSAGES/
	[ -f geoportal/$(PACKAGE)_geoportal/locale/$*/LC_MESSAGES/$(PACKAGE)_geoportal-$(L10N_SERVER_POSTFIX).po ] || [ ! -f $< ] || msginit --no-translator --input=$< --output-file=geoportal/$(PACKAGE)_geoportal/locale/$*/LC_MESSAGES/$(PACKAGE)_geoportal-$(L10N_SERVER_POSTFIX).po -l $*
	touch --no-create geoportal/$(PACKAGE)_geoportal/locale/$*/LC_MESSAGES/$(PACKAGE)_geoportal-$(L10N_SERVER_POSTFIX).po
	[ ! -f $< ] || msgmerge --backup=none --update --sort-output --no-location geoportal/$(PACKAGE)_geoportal/locale/$*/LC_MESSAGES/$(PACKAGE)_geoportal-$(L10N_SERVER_POSTFIX).po $<
	touch geoportal/$(PACKAGE)_geoportal/locale/$*/LC_MESSAGES/$(PACKAGE)_geoportal-$(L10N_SERVER_POSTFIX).po

.PRECIOUS: /build/lang-client-%
/build/lang-client-%: \
		geoportal/$(PACKAGE)_geoportal/locale/$(PACKAGE)_geoportal-$(L10N_CLIENT_POSTFIX).pot
	$(PRERULE_CMD)
	mkdir --parent geoportal/$(PACKAGE)_geoportal/locale/$*/LC_MESSAGES/
	[ -f geoportal/$(PACKAGE)_geoportal/locale/$*/LC_MESSAGES/$(PACKAGE)_geoportal-$(L10N_CLIENT_POSTFIX).po ] || msginit --no-translator --input=$< --output-file=geoportal/$(PACKAGE)_geoportal/locale/$*/LC_MESSAGES/$(PACKAGE)_geoportal-$(L10N_CLIENT_POSTFIX).po -l $*
	touch --no-create geoportal/$(PACKAGE)_geoportal/locale/$*/LC_MESSAGES/$(PACKAGE)_geoportal-$(L10N_CLIENT_POSTFIX).po
	msgmerge --backup=none --update --sort-output --no-location geoportal/$(PACKAGE)_geoportal/locale/$*/LC_MESSAGES/$(PACKAGE)_geoportal-$(L10N_CLIENT_POSTFIX).po $<
	touch geoportal/$(PACKAGE)_geoportal/locale/$*/LC_MESSAGES/$(PACKAGE)_geoportal-$(L10N_CLIENT_POSTFIX).po

.PRECIOUS: %.mo
%.mo: %.po
	$(PRERULE_CMD)
	msgfmt -o $@ $<
	touch --no-create $@

# ngeo

.PHONY: build-ngeo
build-ngeo: $(NGEO_OUTPUT_FILES)

.PRECIOUS: $(APP_OUTPUT_DIR)/%.json
$(APP_OUTPUT_DIR)/%.json: \
		geoportal/$(PACKAGE)_geoportal/locale/%/LC_MESSAGES/$(PACKAGE)_geoportal-$(L10N_CLIENT_POSTFIX).po \
		/opt/c2cgeoportal_geoportal/c2cgeoportal_geoportal/locale/%/LC_MESSAGES/gmf.po \
		/opt/c2cgeoportal_geoportal/c2cgeoportal_geoportal/locale/%/LC_MESSAGES/ngeo.po
	$(PRERULE_CMD)
	mkdir --parent $(dir $@)
	node /usr/bin/compile-catalog \
		/opt/c2cgeoportal_geoportal/c2cgeoportal_geoportal/locale/$*/LC_MESSAGES/gmf.po \
		/opt/c2cgeoportal_geoportal/c2cgeoportal_geoportal/locale/$*/LC_MESSAGES/ngeo.po \
		geoportal/$(PACKAGE)_geoportal/locale/$*/LC_MESSAGES/$(PACKAGE)_geoportal-$(L10N_CLIENT_POSTFIX).po > $@

/opt/c2cgeoportal_geoportal/c2cgeoportal_geoportal/locale/en/LC_MESSAGES/%.po:
	echo "Nothing to do for $@"

$(APP_OUTPUT_DIR)/angular-locale_%.js: /usr/lib/node_modules/ngeo/package.json language_mapping
	mkdir --parent $(dir $@)
	rm --force $@
	cp /opt/angular-locale/angular-locale_`(grep $* language_mapping || echo $*) | cut --delimiter = --fields 2 | tr --delete '\r\n'`.js $@

$(APP_OUTPUT_DIR)/images/: /usr/lib/node_modules/jquery-ui/themes/base/images
	$(PRERULE_CMD)
	mkdir --parent $@
	cp -r $</* $@


.PRECIOUS: /build/apps.timestamp
/build/apps.timestamp: geoportal/webpack.apps.js $(OL_JS_FILES) $(NGEO_JS_FILES) $(APP_JS_FILES) \
			$(APP_HTML_FILES) geoportal/webpack.config.js \
			$(SASS_FILES) \
			$(APP_OUTPUT_DIR)/images/
	$(PRERULE_CMD)
	rm --force $(addprefix $(APP_OUTPUT_DIR)/, $(addsuffix .*, $(NGEO_INTERFACES)))
	# Workaround to make Webpack working for ol/index.js
	rm --force geoportal/node_modules
	ln --symbolic /usr/lib/node_modules/ geoportal/
	(cd geoportal; webpack $(WEBPACK_ARGS))
	rm geoportal/node_modules
ifeq ($(DOCKER), TRUE)
	ls -1 $(APP_OUTPUT_DIR)/*.html|while read file; do mv $${file} $${file}.tmpl; done
	ls -1 $(APP_OUTPUT_DIR)/*.css|while read file; do mv $${file} $${file}.tmpl; done
endif
	touch $@

/build/eslint.timestamp: $(APP_JS_FILES)
	$(PRERULE_CMD)
	eslint $?
	touch $@


# Git

geoportal/$(PACKAGE)_geoportal/static/lib/cgxp/: cgxp_revision
	$(PRERULE_CMD)
	# Sometimes we have an empty directory
	rmdir $@ || true
	if [ ! -e $@ ]; then git clone $(CGXP_GIT_ARGS) $(CGXP_GIT_REMOTE) $@; fi
	cd $@ && git fetch
	cd $@ && git reset --hard $(shell cat $<)
	cd $@ && git submodule foreach git submodule sync
	cd $@ && git submodule update --init


# CGXP build

# Workaround to fix strange Make missing rule error
$(OUTPUT_DIR)/api-lang-en.js: \
		$(JSBUILD_MAIN_CONFIG) \
		$(JSBUILD_MAIN_FILES) \
		geoportal/$(PACKAGE)_geoportal/static/lib/cgxp/

$(OUTPUT_DIR)/%.js: \
		$(JSBUILD_MAIN_CONFIG) \
		$(JSBUILD_MAIN_FILES) \
		geoportal/$(PACKAGE)_geoportal/static/lib/cgxp/
	$(PRERULE_CMD)
	mkdir --parent $(dir $@)
	jsbuild $< $(JSBUILD_ARGS) -j $(notdir $@) -o $(dir $@)

$(CSS_CGXP_OUTPUT): \
		geoportal/$(PACKAGE)_geoportal/static/lib/cgxp/ \
		geoportal/$(PACKAGE)_geoportal/static/css/proj.css \
		geoportal/$(PACKAGE)_geoportal/static/css/proj-map.css \
		geoportal/$(PACKAGE)_geoportal/static/css/proj-widgets.css
	$(PRERULE_CMD)
	c2c-cssmin $(CSSMIN_ARGS) $@ $(CSS_BASE_FILES)

$(CSS_API_OUTPUT): \
		geoportal/$(PACKAGE)_geoportal/static/lib/cgxp/ \
		geoportal/$(PACKAGE)_geoportal/static/css/proj-map.css
	$(PRERULE_CMD)
	c2c-cssmin $(CSSMIN_ARGS) $@ $(CSS_API_FILES)

$(CSS_XAPI_OUTPUT): \
		geoportal/$(PACKAGE)_geoportal/static/lib/cgxp/ \
		geoportal/$(PACKAGE)_geoportal/static/css/proj-map.css \
		geoportal/$(PACKAGE)_geoportal/static/css/proj-widgets.css
	$(PRERULE_CMD)
	c2c-cssmin $(CSSMIN_ARGS) $@ $(CSS_XAPI_FILES)

# Venv

/build/venv.timestamp-noclean:
	$(PRERULE_CMD)
	rm --recursive --force /build/venv
	virtualenv --system-site-packages /build/venv
	touch $@

# Docker

.PHONY: docker-build-config
docker-build-config: $(shell docker-required --path .) \
		$(PRINT_CONFIG_FILE) \
		$(MAPCACHE_FILE) \
		qgisserver/geomapfish.yaml
	docker build --tag=$(DOCKER_BASE)-config:$(DOCKER_TAG) .

.PHONY: docker-build-geoportal
docker-build-geoportal: $(shell docker-required --path geoportal) \
		$(WEB_RULE) \
		$(addprefix geoportal/$(PACKAGE)_geoportal/locale/, $(addsuffix /LC_MESSAGES/$(PACKAGE)_geoportal-$(L10N_CLIENT_POSTFIX).mo, $(LANGUAGES))) \
		geoportal/config.yaml \
		geoportal/alembic.yaml
	docker build --tag=$(DOCKER_BASE)-geoportal:$(DOCKER_TAG) --build-arg=GIT_HASH=$(GIT_HASH) geoportal
ifdef CGXP_INTERFACES
docker-build-geoportal: $(addprefix geoportal/$(PACKAGE)_geoportal/locale/, $(addsuffix /LC_MESSAGES/$(PACKAGE)_geoportal-$(L10N_SERVER_POSTFIX).mo, $(LANGUAGES)))
endif


.PHONY: push-docker
push-docker:
	docker push $(DOCKER_BASE)-config:$(DOCKER_TAG)
	docker push $(DOCKER_BASE)-geoportal:$(DOCKER_TAG)

geoportal/alembic.yaml: $(ALEMBIC_YAML_FILE) vars.yaml CONST_vars.yaml
	$(PRERULE_CMD)
	c2c-template --vars $< --get-config /build/_alembic.yaml srid schema schema_static sqlalchemy.url cache
	mv /build/_alembic.yaml $@

testdb/11-schemas.sql: vars_alembic.yaml $(ALEMBIC_YAML_FILE) testdb/11-schemas.sql_mako vars.yaml CONST_vars.yaml
	$(PRERULE_CMD)
	rm --force testdb/11-schemas.sql.mako
	ln -s 11-schemas.sql_mako testdb/11-schemas.sql.mako
	c2c-template --vars $< --engine mako --runtime-environment-pattern '$${{'{{'}}{}}}' \
		--files testdb/11-schemas.sql.mako
	rm testdb/11-schemas.sql.mako

testdb/12-alembic.sql: geoportal/alembic.ini geoportal/alembic.yaml $(shell ls -1 /opt/alembic/main/*.py)
	$(PRERULE_CMD)
	alembic --config=$< --name=main upgrade --sql head > $@

testdb/13-alembic-static.sql: geoportal/alembic.ini geoportal/alembic.yaml $(shell ls -1 /opt/alembic/static/*.py)
	$(PRERULE_CMD)
	alembic --config=$< --name=static upgrade --sql head > $@

.PHONY: docker-build-testdb
docker-build-testdb: testdb/11-schemas.sql testdb/12-alembic.sql testdb/13-alembic-static.sql \
		$(shell docker-required --path testdb)
	docker build --tag=$(DOCKER_BASE)-testdb:$(DOCKER_TAG) testdb

# Upgrade

UPGRADE_ARGS += --use-makefile --makefile=$(firstword $(MAKEFILE_LIST))

.PHONY: upgrade
upgrade: project.yaml
	c2cupgrade $(UPGRADE_ARGS)

.PHONY: upgrade%
upgrade%:
	c2cupgrade $(UPGRADE_ARGS) --step $*

# Tilecloud chain

$(MAPCACHE_FILE): $(TILEGENERATION_CONFIG_FILE)
	$(PRERULE_CMD)
	mkdir --parent $(dir $@)
	generate_controller --config=$< --mapcache

$(WMTSCAPABILITIES_FILE): $(TILEGENERATION_CONFIG_FILE)
	$(PRERULE_CMD)
	mkdir --parent $(dir $@)
	generate_controller --config=$< --capabilities

# Secrets

secrets.tar.bz2.gpg:
	tar -jcf secrets.tar.bz2 $^
	gpg --keyserver pool.sks-keyservers.net --keyserver-options timeout=20 --recv-keys $(GPG_KEYS)
	rm -f $@
	gpg --always-trust --output $@ --encrypt $(addprefix --recipient ,$(GPG_KEYS)) secrets.tar.bz2
	rm secrets.tar.bz2

.PHONY: secrets
secrets:
	gpg --output secrets.tar.bz2 --decrypt secrets.tar.bz2.gpg
	tar -jxf secrets.tar.bz2
	rm secrets.tar.bz2

# QGIS

.PHONY: edit-qgis-project
edit-qgis-project:
	IP=$$(ip addr show dev $$(route | grep default | awk '{print $$(NF)}' | head -1) | awk '$$1 ~ /^inet/ { sub("/.*", "", $$2); print $$2 }' | head -1); \
	docker run -ti \
		--add-host=db:$${IP} \
		--volume=$${PWD}/qgisserver:/etc/qgisserver \
		--volume=/tmp/.X11-unix:/tmp/.X11-unix \
		--volume=$${HOME}:$${HOME} \
		--env=DISPLAY=unix$${DISPLAY} \
		--env=PGSERVICEFILE=$$HOME/.pg_service.conf \
		--rm camptocamp/qgis-server:3.2 /usr/local/bin/start-client /etc/qgisserver/project.qgs<|MERGE_RESOLUTION|>--- conflicted
+++ resolved
@@ -321,10 +321,6 @@
 	reset_password fulltextsearch global_headers headers authorized_referers hooks stats db_chooser \
 	ogcproxy_enable dbsessions urllogin host_forward_host smtp c2c.base_path welcome_email host \
 	lingua_extractor interfaces_config interfaces default_interface devserver_url
-<<<<<<< HEAD
-MAKE_FILES = $(MAKEFILE_LIST)
-=======
->>>>>>> a4c859b4
 
 # Secrets
 
