--- conflicted
+++ resolved
@@ -420,20 +420,15 @@
 		-name 'build' -prune -or \
 		-name '.build' -prune -or \
 		-name 'cgxp' -prune -or \
-<<<<<<< HEAD
-		-name 'c2cgeoportal_*' -prune -or \
-		\( -type f -and -not -name '*.png' -and -not -name '*.mo' -and -not -name '*.po*' \
-		-and -not -name 'CONST_Makefile' -and -not -name 'package-lock.json' \) -print)
-=======
 		-name 'c2cgeoportal_*' -prune -or \( \
 		-type f -and \
 		-not -name '*.png' -and \
 		-not -name '*.mo' -and \
 		-not -name '*.po*' -and \
 		-not -name '*.qgs*' -and \
+		-not -name '*.qgz*' -and \
 		-not -name 'CONST_Makefile' -and \
 		-not -name 'package-lock.json' \) -print)
->>>>>>> c6479d98
 
 .PHONY: clean
 clean: template-clean
