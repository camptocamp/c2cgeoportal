--- conflicted
+++ resolved
@@ -117,11 +117,8 @@
     admin_path: tiles/admin
     expires: 8  # 8 hours
     predefined_commands:
-<<<<<<< HEAD
-=======
     -   name: Generation all layers
         command: generate_tiles --role=master
->>>>>>> 80e3c1fa
     -   name: Generation layer plan
         command: generate_tiles --role=master --layer=plan
     -   name: Generation layer ortho
