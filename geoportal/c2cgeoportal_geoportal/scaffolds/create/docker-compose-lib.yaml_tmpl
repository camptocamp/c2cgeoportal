---

version: '2'

services:
  config:
    image: ${DOCKER_BASE}-config:${DOCKER_TAG}
    user: www-data
    environment:
      - VISIBLE_WEB_HOST
      - VISIBLE_WEB_PROTOCOL
      - VISIBLE_ENTRY_POINT
      - PGHOST
      - PGHOST_SLAVE
      - PGPORT
      - PGUSER
      - PGPASSWORD
      - PGDATABASE
      - PGSCHEMA_STATIC
      - GEOPORTAL_INTERNAL_URL
      - GEOPORTAL_INTERNAL_HOST
      - GEOPORTAL_INTERNAL_PORT
      - TILECLOUDCHAIN_INTERNAL_URL
      - TILECLOUDCHAIN_INTERNAL_HOST
      - TILECLOUDCHAIN_INTERNAL_PORT
      - MAPSERVER_URL
      - REDIS_HOST
      - REDIS_PORT
      - REDIS_DB
      - TILEGENERATION_SQS_QUEUE
      - TILEGENERATION_S3_BUCKET
      - AWS_ACCESS_KEY_ID
      - AWS_SECRET_ACCESS_KEY
      - AWS_DEFAULT_REGION
      - AWS_S3_ENDPOINT

  print:
    image: camptocamp/mapfish_print:3.20
    user: www-data
    restart: unless-stopped
    environment:
      - CATALINA_OPTS
      - PGOPTIONS

  mapserver:
    image: camptocamp/mapserver:7.4
    user: www-data
    restart: unless-stopped
    entrypoint: []
    environment:
      - PGOPTIONS

  qgisserver:
    image: camptocamp/geomapfish-qgisserver:gmf{{geomapfish_main_version}}-qgis3.4
    user: www-data
    restart: unless-stopped
    environment:
      - PGHOST
      - PGHOST_SLAVE
      - PGPORT
      - PGUSER
      - PGPASSWORD
      - PGDATABASE
      - PGSCHEMA_STATIC
      - C2C_REDIS_URL
      - C2C_BROADCAST_PREFIX
      - PGOPTIONS
      - AWS_ACCESS_KEY_ID
      - AWS_SECRET_ACCESS_KEY
      - AWS_DEFAULT_REGION
      - AWS_S3_ENDPOINT
      - CPL_VSIL_CURL_USE_CACHE
      - CPL_VSIL_CURL_CACHE_SIZE
      - CPL_VSIL_CURL_USE_HEAD
      - GDAL_DISABLE_READDIR_ON_OPEN

  tinyows:
    image: camptocamp/tinyows
    user: www-data
    restart: unless-stopped

  redis:
    image: redis:5
    user: www-data
    restart: unless-stopped
    command:
      - redis-server
      - --save
      - ''
      - --appendonly
      - 'no'
      - --maxmemory
      - 512mb
      - --maxmemory-policy
      - volatile-lru
      - --tcp-keepalive
      - '30'

  tilecloudchain:
    image: camptocamp/tilecloud-chain:1.13
    user: www-data
    restart: unless-stopped
    environment:
      - GUNICORN_PARAMS
      - VISIBLE_ENTRY_POINT
      - C2C_REDIS_URL
      - TILEGENERATION_CONFIGFILE=/etc/tilegeneration/config.yaml
      - C2C_BASE_PATH=/tiles/c2c
      - C2C_BROADCAST_PREFIX=broadcast_tilecloudchain_
      - C2C_LOG_VIEW_ENABLED=TRUE
      - C2C_DEBUG_VIEW_ENABLED=TRUE
      - C2C_SQL_PROFILER_ENABLED=TRUE
      - C2C_SECRET
      - AWS_ACCESS_KEY_ID
      - AWS_SECRET_ACCESS_KEY

  tilegeneration_slave:
    image: camptocamp/tilecloud-chain:1.13
    user: www-data
    restart: unless-stopped
    entrypoint:
      - generate_tiles
      - --role=slave
      - --daemon
    environment:
      - AWS_ACCESS_KEY_ID
      - AWS_SECRET_ACCESS_KEY

  geoportal:
    image: ${DOCKER_BASE}-geoportal:${DOCKER_TAG}
    user: www-data
    restart: unless-stopped
    environment: &env
      - VISIBLE_ENTRY_POINT
      - PACKAGE={{package}}
      - PGHOST
      - PGHOST_SLAVE
      - PGPORT
      - PGUSER
      - PGPASSWORD
      - PGDATABASE
      - PGSCHEMA_STATIC
      - PGOPTIONS
      - AWS_ACCESS_KEY_ID
      - AWS_SECRET_ACCESS_KEY
      - AWS_DEFAULT_REGION
      - AWS_S3_ENDPOINT
      - GUNICORN_PARAMS
      - VISIBLE_WEB_HOST
      - VISIBLE_WEB_PROTOCOL
      - AUTHTKT_TIMEOUT
      - AUTHTKT_REISSUE_TIME
      - AUTHTKT_MAXAGE
      - AUTHTKT_SECRET
      - AUTHTKT_COOKIENAME
      - AUTHTKT_HTTP_ONLY
      - AUTHTKT_SECURE
      - AUTHTKT_SAMESITE
      - BASICAUTH
      - TINYOWS_URL
      - MAPSERVER_URL
      - QGISSERVER_URL
      - PRINT_URL
      - DEVSERVER_HOST
      - REDIS_HOST
      - REDIS_PORT
      - REDIS_DB
      - C2C_REDIS_URL
      - C2C_BROADCAST_PREFIX_
      - C2C_LOG_VIEW_ENABLED=TRUE
      - C2C_SQL_PROFILER_ENABLED=TRUE
      - C2C_DEBUG_VIEW_ENABLED=TRUE
      - C2C_SECRET
<<<<<<< HEAD
      - LOG_LEVEL
      - C2CGEOPORTAL_LOG_LEVEL
      - SQL_LOG_LEVEL
      - GUNICORN_LOG_LEVEL
      - OTHER_LOG_LEVEL
      - DOGPILECACHE_LOG_LEVEL

  tools:
    image: camptocamp/geomapfish-tools:{{geomapfish_main_version}}
    restart: unless-stopped
    environment: *env
=======
      - LOG_TYPE
>>>>>>> 4cefc738

  alembic:
    image: ${DOCKER_BASE}-geoportal:${DOCKER_TAG}
    user: www-data
    entrypoint: []
    command:
      - alembic
      - --name=static
      - upgrade
      - head
    environment:
      - PGHOST
      - PGHOST_SLAVE
      - PGPORT
      - PGUSER
      - PGPASSWORD
      - PGDATABASE
      - PGSCHEMA_STATIC
      - LOG_TYPE

  front:
    image: haproxy:1.9
    restart: unless-stopped
    volumes:
      - /dev/log:/dev/log:rw
    command:
      - haproxy
      - -f
      - /etc/${FRONT_CONFIG}
    ports:
      - ${DOCKER_PORT}:${FRONT_INNER_PORT}

  webpack_dev_server:
    image: ${DOCKER_BASE}-geoportal-dev:${DOCKER_TAG}
    volumes:
      - ${PWD}/geoportal/{{package}}_geoportal/static-ngeo:/app/{{package}}_geoportal/static-ngeo
    environment:
      - VISIBLE_ENTRY_POINT
      - VISIBLE_WEB_HOST
      - VISIBLE_WEB_PROTOCOL
      - PGHOST
      - PGHOST_SLAVE
      - PGPORT
      - PGUSER
      - PGPASSWORD
      - PGDATABASE
      - PGSCHEMA_STATIC
      - AWS_ACCESS_KEY_ID
      - AWS_SECRET_ACCESS_KEY
      - AWS_DEFAULT_REGION
      - AWS_S3_ENDPOINT<|MERGE_RESOLUTION|>--- conflicted
+++ resolved
@@ -171,21 +171,18 @@
       - C2C_SQL_PROFILER_ENABLED=TRUE
       - C2C_DEBUG_VIEW_ENABLED=TRUE
       - C2C_SECRET
-<<<<<<< HEAD
       - LOG_LEVEL
       - C2CGEOPORTAL_LOG_LEVEL
       - SQL_LOG_LEVEL
       - GUNICORN_LOG_LEVEL
       - OTHER_LOG_LEVEL
       - DOGPILECACHE_LOG_LEVEL
+      - LOG_TYPE
 
   tools:
     image: camptocamp/geomapfish-tools:{{geomapfish_main_version}}
     restart: unless-stopped
     environment: *env
-=======
-      - LOG_TYPE
->>>>>>> 4cefc738
 
   alembic:
     image: ${DOCKER_BASE}-geoportal:${DOCKER_TAG}
