--- conflicted
+++ resolved
@@ -342,11 +342,8 @@
   - headers.layers
   - headers.shortener
   - headers.login
-<<<<<<< HEAD
-=======
   - interfaces_theme
   - servers
->>>>>>> c6479d98
   - shortener
 
 no_interpreted:
