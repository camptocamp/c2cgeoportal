# -*- coding: utf-8 -*-

# Copyright (c) 2011-2019, Camptocamp SA
# All rights reserved.

# Redistribution and use in source and binary forms, with or without
# modification, are permitted provided that the following conditions are met:

# 1. Redistributions of source code must retain the above copyright notice, this
#    list of conditions and the following disclaimer.
# 2. Redistributions in binary form must reproduce the above copyright notice,
#    this list of conditions and the following disclaimer in the documentation
#    and/or other materials provided with the distribution.

# THIS SOFTWARE IS PROVIDED BY THE COPYRIGHT HOLDERS AND CONTRIBUTORS "AS IS" AND
# ANY EXPRESS OR IMPLIED WARRANTIES, INCLUDING, BUT NOT LIMITED TO, THE IMPLIED
# WARRANTIES OF MERCHANTABILITY AND FITNESS FOR A PARTICULAR PURPOSE ARE
# DISCLAIMED. IN NO EVENT SHALL THE COPYRIGHT OWNER OR CONTRIBUTORS BE LIABLE FOR
# ANY DIRECT, INDIRECT, INCIDENTAL, SPECIAL, EXEMPLARY, OR CONSEQUENTIAL DAMAGES
# (INCLUDING, BUT NOT LIMITED TO, PROCUREMENT OF SUBSTITUTE GOODS OR SERVICES;
# LOSS OF USE, DATA, OR PROFITS; OR BUSINESS INTERRUPTION) HOWEVER CAUSED AND
# ON ANY THEORY OF LIABILITY, WHETHER IN CONTRACT, STRICT LIABILITY, OR TORT
# (INCLUDING NEGLIGENCE OR OTHERWISE) ARISING IN ANY WAY OUT OF THE USE OF THIS
# SOFTWARE, EVEN IF ADVISED OF THE POSSIBILITY OF SUCH DAMAGE.

# The views and conclusions contained in the software and documentation are those
# of the authors and should not be interpreted as representing official policies,
# either expressed or implied, of the FreeBSD Project.

import binascii
import importlib
import logging
import os
import re
import time
from urllib.parse import urlsplit

import c2cgeoportal_commons.models
import c2cwsgiutils
import c2cwsgiutils.db
import c2cwsgiutils.index
import pyramid.security
import simplejson as json
import zope.event.classhandler
from c2cwsgiutils.health_check import HealthCheck
from Crypto.Cipher import AES
from papyrus.renderers import GeoJSON
from pyramid.config import Configurator
from pyramid.httpexceptions import HTTPException
from pyramid.path import AssetResolver
from pyramid_mako import add_mako_renderer
from sqlalchemy.orm import Session

import c2cgeoportal_geoportal.views
from c2cgeoportal_geoportal.lib import (C2CPregenerator, caching, check_collector,
                                        checker, dbreflection)
from c2cgeoportal_geoportal.lib.xsd import XSD

LOG = logging.getLogger(__name__)

# Header predicate to accept only JSON content
JSON_CONTENT_TYPE = "Content-Type:application/json"
GEOJSON_CONTENT_TYPE = r'Content-Type:application/geo\+json'


class DecimalJSON:
    def __call__(self, info):
        def _render(value, system):
            ret = json.dumps(value, use_decimal=True)
            request = system.get("request")
            if request is not None:
                request.response.content_type = "application/json"
            return ret
        return _render


class AssetRendererFactory:
    def __init__(self, info):
        del info  # unused
        self.resolver = AssetResolver('c2cgeoportal_geoportal')

    def __call__(self, value, system):
        asset = self.resolver.resolve(system['renderer_name'])
        return asset.stream().read()


INTERFACE_TYPE_NGEO = "ngeo"


def add_interface(
    config, interface_name="desktop", interface_type=INTERFACE_TYPE_NGEO, default=False, **kwargs
):  # pragma: no cover
    del interface_type  # unused
    route = "/" if default else "/{}".format(interface_name)
    add_interface_ngeo(
        config,
        route_name=interface_name,
        route=route,
        renderer="/etc/static-ngeo/{}.html".format(interface_name),
        **kwargs
    )


def add_interface_ngeo(config, route_name, route, renderer=None, permission=None):  # pragma: no cover
    # Cannot be at the header to do not load the model too early
    from c2cgeoportal_geoportal.views.entry import Entry

    config.add_route(route_name, route, request_method="GET")
    config.add_view(
        Entry,
        attr="get_ngeo_index_vars",
        route_name=route_name,
        renderer=renderer,
        permission=permission
    )
    # Permalink theme: recover the theme for generating custom viewer.js url
    config.add_route(
        "{}theme".format(route_name),
        "{}{}theme/{{themes}}".format(route, "" if route[-1] == "/" else "/"),
        request_method="GET",
    )
    config.add_view(
        Entry,
        attr="get_ngeo_index_vars",
        route_name="{}theme".format(route_name),
        renderer=renderer,
        permission=permission
    )


def add_admin_interface(config):
    if config.get_settings().get('enable_admin_interface', False):
        config.add_request_method(
            # pylint: disable=not-callable
            lambda request: c2cgeoportal_commons.models.DBSession(), 'dbsession', reify=True
        )
        config.add_view(c2cgeoportal_geoportal.views.add_ending_slash, route_name='admin_add_ending_slash')
        config.add_route('admin_add_ending_slash', '/admin', request_method='GET')
        config.include('c2cgeoportal_admin', route_prefix='/admin')


def locale_negotiator(request):
    lang = request.params.get("lang")
    if lang is None:
        lang = request.cookies.get('_LOCALE_')
    else:
        request.response.set_cookie('_LOCALE_', lang)
    if lang is None:
        # if best_match returns None then use the default_locale_name configuration variable
        return request.accept_language.best_match(
            request.registry.settings.get("available_locale_names"),
            default_match=request.registry.settings.get("default_locale_name"))
    return lang


def _match_url_start(reference, value):
    """
    Checks that the val URL starts like the ref URL.
    """
    reference_parts = reference.rstrip("/").split("/")
    value_parts = value[0:len(reference_parts)]
    return reference_parts == value_parts


def is_valid_referer(request, settings=None):
    if request.referer is not None:
        referer = urlsplit(request.referer)._replace(query="", fragment="").geturl().rstrip("/").split("/")
        if settings is None:
            settings = request.registry.settings
        list_ = settings.get("authorized_referers", [])
        return any(_match_url_start(e, referer) for e in list_)
    else:
        return True


def create_get_user_from_request(settings):
    def get_user_from_request(request, username=None):
        """ Return the User object for the request.

        Return ``None`` if:
        * user is anonymous
        * it does not exist in the database
        * the referer is invalid
        """
        from c2cgeoportal_commons.models import DBSession
        from c2cgeoportal_commons.models.static import User

        try:
            if request.method == 'GET' and "auth" in request.params:
                auth_enc = request.params.get("auth")

                if auth_enc is not None:
                    urllogin = request.registry.settings.get("urllogin", {})
                    aeskey = urllogin.get("aes_key")
                    if aeskey is None:  # pragma: nocover
                        raise Exception("urllogin is not configured")
                    now = int(time.time())
                    data = binascii.unhexlify(auth_enc.encode('ascii'))
                    nonce = data[0:16]
                    tag = data[16:32]
                    ciphertext = data[32:]
                    cipher = AES.new(aeskey.encode("ascii"), AES.MODE_EAX, nonce)
                    auth = json.loads(cipher.decrypt_and_verify(ciphertext, tag).decode("utf-8"))

                    if "t" in auth and "u" in auth and "p" in auth:
                        timestamp = int(auth["t"])
                        if now < timestamp and request.registry.validate_user(
                            request, auth["u"], auth["p"]
                        ):
                            headers = pyramid.security.remember(request, auth["u"])
                            request.response.headerlist.extend(headers)
        except Exception as e:
            LOG.error("URL login error: %s.", e, exc_info=True)

        if not hasattr(request, "is_valid_referer"):
            request.is_valid_referer = is_valid_referer(request, settings)
        if not request.is_valid_referer:
            LOG.debug("Invalid referer for %s: %s", request.path_qs, repr(request.referer))
            return None

        if not hasattr(request, "user_"):
            request.user_ = None
            if username is None:
                username = request.authenticated_userid
            if username is not None:
                # We know we will need the role object of the
                # user so we use joined loading
                request.user_ = DBSession.query(User) \
                    .filter_by(username=username) \
                    .first()

        return request.user_
    return get_user_from_request


def set_user_validator(config, user_validator):
    """ Call this function to register a user validator function.

    The validator function is passed three arguments: ``request``,
    ``username``, and ``password``. The function should return the
    user name if the credentials are valid, and ``None`` otherwise.

    The validator should not do the actual authentication operation
    by calling ``remember``, this is handled by the ``login`` view.
    """
    def register():
        config.registry.validate_user = user_validator
    config.action("user_validator", register)


def default_user_validator(request, username, password):
    """
    Validate the username/password. This is c2cgeoportal's
    default user validator.
    Return None if we are anonymous, the string to remember otherwise.
    """
    del request  # unused
    from c2cgeoportal_commons.models import DBSession
    from c2cgeoportal_commons.models.static import User
    user = DBSession.query(User).filter_by(username=username).first()
    if user is None:
        LOG.info('Unknow user "%s" tried to log in', username)
        return None
    if user.deactivated:
        LOG.info('Deactivated user "%s" tried to log in', username)
        return None
    if user.expired():
        LOG.info('Expired user %s tried to log in', username)
        return None
    if not user.validate_password(password):
        LOG.info('User "%s" tried to log in with bad credentials', username)
        return None
    return username


class MapserverproxyRoutePredicate:
    """ Serve as a custom route predicate function for mapserverproxy.
    If the hide_capabilities setting is set and is true then we want to
    return 404s on GetCapabilities requests."""

    def __init__(self, val, config):
        pass

    def __call__(self, context, request):
        hide_capabilities = request.registry.settings.get("hide_capabilities")
        if not hide_capabilities:
            return True
        params = dict(
            (k.lower(), v.lower()) for k, v in request.params.items()
        )
        return "request" not in params or params["request"] != "getcapabilities"

    @staticmethod
    def phash():
        return ""


def add_cors_route(config, pattern, service):
    """
    Add the OPTIONS route and view need for services supporting CORS.
    """
    def view(request):  # pragma: no cover
        from c2cgeoportal_geoportal.lib.caching import set_common_headers, NO_CACHE
        return set_common_headers(request, service, NO_CACHE)

    name = pattern + "_options"
    config.add_route(name, pattern, request_method="OPTIONS")
    config.add_view(view, route_name=name)


def error_handler(http_exception, request):  # pragma: no cover
    """
    View callable for handling all the exceptions that are not already handled.
    """
    LOG.warning("%s returned status code %s", request.url, http_exception.status_code)
    return caching.set_common_headers(request, "error", caching.NO_CACHE, http_exception)


def call_hook(settings, name, *args, **kwargs):
    hooks = settings.get("hooks", {})
    hook = hooks.get(name)
    if hook is None:
        return
    parts = hook.split(".")
    module = importlib.import_module(".".join(parts[0:-1]))
    function_ = getattr(module, parts[-1])
    function_(*args, **kwargs)


def includeme(config: pyramid.config.Configurator):
    """
    This function returns a Pyramid WSGI application.
    """

    settings = config.get_settings()

    config.include("c2cgeoportal_commons")

    call_hook(settings, "after_settings", settings)

    get_user_from_request = create_get_user_from_request(settings)
    config.add_request_method(get_user_from_request, name="user", property=True)
    config.add_request_method(get_user_from_request, name="get_user")

    # Configure 'locale' dir as the translation dir for c2cgeoportal app
    config.add_translation_dirs("c2cgeoportal_geoportal:locale/")

    config.include('c2cwsgiutils.pyramid.includeme')
    health_check = HealthCheck(config)

    # Initialise DBSessions
    init_dbsessions(settings, config, health_check)

    # Initialize the dbreflection module
    dbreflection.init()

    checker.init(config, health_check)
    check_collector.init(config, health_check)

    # dogpile.cache configuration
    if 'cache' in settings:
        caching.init_region(settings['cache'])
        from c2cgeoportal_commons.models.main import InvalidateCacheEvent

        @zope.event.classhandler.handler(InvalidateCacheEvent)
        def handle(event: InvalidateCacheEvent):  # pylint: disable=unused-variable
            del event
            caching.invalidate_region()

    # Register a tween to get back the cache buster path.
    if 'cache_path' not in config.get_settings():
        config.get_settings()['cache_path'] = ['static']
    config.add_tween("c2cgeoportal_geoportal.lib.cacheversion.CachebusterTween")
    config.add_tween("c2cgeoportal_geoportal.lib.headers.HeadersTween")

    # Bind the mako renderer to other file extensions
    add_mako_renderer(config, ".html")
    add_mako_renderer(config, ".js")

    # Add the "geojson" renderer
    config.add_renderer("geojson", GeoJSON())

    # Add decimal json renderer
    config.add_renderer("decimaljson", DecimalJSON())

    # Add the "xsd" renderer
    config.add_renderer("xsd", XSD(
        include_foreign_keys=True
    ))

    # Add the set_user_validator directive, and set a default user validator
    config.add_directive("set_user_validator", set_user_validator)
    config.set_user_validator(default_user_validator)

    config.add_route('dynamic', '/dynamic.json', request_method="GET")

    # Add routes to the mapserver proxy
    config.add_route_predicate("mapserverproxy", MapserverproxyRoutePredicate)
    config.add_route(
        "mapserverproxy", "/mapserv_proxy",
        mapserverproxy=True, pregenerator=C2CPregenerator(role=True), request_method="GET"
    )
    config.add_route(
        "mapserverproxy_post", "/mapserv_proxy",
        mapserverproxy=True, pregenerator=C2CPregenerator(role=True), request_method="POST"
    )
    add_cors_route(config, "/mapserv_proxy", "mapserver")

    # Add route to the tinyows proxy
    config.add_route(
        "tinyowsproxy", "/tinyows_proxy",
        pregenerator=C2CPregenerator(role=True),
    )

    # Add routes to the entry view class
    config.add_route("base", "/", static=True)
    config.add_route("loginform", "/login.html", request_method="GET")
    add_cors_route(config, "/login", "login")
    config.add_route("login", "/login", request_method="POST")
    add_cors_route(config, "/logout", "login")
    config.add_route("logout", "/logout", request_method="GET")
    add_cors_route(config, "/loginchange", "login")
    config.add_route("loginchange", "/loginchange", request_method="POST")
    add_cors_route(config, "/loginresetpassword", "login")
    config.add_route("loginresetpassword", "/loginresetpassword", request_method="POST")
    add_cors_route(config, "/loginuser", "login")
    config.add_route("loginuser", "/loginuser", request_method="GET")
    config.add_route("testi18n", "/testi18n.html", request_method="GET")

    config.add_renderer(".map", AssetRendererFactory)
    config.add_renderer(".css", AssetRendererFactory)
    config.add_renderer(".ico", AssetRendererFactory)
    config.add_route("apijs", "/api.js", request_method="GET")
<<<<<<< HEAD
=======
    config.add_route("localejson", "/locale.json", request_method="GET")
    config.add_route("oldxapijs", "/xapi.js", request_method="GET")
    config.add_route("oldapihelp", "/oldapihelp.html", request_method="GET")
    config.add_route("oldxapihelp", "/oldxapihelp.html", request_method="GET")
>>>>>>> 1c050af2

    # Cannot be at the header to do not load the model too early
    from c2cgeoportal_geoportal.views.entry import Entry

    def add_api_route(name: str, attr: str, path: str, renderer: str):
        config.add_route(name, path, request_method="GET")
        config.add_view(
            Entry, attr=attr, route_name=name,
            renderer='/etc/geomapfish/static/{}'.format(renderer)
        )
    add_api_route('favicon', 'favicon', '/favicon.ico', 'images/favicon.ico')
    add_api_route('apijsmap', 'apijsmap', '/api.js.map', "api.js.map")
    add_api_route('apicss', 'apicss', '/api.css', "api.css")
    add_api_route('apihelp', 'apihelp', '/apihelp/index.html', "apihelp/index.html")
    c2cgeoportal_geoportal.views.add_redirect(
        config, 'apihelp_redirect', '/apihelp.html', '/apihelp/index.html'
    )

    config.add_route(
        "themes", "/themes",
        request_method="GET",
        pregenerator=C2CPregenerator(role=True),
    )

    config.add_route("invalidate", "/invalidate", request_method="GET")

    # Print proxy routes
    config.add_route("printproxy", "/printproxy", request_method="HEAD")
    add_cors_route(config, "/printproxy/*all", "print")
    config.add_route(
        "printproxy_capabilities", "/printproxy/capabilities.json",
        request_method="GET", pregenerator=C2CPregenerator(role=True),
    )
    config.add_route(
        "printproxy_report_create", "/printproxy/report.{format}",
        request_method="POST", header=JSON_CONTENT_TYPE
    )
    config.add_route(
        "printproxy_status", "/printproxy/status/{ref}.json",
        request_method="GET"
    )
    config.add_route(
        "printproxy_cancel", "/printproxy/cancel/{ref}",
        request_method="DELETE"
    )
    config.add_route(
        "printproxy_report_get", "/printproxy/report/{ref}",
        request_method="GET"
    )

    # Full-text search routes
    add_cors_route(config, "/search", "fulltextsearch")
    config.add_route("fulltextsearch", "/search", request_method="GET")

    # Access to raster data
    add_cors_route(config, "/raster", "raster")
    config.add_route("raster", "/raster", request_method="GET")

    add_cors_route(config, "/profile.json", "profile")
    config.add_route("profile.json", "/profile.json", request_method="POST")

    # Shortener
    add_cors_route(config, "/short/create", "shortener")
    config.add_route("shortener_create", "/short/create", request_method="POST")
    config.add_route("shortener_get", "/s/{ref}", request_method="GET")

    # Geometry processing
    config.add_route("difference", "/difference", request_method="POST")

    # PDF report tool
    config.add_route("pdfreport", "/pdfreport/{layername}/{ids}", request_method="GET")

    # Add routes for the "layers" web service
    add_cors_route(config, "/layers/*all", "layers")
    config.add_route(
        "layers_count", "/layers/{layer_id:\\d+}/count",
        request_method="GET"
    )
    config.add_route(
        "layers_metadata", "/layers/{layer_id:\\d+}/md.xsd",
        request_method="GET",
        pregenerator=C2CPregenerator(role=True),
    )
    config.add_route(
        "layers_read_many",
        "/layers/{layer_id:\\d+,?(\\d+,)*\\d*$}",
        request_method="GET")  # supports URLs like /layers/1,2,3
    config.add_route(
        "layers_read_one", "/layers/{layer_id:\\d+}/{feature_id}",
        request_method="GET")
    config.add_route(
        "layers_create", "/layers/{layer_id:\\d+}",
        request_method="POST", header=GEOJSON_CONTENT_TYPE)
    config.add_route(
        "layers_update", "/layers/{layer_id:\\d+}/{feature_id}",
        request_method="PUT", header=GEOJSON_CONTENT_TYPE)
    config.add_route(
        "layers_delete", "/layers/{layer_id:\\d+}/{feature_id}",
        request_method="DELETE")
    config.add_route(
        "layers_enumerate_attribute_values",
        "/layers/{layer_name}/values/{field_name}",
        request_method="GET",
        pregenerator=C2CPregenerator(),
    )
    # There is no view corresponding to that route, it is to be used from
    # mako templates to get the root of the "layers" web service
    config.add_route("layers_root", "/layers", request_method="HEAD")

    # Resource proxy (load external url, useful when loading non https content)
    config.add_route("resourceproxy", "/resourceproxy", request_method="GET")

    # Dev
    config.add_route("dev", "/dev/*path", request_method="GET")

    # Used memory in caches
    config.add_route("memory", "/memory", request_method="GET")

    # Scan view decorator for adding routes
    config.scan(ignore=[
        "c2cgeoportal_geoportal.lib",
        "c2cgeoportal_geoportal.scaffolds",
        "c2cgeoportal_geoportal.scripts"
    ])

    add_admin_interface(config)

    # Add the project static view with cache buster
    from c2cgeoportal_geoportal.lib.cacheversion import version_cache_buster
    config.add_static_view(
        name="static",
        path="/etc/geomapfish/static",
        cache_max_age=int(config.get_settings()["default_max_age"]),
    )
    config.add_cache_buster("/etc/geomapfish/static", version_cache_buster)

    # Add the project static view without cache buster
    config.add_static_view(
        name="static-ngeo",
        path="/etc/static-ngeo",
        cache_max_age=int(config.get_settings()["default_max_age"]),
    )

    # Handles the other HTTP errors raised by the views. Without that,
    # the client receives a status=200 without content.
    config.add_view(error_handler, context=HTTPException)

    c2cwsgiutils.index.additional_title = '<div class="row"><div class="col-lg-3"><h2>GeoMapFish</h2>' \
        '</div><div class="col-lg">'
    c2cwsgiutils.index.additional_auth.extend([
        '<a href="../tiles/admin/">TileCloud chain admin</a><br>',
        '<a href="../tiles/c2c/">TileCloud chain c2c tools</a><br>',
        '<a href="../invalidate">Invalidate the cache</a><br>',
        '<a href="../memory">Memory status</a><br>',
    ])
    if config.get_settings().get('enable_admin_interface', False):
        c2cwsgiutils.index.additional_noauth.append('<a href="../admin/">Admin</a><br>')

    c2cwsgiutils.index.additional_noauth.append(
        '</div></div><div class="row"><div class="col-lg-3"><h3>Interfaces</h3></div><div class="col-lg">'
    )
    c2cwsgiutils.index.additional_noauth.append('<a href="../">Default</a><br>')
    for interface in config.get_settings().get("interfaces", []):
        if not interface.get('default', False):
            c2cwsgiutils.index.additional_noauth.append(
                '<a href="../{interface}">{interface}</a><br>'.format(
                    interface=interface['name']
                )
            )
    c2cwsgiutils.index.additional_noauth.append('<a href="../apihelp/index.html">API help</a><br>')
    c2cwsgiutils.index.additional_noauth.append('</div></div><hr>')


def init_dbsessions(settings: dict, config: Configurator, health_check: HealthCheck = None) -> None:
    db_chooser = settings.get('db_chooser', {})
    master_paths = [re.compile(i.replace('//', '/')) for i in db_chooser.get('master', [])]
    slave_paths = [re.compile(i.replace('//', '/')) for i in db_chooser.get('slave', [])]

    slave_prefix = 'sqlalchemy_slave' if 'sqlalchemy_slave.url' in settings else None

    c2cgeoportal_commons.models.DBSession, rw_bind, _ = c2cwsgiutils.db.setup_session(
        config, 'sqlalchemy', slave_prefix, force_master=master_paths, force_slave=slave_paths)
    c2cgeoportal_commons.models.Base.metadata.bind = rw_bind
    c2cgeoportal_commons.models.DBSessions['dbsession'] = c2cgeoportal_commons.models.DBSession

    for dbsession_name, dbsession_config in settings.get('dbsessions', {}).items():  # pragma: nocover
        c2cgeoportal_commons.models.DBSessions[dbsession_name] = \
            c2cwsgiutils.db.create_session(config, dbsession_name, **dbsession_config)

    c2cgeoportal_commons.models.Base.metadata.clear()
    from c2cgeoportal_commons.models import main

    if health_check is not None:
        for name, session in c2cgeoportal_commons.models.DBSessions.items():
            if name == 'dbsession':
                health_check.add_db_session_check(
                    session, at_least_one_model=main.Theme, level=1
                )
                alembic_ini = os.path.join(os.path.abspath(os.path.curdir), 'alembic.ini')
                if os.path.exists(alembic_ini):
                    health_check.add_alembic_check(
                        session, alembic_ini_path=alembic_ini, name='main',
                        version_schema=settings['schema'], level=1
                    )
                    health_check.add_alembic_check(
                        session, alembic_ini_path=alembic_ini, name='static',
                        version_schema=settings['schema_static'], level=1
                    )
            else:  # pragma: no cover
                def check(session_: Session) -> None:
                    session_.execute('SELECT 1')
                health_check.add_db_session_check(session, query_cb=check, level=2)<|MERGE_RESOLUTION|>--- conflicted
+++ resolved
@@ -431,13 +431,7 @@
     config.add_renderer(".css", AssetRendererFactory)
     config.add_renderer(".ico", AssetRendererFactory)
     config.add_route("apijs", "/api.js", request_method="GET")
-<<<<<<< HEAD
-=======
     config.add_route("localejson", "/locale.json", request_method="GET")
-    config.add_route("oldxapijs", "/xapi.js", request_method="GET")
-    config.add_route("oldapihelp", "/oldapihelp.html", request_method="GET")
-    config.add_route("oldxapihelp", "/oldxapihelp.html", request_method="GET")
->>>>>>> 1c050af2
 
     # Cannot be at the header to do not load the model too early
     from c2cgeoportal_geoportal.views.entry import Entry
