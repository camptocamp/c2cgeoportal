# -*- coding: utf-8 -*-

# Copyright (c) 2012-2019, Camptocamp SA
# All rights reserved.

# Redistribution and use in source and binary forms, with or without
# modification, are permitted provided that the following conditions are met:

# 1. Redistributions of source code must retain the above copyright notice, this
#    list of conditions and the following disclaimer.
# 2. Redistributions in binary form must reproduce the above copyright notice,
#    this list of conditions and the following disclaimer in the documentation
#    and/or other materials provided with the distribution.

# THIS SOFTWARE IS PROVIDED BY THE COPYRIGHT HOLDERS AND CONTRIBUTORS "AS IS" AND
# ANY EXPRESS OR IMPLIED WARRANTIES, INCLUDING, BUT NOT LIMITED TO, THE IMPLIED
# WARRANTIES OF MERCHANTABILITY AND FITNESS FOR A PARTICULAR PURPOSE ARE
# DISCLAIMED. IN NO EVENT SHALL THE COPYRIGHT OWNER OR CONTRIBUTORS BE LIABLE FOR
# ANY DIRECT, INDIRECT, INCIDENTAL, SPECIAL, EXEMPLARY, OR CONSEQUENTIAL DAMAGES
# (INCLUDING, BUT NOT LIMITED TO, PROCUREMENT OF SUBSTITUTE GOODS OR SERVICES;
# LOSS OF USE, DATA, OR PROFITS; OR BUSINESS INTERRUPTION) HOWEVER CAUSED AND
# ON ANY THEORY OF LIABILITY, WHETHER IN CONTRACT, STRICT LIABILITY, OR TORT
# (INCLUDING NEGLIGENCE OR OTHERWISE) ARISING IN ANY WAY OUT OF THE USE OF THIS
# SOFTWARE, EVEN IF ADVISED OF THE POSSIBILITY OF SUCH DAMAGE.

# The views and conclusions contained in the software and documentation are those
# of the authors and should not be interpreted as representing official policies,
# either expressed or implied, of the FreeBSD Project.

<<<<<<< HEAD
import logging
=======
import os
>>>>>>> 26f70ef0
from datetime import datetime

import geojson
from c2cgeoportal_commons import models
from c2cgeoportal_commons.models.main import Layer, RestrictionArea, Role
from geoalchemy2 import Geometry
from geoalchemy2 import func as ga_func
from geoalchemy2.shape import from_shape, to_shape
from geojson.feature import Feature, FeatureCollection
from papyrus.protocol import Protocol, create_filter
from papyrus.xsd import XSDGenerator
from pyramid.httpexceptions import HTTPBadRequest, HTTPForbidden, HTTPInternalServerError, HTTPNotFound
from pyramid.view import view_config
from shapely.geometry import asShape
from shapely.geos import TopologicalError
from shapely.ops import cascaded_union
from sqlalchemy import Enum, Numeric, String, Text, Unicode, UnicodeText, distinct, exc, func
from sqlalchemy.orm.exc import MultipleResultsFound, NoResultFound
from sqlalchemy.orm.properties import ColumnProperty
from sqlalchemy.orm.util import class_mapper
from sqlalchemy.sql import and_, or_

from c2cgeoportal_geoportal.lib.caching import (NO_CACHE, PRIVATE_CACHE, PUBLIC_CACHE, get_region,
                                                set_common_headers)
from c2cgeoportal_geoportal.lib.dbreflection import _AssociationProxy, get_class, get_table

log = logging.getLogger(__name__)

cache_region = get_region()


class Layers:

    def __init__(self, request):
        self.request = request
        self.settings = request.registry.settings.get("layers", {})
        self.layers_enum_config = self.settings.get("enum")

    @staticmethod
    def _get_geom_col_info(layer):
        """ Return information about the layer's geometry column, namely
        a ``(name, srid)`` tuple, where ``name`` is the name of the
        geometry column, and ``srid`` its srid.

        This function assumes that the names of geometry attributes
        in the mapped class are the same as those of geometry columns.
        """
        mapped_class = get_layer_class(layer)
        for p in class_mapper(mapped_class).iterate_properties:
            if not isinstance(p, ColumnProperty):
                continue  # pragma: no cover
            col = p.columns[0]
            if isinstance(col.type, Geometry):
                return col.name, col.type.srid
        raise HTTPInternalServerError(
            'Failed getting geometry column info for table "{0!s}".'.format(
                layer.geo_table
            )
        )  # pragma: no cover

    @staticmethod
    def _get_layer(layer_id):
        """ Return a ``Layer`` object for ``layer_id``. """
        layer_id = int(layer_id)
        try:
            query = models.DBSession.query(Layer, Layer.geo_table)
            query = query.filter(Layer.id == layer_id)
            layer, geo_table = query.one()
        except NoResultFound:
            raise HTTPNotFound("Layer {0:d} not found".format(layer_id))
        except MultipleResultsFound:  # pragma: no cover
            raise HTTPInternalServerError(
                "Too many layers found with id {0:d}".format(layer_id)
            )
        if not geo_table:  # pragma: no cover
            raise HTTPNotFound("Layer {0:d} has no geo table".format(layer_id))
        return layer

    def _get_layers_for_request(self):
        """ A generator function that yields ``Layer`` objects based
        on the layer ids found in the ``layer_id`` matchdict. """
        try:
            layer_ids = (
                int(layer_id) for layer_id in
                self.request.matchdict["layer_id"].split(",") if layer_id)
            for layer_id in layer_ids:
                yield self._get_layer(layer_id)
        except ValueError:
            raise HTTPBadRequest(
                "A Layer id in '{0!s}' is not an integer".format(
                    self.request.matchdict["layer_id"]
                )
            )  # pragma: no cover

    def _get_layer_for_request(self):
        """ Return a ``Layer`` object for the first layer id found
        in the ``layer_id`` matchdict. """
        return next(self._get_layers_for_request())

    def _get_protocol_for_layer(self, layer, **kwargs):
        """ Returns a papyrus ``Protocol`` for the ``Layer`` object. """
        cls = get_layer_class(layer)
        geom_attr = self._get_geom_col_info(layer)[0]
        return Protocol(models.DBSession, cls, geom_attr, **kwargs)

    def _get_protocol_for_request(self, **kwargs):
        """ Returns a papyrus ``Protocol`` for the first layer
        id found in the ``layer_id`` matchdict. """
        layer = self._get_layer_for_request()
        return self._get_protocol_for_layer(layer, **kwargs)

    def _proto_read(self, layer):
        """ Read features for the layer based on the self.request. """
        proto = self._get_protocol_for_layer(layer)
        if layer.public:
            return proto.read(self.request)
        user = self.request.user
        if user is None:
            raise HTTPForbidden()
        cls = proto.mapped_class
        geom_attr = proto.geom_attr
        ras = models.DBSession.query(RestrictionArea.area, RestrictionArea.area.ST_SRID())
        ras = ras.join(RestrictionArea.roles)
        ras = ras.join(RestrictionArea.layers)
        ras = ras.filter(Role.id.in_([role.id for role in user.roles]))
        ras = ras.filter(Layer.id == layer.id)
        collect_ra = []
        use_srid = -1
        for ra, srid in ras.all():
            if ra is None:
                return proto.read(self.request)
            else:
                use_srid = srid
                collect_ra.append(to_shape(ra))
        if len(collect_ra) == 0:  # pragma: no cover
            raise HTTPForbidden()

        filter1_ = create_filter(self.request, cls, geom_attr)
        ra = cascaded_union(collect_ra)
        filter2_ = ga_func.ST_Contains(
            from_shape(ra, use_srid),
            getattr(cls, geom_attr)
        )
        filter_ = filter2_ if filter1_ is None else and_(filter1_, filter2_)

        return proto.read(self.request, filter=filter_)

    @view_config(route_name="layers_read_many", renderer="geojson")
    def read_many(self):
        set_common_headers(self.request, "layers", NO_CACHE)

        features = []
        for layer in self._get_layers_for_request():
            for f in self._proto_read(layer).features:
                f.properties["__layer_id__"] = layer.id
                features.append(f)

        return FeatureCollection(features)

    @view_config(route_name="layers_read_one", renderer="geojson")
    def read_one(self):
        set_common_headers(self.request, "layers", NO_CACHE)

        layer = self._get_layer_for_request()
        protocol = self._get_protocol_for_layer(layer)
        feature_id = self.request.matchdict.get("feature_id")
        feature = protocol.read(self.request, id=feature_id)
        if not isinstance(feature, Feature):
            return feature
        if layer.public:
            return feature
        if self.request.user is None:
            raise HTTPForbidden()
        geom = feature.geometry
        if not geom or isinstance(geom, geojson.geometry.Default):  # pragma: no cover
            return feature
        shape = asShape(geom)
        srid = self._get_geom_col_info(layer)[1]
        spatial_elt = from_shape(shape, srid=srid)
        allowed = models.DBSession.query(func.count(RestrictionArea.id))
        allowed = allowed.join(RestrictionArea.roles)
        allowed = allowed.join(RestrictionArea.layers)
        allowed = allowed.filter(Role.id.in_([role.id for role in self.request.user.roles]))
        allowed = allowed.filter(Layer.id == layer.id)
        allowed = allowed.filter(or_(
            RestrictionArea.area.is_(None),
            RestrictionArea.area.ST_Contains(spatial_elt)
        ))
        if allowed.scalar() == 0:
            raise HTTPForbidden()

        return feature

    @view_config(route_name="layers_count", renderer="string")
    def count(self):
        set_common_headers(self.request, "layers", NO_CACHE)

        protocol = self._get_protocol_for_request()
        return protocol.count(self.request)

    @view_config(route_name="layers_create", renderer="geojson")
    def create(self):
        set_common_headers(self.request, "layers", NO_CACHE)

        if self.request.user is None:
            raise HTTPForbidden()

        self.request.response.cache_control.no_cache = True

        layer = self._get_layer_for_request()

        def check_geometry(_, feature, obj):
            del obj  # unused
            geom = feature.geometry
            if geom and not isinstance(geom, geojson.geometry.Default):
                shape = asShape(geom)
                srid = self._get_geom_col_info(layer)[1]
                spatial_elt = from_shape(shape, srid=srid)
                allowed = models.DBSession.query(func.count(RestrictionArea.id))
                allowed = allowed.join(RestrictionArea.roles)
                allowed = allowed.join(RestrictionArea.layers)
                allowed = allowed.filter(RestrictionArea.readwrite.is_(True))
                allowed = allowed.filter(Role.id.in_([r.id for r in self.request.user.roles]))
                allowed = allowed.filter(Layer.id == layer.id)
                allowed = allowed.filter(or_(
                    RestrictionArea.area.is_(None),
                    RestrictionArea.area.ST_Contains(spatial_elt)
                ))
                if allowed.scalar() == 0:
                    raise HTTPForbidden()

                # check if geometry is valid
                if self._get_validation_setting(layer):
                    self._validate_geometry(spatial_elt)

        protocol = self._get_protocol_for_layer(layer, before_create=check_geometry)
        try:
            features = protocol.create(self.request)
            for feature in features.features:
                self._log_last_update(layer, feature)
            return features
        except TopologicalError as e:
            self.request.response.status_int = 400
            return {"error_type": "validation_error",
                    "message": str(e)}
        except exc.IntegrityError as e:
            log.error(str(e))
            self.request.response.status_int = 400
            return {"error_type": "integrity_error",
                    "message": str(e.orig.diag.message_primary)}

    @view_config(route_name="layers_update", renderer="geojson")
    def update(self):
        set_common_headers(self.request, "layers", NO_CACHE)

        if self.request.user is None:
            raise HTTPForbidden()

        self.request.response.cache_control.no_cache = True

        feature_id = self.request.matchdict.get("feature_id")
        layer = self._get_layer_for_request()

        def check_geometry(_, feature, obj):
            # we need both the "original" and "new" geometry to be
            # within the restriction area
            geom_attr, srid = self._get_geom_col_info(layer)
            geom_attr = getattr(obj, geom_attr)
            geom = feature.geometry
            allowed = models.DBSession.query(func.count(RestrictionArea.id))
            allowed = allowed.join(RestrictionArea.roles)
            allowed = allowed.join(RestrictionArea.layers)
            allowed = allowed.filter(RestrictionArea.readwrite.is_(True))
            allowed = allowed.filter(Role.id.in_([role.id for role in self.request.user.roles]))
            allowed = allowed.filter(Layer.id == layer.id)
            allowed = allowed.filter(or_(
                RestrictionArea.area.is_(None),
                RestrictionArea.area.ST_Contains(geom_attr)
            ))
            spatial_elt = None
            if geom and not isinstance(geom, geojson.geometry.Default):
                shape = asShape(geom)
                spatial_elt = from_shape(shape, srid=srid)
                allowed = allowed.filter(or_(
                    RestrictionArea.area.is_(None),
                    RestrictionArea.area.ST_Contains(spatial_elt)
                ))
            if allowed.scalar() == 0:
                raise HTTPForbidden()

            # check is geometry is valid
            if self._get_validation_setting(layer):
                self._validate_geometry(spatial_elt)

        protocol = self._get_protocol_for_layer(layer, before_update=check_geometry)
        try:
            feature = protocol.update(self.request, feature_id)
            self._log_last_update(layer, feature)
            return feature
        except TopologicalError as e:
            self.request.response.status_int = 400
            return {"error_type": "validation_error",
                    "message": str(e)}
        except exc.IntegrityError as e:
            log.error(str(e))
            self.request.response.status_int = 400
            return {"error_type": "integrity_error",
                    "message": str(e.orig.diag.message_primary)}

    @staticmethod
    def _validate_geometry(geom):
        if geom is not None:
            simple = models.DBSession.query(func.ST_IsSimple(geom)).scalar()
            if not simple:
                raise TopologicalError("Not simple")
            valid = models.DBSession.query(func.ST_IsValid(geom)).scalar()
            if not valid:
                reason = models.DBSession.query(func.ST_IsValidReason(geom)).scalar()
                raise TopologicalError(reason)

    def _log_last_update(self, layer, feature):
        last_update_date = self.get_metadata(layer, "lastUpdateDateColumn")
        if last_update_date is not None:
            setattr(feature, last_update_date, datetime.now())

        last_update_user = self.get_metadata(layer, "lastUpdateUserColumn")
        if last_update_user is not None:
            setattr(feature, last_update_user, self.request.user.id)

    @staticmethod
    def get_metadata(layer, key, default=None):
        metadatas = layer.get_metadatas(key)
        if len(metadatas) == 1:
            metadata = metadatas[0]
            return metadata.value
        return default

    def _get_validation_setting(self, layer):
        # The validation UIMetadata is stored as a string, not a boolean
        should_validate = self.get_metadata(layer, "geometryValidation", None)
        if should_validate:
            return should_validate.lower() != "false"
        return self.settings.get("geometry_validation", False)

    @view_config(route_name="layers_delete")
    def delete(self):
        if self.request.user is None:
            raise HTTPForbidden()

        feature_id = self.request.matchdict.get("feature_id")
        layer = self._get_layer_for_request()

        def security_cb(_, obj):
            geom_attr = getattr(obj, self._get_geom_col_info(layer)[0])
            allowed = models.DBSession.query(func.count(RestrictionArea.id))
            allowed = allowed.join(RestrictionArea.roles)
            allowed = allowed.join(RestrictionArea.layers)
            allowed = allowed.filter(RestrictionArea.readwrite.is_(True))
            allowed = allowed.filter(Role.id.in_([role.id for role in self.request.user.roles]))
            allowed = allowed.filter(Layer.id == layer.id)
            allowed = allowed.filter(or_(
                RestrictionArea.area.is_(None),
                RestrictionArea.area.ST_Contains(geom_attr)
            ))
            if allowed.scalar() == 0:
                raise HTTPForbidden()

        protocol = self._get_protocol_for_layer(layer, before_delete=security_cb)
        response = protocol.delete(self.request, feature_id)
        set_common_headers(
            self.request, "layers", NO_CACHE,
            response=response,
        )
        return response

    @view_config(route_name="layers_metadata", renderer="xsd")
    def metadata(self):
        set_common_headers(self.request, "layers", PRIVATE_CACHE)

        layer = self._get_layer_for_request()
        if not layer.public and self.request.user is None:
            raise HTTPForbidden()

        return get_layer_class(layer, with_last_update_columns=True)

    @view_config(route_name="layers_enumerate_attribute_values", renderer="json")
    def enumerate_attribute_values(self):
        set_common_headers(self.request, "layers", PUBLIC_CACHE)

        if self.layers_enum_config is None:  # pragma: no cover
            raise HTTPInternalServerError("Missing configuration")
        layername = self.request.matchdict["layer_name"]
        fieldname = self.request.matchdict["field_name"]
        # TODO check if layer is public or not

        return self._enumerate_attribute_values(
            layername, fieldname
        )

    @cache_region.cache_on_arguments()
    def _enumerate_attribute_values(self, layername, fieldname):
        if layername not in self.layers_enum_config:  # pragma: no cover
            raise HTTPBadRequest("Unknown layer: {0!s}".format(layername))

        layerinfos = self.layers_enum_config[layername]
        if fieldname not in layerinfos["attributes"]:  # pragma: no cover
            raise HTTPBadRequest("Unknown attribute: {0!s}".format(fieldname))
        dbsession_name = layerinfos.get("dbsession", "dbsession")
        dbsession = models.DBSessions.get(dbsession_name)
        if dbsession is None:  # pragma: no cover
            raise HTTPInternalServerError(
                "No dbsession found for layer '{0!s}' ({1!s})".format(layername, dbsession_name)
            )
        values = self.query_enumerate_attribute_values(dbsession, layerinfos, fieldname)
        enum = {
            "items": [{"value": value[0]} for value in values]
        }
        return enum

    @staticmethod
    def query_enumerate_attribute_values(dbsession, layerinfos, fieldname):
        attrinfos = layerinfos["attributes"][fieldname]
        table = attrinfos["table"]
        layertable = get_table(table, session=dbsession)
        column = attrinfos.get("column_name", fieldname)
        attribute = getattr(layertable.columns, column)
        # For instance if `separator` is a "," we consider that the column contains a
        # comma separate list of values e.g.: "value1,value2".
        if "separator" in attrinfos:
            separator = attrinfos["separator"]
            attribute = func.unnest(func.string_to_array(
                func.string_agg(attribute, separator), separator
            ))
        return dbsession.query(distinct(attribute)).order_by(attribute).all()


def get_layer_class(layer, with_last_update_columns=False):
    """
    Get the SQLAlchemy class to edit a GeoMapFish layer

    :param layer:
    :param with_last_update_columns: False to just have a class to access to the table and be able to
           modify the last_update_columns, True to have a correct class to build the UI
           (without the hidden column).
    :return: SQLAlchemy class
    """
    # Exclude the columns used to record the last features update
    exclude = [] if layer.exclude_properties is None else layer.exclude_properties.split(",")
    if with_last_update_columns:
        last_update_date = Layers.get_metadata(layer, "lastUpdateDateColumn")
        if last_update_date is not None:
            exclude.append(last_update_date)
        last_update_user = Layers.get_metadata(layer, "lastUpdateUserColumn")
        if last_update_user is not None:
            exclude.append(last_update_user)
    else:
        exclude = []

    m = Layers.get_metadata(layer, "editingAttributesOrder")
    attributes_order = m.split(',') if m else None
    m = Layers.get_metadata(layer, "readonlyAttributes")
    readonly_attributes = m.split(',') if m else None

    primary_key = Layers.get_metadata(layer, "geotablePrimaryKey")
    cls = get_class(
        str(layer.geo_table.format(os.environ)),
        exclude_properties=exclude,
        primary_key=primary_key,
        attributes_order=attributes_order,
        readonly_attributes=readonly_attributes
    )

    mapper = class_mapper(cls)
    column_properties = [p.key for p in mapper.iterate_properties if isinstance(p, ColumnProperty)]
    for attribute_name in attributes_order or []:
        if attribute_name not in column_properties:
            table = mapper.mapped_table
            log.warning(
                'Attribute "{}" does not exists in table "{}".\n'
                'Please correct metadata "editingAttributesOrder" in layer "{}" (id={}).\n'
                'Available attributes are: {}.'.format(
                    attribute_name,
                    '{}.{}'.format(table.schema, table.name),
                    layer.name,
                    layer.id,
                    ', '.join(column_properties)
                )
            )

    return cls


def get_layer_metadatas(layer):
    cls = get_layer_class(layer, with_last_update_columns=True)
    edit_columns = []

    for column_property in class_mapper(cls).iterate_properties:
        if isinstance(column_property, ColumnProperty):

            if len(column_property.columns) != 1:
                raise NotImplementedError  # pragma: no cover

            column = column_property.columns[0]

            # Exclude columns that are primary keys
            if not column.primary_key:
                properties = _convert_column_type(column.type)
                properties["name"] = column.key

                if column.nullable:
                    properties["nillable"] = True
                edit_columns.append(properties)
        else:
            for k, p in cls.__dict__.items():
                if not isinstance(p, _AssociationProxy):
                    continue

                relationship_property = class_mapper(cls) \
                    .get_property(p.target)
                target_cls = relationship_property.argument
                query = models.DBSession.query(getattr(target_cls, p.value_attr))
                properties = {}
                if column.nullable:
                    properties["nillable"] = True

                properties["name"] = k
                properties["restriction"] = "enumeration"
                properties["type"] = "xsd:string"
                properties["enumeration"] = []
                for value in query:
                    properties["enumeration"].append(value[0])

                edit_columns.append(properties)
    return edit_columns


def _convert_column_type(column_type):
    # SIMPLE_XSD_TYPES
    for cls, xsd_type in XSDGenerator.SIMPLE_XSD_TYPES.items():
        if isinstance(column_type, cls):
            return {"type": xsd_type}

    # Geometry type
    if isinstance(column_type, Geometry):
        geometry_type = column_type.geometry_type
        if geometry_type in XSDGenerator.SIMPLE_GEOMETRY_XSD_TYPES:
            xsd_type = XSDGenerator.SIMPLE_GEOMETRY_XSD_TYPES[geometry_type]
            return {"type": xsd_type, "srid": int(column_type.srid)}
        if geometry_type == "GEOMETRY":
            xsd_type = "gml:GeometryPropertyType"
            return {"type": xsd_type, "srid": int(column_type.srid)}

        raise NotImplementedError  # pragma: no cover

    # Enumeration type
    if isinstance(column_type, Enum):
        restriction = {}
        restriction["restriction"] = "enumeration"
        restriction["type"] = "xsd:string"
        restriction["enumeration"] = []
        for enum in column_type.enums:
            restriction["enumeration"].append(enum)
        return restriction

    # String type
    if isinstance(column_type, (String, Text, Unicode, UnicodeText)):
        if column_type.length is None:
            return {"type": "xsd:string"}
        else:
            return {"type": "xsd:string", "maxLength": int(column_type.length)}

    # Numeric Type
    if isinstance(column_type, Numeric):
        xsd_type = {"type": "xsd:decimal"}
        if column_type.scale is None and column_type.precision is None:
            return xsd_type

        else:
            if column_type.scale is not None:
                xsd_type["fractionDigits"] = int(column_type.scale)
            if column_type.precision is not None:
                xsd_type["totalDigits"] = int(column_type.precision)
            return xsd_type

    raise NotImplementedError  # pragma: no cover<|MERGE_RESOLUTION|>--- conflicted
+++ resolved
@@ -27,36 +27,37 @@
 # of the authors and should not be interpreted as representing official policies,
 # either expressed or implied, of the FreeBSD Project.
 
-<<<<<<< HEAD
 import logging
-=======
 import os
->>>>>>> 26f70ef0
 from datetime import datetime
 
 import geojson
-from c2cgeoportal_commons import models
-from c2cgeoportal_commons.models.main import Layer, RestrictionArea, Role
 from geoalchemy2 import Geometry
 from geoalchemy2 import func as ga_func
 from geoalchemy2.shape import from_shape, to_shape
 from geojson.feature import Feature, FeatureCollection
 from papyrus.protocol import Protocol, create_filter
 from papyrus.xsd import XSDGenerator
-from pyramid.httpexceptions import HTTPBadRequest, HTTPForbidden, HTTPInternalServerError, HTTPNotFound
+from pyramid.httpexceptions import (HTTPBadRequest, HTTPForbidden,
+                                    HTTPInternalServerError, HTTPNotFound)
 from pyramid.view import view_config
 from shapely.geometry import asShape
 from shapely.geos import TopologicalError
 from shapely.ops import cascaded_union
-from sqlalchemy import Enum, Numeric, String, Text, Unicode, UnicodeText, distinct, exc, func
+from sqlalchemy import (Enum, Numeric, String, Text, Unicode, UnicodeText,
+                        distinct, exc, func)
 from sqlalchemy.orm.exc import MultipleResultsFound, NoResultFound
 from sqlalchemy.orm.properties import ColumnProperty
 from sqlalchemy.orm.util import class_mapper
 from sqlalchemy.sql import and_, or_
 
-from c2cgeoportal_geoportal.lib.caching import (NO_CACHE, PRIVATE_CACHE, PUBLIC_CACHE, get_region,
+from c2cgeoportal_commons import models
+from c2cgeoportal_commons.models.main import Layer, RestrictionArea, Role
+from c2cgeoportal_geoportal.lib.caching import (NO_CACHE, PRIVATE_CACHE,
+                                                PUBLIC_CACHE, get_region,
                                                 set_common_headers)
-from c2cgeoportal_geoportal.lib.dbreflection import _AssociationProxy, get_class, get_table
+from c2cgeoportal_geoportal.lib.dbreflection import (_AssociationProxy,
+                                                     get_class, get_table)
 
 log = logging.getLogger(__name__)
 
