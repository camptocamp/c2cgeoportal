--- conflicted
+++ resolved
@@ -67,11 +67,7 @@
             # Handles cases when a layer is undefined, thus when not all raster
             # have the same geographical coverage
             for l in layers:
-<<<<<<< HEAD
-                if point["values"][l] is None:
-=======
                 if l not in point["values"] or point["values"][l] is None:
->>>>>>> 72713383
                     point["values"][l] = -9999
             r = template % tuple((str(point["values"][l]) for l in layers))
             result += "\n{},{},{:.1f},{:.1f}".format(str(point["dist"]), r, point["x"], point["y"])
@@ -113,20 +109,6 @@
             for ref in list(rasters.keys()):
                 value = self._get_raster_value(self.rasters[ref], coord[0], coord[1])
                 values[ref] = value
-<<<<<<< HEAD
-                if value is not None:
-                    has_one = True
-
-            if has_one:
-                # 10cm accuracy is enough for distances
-                rounded_dist = Decimal(str(dist)).quantize(Decimal("0.1"))
-                points.append({
-                    "dist": rounded_dist,
-                    "values": values,
-                    "x": coord[0],
-                    "y": coord[1]
-                })
-=======
 
             # 10cm accuracy is enough for distances
             rounded_dist = Decimal(str(dist)).quantize(Decimal("0.1"))
@@ -136,7 +118,6 @@
                 "x": coord[0],
                 "y": coord[1]
             })
->>>>>>> 72713383
             prev_coord = coord
 
         return layers, points
