# -*- coding: utf-8 -*-

# Copyright (c) 2011-2018, Camptocamp SA
# All rights reserved.

# Redistribution and use in source and binary forms, with or without
# modification, are permitted provided that the following conditions are met:

# 1. Redistributions of source code must retain the above copyright notice, this
#    list of conditions and the following disclaimer.
# 2. Redistributions in binary form must reproduce the above copyright notice,
#    this list of conditions and the following disclaimer in the documentation
#    and/or other materials provided with the distribution.

# THIS SOFTWARE IS PROVIDED BY THE COPYRIGHT HOLDERS AND CONTRIBUTORS "AS IS" AND
# ANY EXPRESS OR IMPLIED WARRANTIES, INCLUDING, BUT NOT LIMITED TO, THE IMPLIED
# WARRANTIES OF MERCHANTABILITY AND FITNESS FOR A PARTICULAR PURPOSE ARE
# DISCLAIMED. IN NO EVENT SHALL THE COPYRIGHT OWNER OR CONTRIBUTORS BE LIABLE FOR
# ANY DIRECT, INDIRECT, INCIDENTAL, SPECIAL, EXEMPLARY, OR CONSEQUENTIAL DAMAGES
# (INCLUDING, BUT NOT LIMITED TO, PROCUREMENT OF SUBSTITUTE GOODS OR SERVICES;
# LOSS OF USE, DATA, OR PROFITS; OR BUSINESS INTERRUPTION) HOWEVER CAUSED AND
# ON ANY THEORY OF LIABILITY, WHETHER IN CONTRACT, STRICT LIABILITY, OR TORT
# (INCLUDING NEGLIGENCE OR OTHERWISE) ARISING IN ANY WAY OUT OF THE USE OF THIS
# SOFTWARE, EVEN IF ADVISED OF THE POSSIBILITY OF SUCH DAMAGE.

# The views and conclusions contained in the software and documentation are those
# of the authors and should not be interpreted as representing official policies,
# either expressed or implied, of the FreeBSD Project.


import json
import logging
import urllib.parse
import re
import requests
import sys
import xml.dom.minidom  # noqa # pylint: disable=unused-import
import zope.event.classhandler

from defusedxml import lxml
from collections import Counter
from defusedxml.minidom import parseString
from math import sqrt
from owslib.wms import WebMapService
from pyramid.httpexceptions import HTTPFound, HTTPBadRequest, HTTPForbidden, HTTPBadGateway
from pyramid.i18n import TranslationStringFactory
from pyramid.response import Response
from pyramid.security import remember, forget
from pyramid.view import view_config
from random import Random
from sqlalchemy import func
from sqlalchemy.orm import subqueryload
from sqlalchemy.orm.exc import NoResultFound
from typing import Dict, Tuple, Set  # noqa # pylint: disable=unused-import

from c2cgeoportal_commons import models
from c2cgeoportal_commons.models import main, static
from c2cgeoportal_geoportal.lib import get_setting, get_url2, get_url, get_typed, get_types_map, \
    add_url_params
from c2cgeoportal_geoportal.lib.layers import get_protected_layers_query
from c2cgeoportal_geoportal.lib.cacheversion import get_cache_version
from c2cgeoportal_geoportal.lib.caching import get_region, \
    set_common_headers, NO_CACHE, PUBLIC_CACHE, PRIVATE_CACHE
from c2cgeoportal_geoportal.lib.functionality import get_functionality, get_mapserver_substitution_params
from c2cgeoportal_geoportal.lib.wmstparsing import parse_extent, TimeInformation
from c2cgeoportal_commons.lib.email_ import send_email_config
from c2cgeoportal_geoportal.views.layers import get_layer_metadatas

_ = TranslationStringFactory("c2cgeoportal")
log = logging.getLogger(__name__)
cache_region = get_region()


class DimensionInformation:

    URL_PART_RE = re.compile("[a-zA-Z0-9_\-\+~\.]+$")

    def __init__(self):
        self._dimensions = {}

    def merge(self, layer, layer_node, mixed):
        errors = set()

        dimensions = {}
        for dimension in layer.dimensions:
            if not isinstance(layer, main.LayerWMS) and dimension.value is not None and \
                    not self.URL_PART_RE.match(dimension.value):
                errors.add(u"The layer '{}' has an unsupported dimension value '{}' ('{}').".format(
                    layer.name, dimension.value, dimension.name
                ))
            elif dimension.name in dimensions:  # pragma: nocover
                errors.add("The layer '{}' has a duplicated dimension name '{}'.".format(
                    layer.name, dimension.name
                ))
            else:
                dimensions[dimension.name] = dimension.value

        if mixed:
            layer_node["dimensions"] = dimensions
        else:
            for name, value in list(dimensions.items()):
                if name not in self._dimensions or self._dimensions[name] is None:
                    self._dimensions[name] = value
                elif self._dimensions[name] != value and value is not None:
                    errors.add(
                        "The layer '{}' has a wrong dimension value '{}' for '{}', "
                        "expected '{}' or empty.".format(
                            layer.name, value, name, self._dimensions[name]
                        )
                    )
        return errors

    def get_dimensions(self):
        return self._dimensions


class Entry:

    WFS_NS = "http://www.opengis.net/wfs"
    default_ogc_server = None
    external_ogc_server = None
    server_wms_capabilities = {}  # type: Dict[int, Tuple[WebMapService, Set[str]]]
    server_wfs_feature_type = {}  # type: Dict[int, xml.dom.minidom.Document]

    def __init__(self, request):
        self.request = request
        self.settings = request.registry.settings
        self.mapserver_settings = self.settings.get("mapserverproxy", {})
        self.http_options = self.request.registry.settings.get("http_options", {})
        self.debug = "debug" in request.params
        self.lang = request.locale_name
        self.metadata_type = get_types_map(
            self.settings.get("admin_interface", {}).get("available_metadata", [])
        )
        self._layerswms_cache = None
        self._layerswmts_cache = None
        self._layersv1_cache = None
        self._layergroup_cache = None
        self._themes_cache = None
        if "default_ogc_server" in self.mapserver_settings:
            try:
                self.default_ogc_server = models.DBSession.query(main.OGCServer).filter(
                    main.OGCServer.name == self.mapserver_settings["default_ogc_server"]
                ).one()
            except NoResultFound:  # pragma: no cover
                log.error(
                    "\n".join([
                        "Unable to find the default OGC server named: %s.",
                        "Available OGC servers: %s",
                    ]),
                    self.mapserver_settings["default_ogc_server"],
                    ", ".join([i[0] for i in models.DBSession.query(main.OGCServer.name).all()])
                )

        if "external_ogc_server" in self.mapserver_settings:
            try:
                self.external_ogc_server = models.DBSession.query(main.OGCServer).filter(
                    main.OGCServer.name == self.mapserver_settings["external_ogc_server"]
                ).one()
            except NoResultFound:  # pragma: no cover
                log.error(
                    "\n".join([
                        "Unable to find the external OGC server named: %s.",
                        "Available OGC servers: %s",
                    ]),
                    self.mapserver_settings["external_ogc_server"],
                    ", ".join([i[0] for i in models.DBSession.query(main.OGCServer.name).all()])
                )

        from c2cgeoportal_commons.models.main import InvalidateCacheEvent

        @zope.event.classhandler.handler(InvalidateCacheEvent)
        def handle(event: InvalidateCacheEvent):
            del event
            Entry.server_wms_capabilities = {}
            Entry.server_wfs_feature_type = {}

    @view_config(route_name="testi18n", renderer="testi18n.html")
    def testi18n(self):  # pragma: no cover
        _ = self.request.translate
        return {"title": _("title i18n")}

    def _get_cache_role_key(self, ogc_server):
        return self._get_role_id() if (
            ogc_server.auth != main.OGCSERVER_AUTH_NOAUTH
        ) else None

    def _get_capabilities_cache_role_key(self, ogc_server):
        return self._get_role_id() if (
            ogc_server.auth != main.OGCSERVER_AUTH_NOAUTH and
            ogc_server.type != main.OGCSERVER_TYPE_MAPSERVER
        ) else None

    def _get_metadata(self, item, metadata, errors):
        metadatas = item.get_metadatas(metadata)
        return \
            None if len(metadatas) == 0 \
            else get_typed(
                metadata, metadatas[0].value,
                self.metadata_type, self.request, errors
            )

    def _get_metadatas(self, item, errors):
        metadatas = {}
        for metadata in item.metadatas:
            value = get_typed(
                metadata.name, metadata.value,
                self.metadata_type, self.request, errors
            )
            if value is not None:
                metadatas[metadata.name] = value

        return metadatas

    def _wms_getcap(self, ogc_server=None):
        ogc_server = (ogc_server or self.default_ogc_server)

        if ogc_server.id in self.server_wms_capabilities:
            return self.server_wms_capabilities[ogc_server.id]

        url, content, errors = self._wms_getcap_cached(
            ogc_server, self._get_capabilities_cache_role_key(ogc_server)
        )

        if len(errors) != 0:
            return None, errors

        wms = None
        try:
            wms = WebMapService(None, xml=content)
        except Exception:  # pragma: no cover
            error = "WARNING! an error occurred while trying to read the mapfile and recover the themes." \
                "\nURL: {}\n{}".format(url, content)
            errors.add(error)
            log.error(error, exc_info=True)

        self.server_wms_capabilities[ogc_server.id] = (wms, errors)

        return wms, errors

    @cache_region.cache_on_arguments()
    def get_http_cached(self, url, headers):
        return requests.get(url, headers=headers, **self.http_options)

    @cache_region.cache_on_arguments()
    def _wms_getcap_cached(self, ogc_server, _):
        """ _ is just for cache on the role id """

        errors = set()
        url = get_url2(
            "The OGC server '{}'".format(ogc_server.name),
            ogc_server.url, self.request, errors
        )
        if len(errors):  # pragma: no cover
            return url, None, errors

        # add functionalities params
        sparams = get_mapserver_substitution_params(self.request)
        url = add_url_params(url, sparams)

        errors = set()

        url = add_url_params(url, {
            "SERVICE": "WMS",
            "VERSION": "1.1.1",
            "REQUEST": "GetCapabilities",
            "ROLE_ID": "0",
            "USER_ID": "0",
        })

        log.info("Get WMS GetCapabilities for url: {}".format(url))

        # forward request to target (without Host Header)
        headers = dict(self.request.headers)

        role = None if self.request.user is None else self.request.user.role

        # Add headers for Geoserver
        if ogc_server.auth == main.OGCSERVER_AUTH_GEOSERVER and self.request.user is not None:
            headers["sec-username"] = self.request.user.username
            headers["sec-roles"] = role.name

        if urllib.parse.urlsplit(url).hostname != "localhost" and "Host" in headers:  # pragma: no cover
            headers.pop("Host")

        try:
            response = self.get_http_cached(url, headers)
        except Exception:  # pragma: no cover
            error = "Unable to GetCapabilities from URL {}".format(url)
            errors.add(error)
            log.error(error, exc_info=True)
            return url, None, errors

        if not response.ok:  # pragma: no cover
            error = "GetCapabilities from URL {} return the error: {:d} {}".format(
                url, response.status_code, response.reason
            )
            errors.add(error)
            log.error(error)
            return url, None, errors

        # With wms 1.3 it returns text/xml also in case of error :-(
        if response.headers["Content-Type"].split(";")[0].strip() not in \
                ["application/vnd.ogc.wms_xml", "text/xml"]:
            error = "GetCapabilities from URL {} returns a wrong Content-Type: {}\n{}".format(
                url, response.headers["Content-Type"], response.text
            )
            errors.add(error)
            log.error(error)
            return url, None, errors

        return url, response.content, errors

    @staticmethod
    def _create_layer_query(role_id, version, interface):
        """
        Create an SQLAlchemy query for Layer and for the role
        identified to by ``role_id``.
        """

        if version == 1:
            query = models.DBSession.query(main.LayerV1.name)
        else:
            query = models.DBSession.query(main.Layer.name).filter(
                main.Layer.item_type.in_(["l_wms", "l_wmts"])
            )

        query = query.filter(main.Layer.public.is_(True))

        if interface is not None:
            query = query.join(main.Layer.interfaces)
            query = query.filter(main.Interface.name == interface)

        if role_id is not None:
            query2 = get_protected_layers_query(
                role_id, None,
                what=main.LayerV1.name if version == 1 else main.LayerWMS.name,
                version=version
            )
            if interface is not None:
                query2 = query2.join(main.Layer.interfaces)
                query2 = query2.filter(main.Interface.name == interface)
            query = query.union(query2)
            if version == 2:
                query3 = get_protected_layers_query(
                    role_id, None,
                    what=main.LayerWMTS.name,
                    version=version
                )
                if interface is not None:
                    query3 = query3.join(main.Layer.interfaces)
                    query3 = query3.filter(main.Interface.name == interface)
                query = query.union(query3)

        return query

    def _get_layer_metadata_urls(self, layer):
        metadata_urls = []
        if len(layer.metadataUrls) > 0:
            metadata_urls = layer.metadataUrls
        for childLayer in layer.layers:
            metadata_urls.extend(self._get_layer_metadata_urls(childLayer))
        return metadata_urls

    def _get_layer_resolution_hint_raw(self, layer):
        resolution_hint_min = None
        resolution_hint_max = None
        if layer.scaleHint:
            # scaleHint is based upon a pixel diagonal length whereas we use
            # resolutions based upon a pixel edge length. There is a sqrt(2)
            # ratio between edge and diagonal of a square.
            resolution_hint_min = float(layer.scaleHint["min"]) / sqrt(2)
            resolution_hint_max = float(layer.scaleHint["max"]) / sqrt(2) \
                if layer.scaleHint["max"] != "0" else 999999999
        for childLayer in layer.layers:
            resolution = self._get_layer_resolution_hint_raw(childLayer)
            resolution_hint_min = resolution[0] if resolution_hint_min is None else (
                resolution_hint_min if resolution[0] is None else
                min(resolution_hint_min, resolution[0])
            )
            resolution_hint_max = resolution[1] if resolution_hint_max is None else (
                resolution_hint_max if resolution[1] is None else
                max(resolution_hint_max, resolution[1])
            )

        return (resolution_hint_min, resolution_hint_max)

    def _get_layer_resolution_hint(self, layer):
        resolution_hint_min, resolution_hint_max = self._get_layer_resolution_hint_raw(layer)
        return (
            0.0 if resolution_hint_min is None else resolution_hint_min,
            999999999 if resolution_hint_max is None else resolution_hint_max,
        )

    def _get_child_layers_info_1(self, layer):
        """ Return information about sub layers of a layer.

            Arguments:

            * ``layer`` The layer object in the WMS capabilities.
        """
        child_layers_info = []
        for child_layer in layer.layers:
            resolution = self._get_layer_resolution_hint(child_layer)
            child_layer_info = {
                "name": child_layer.name,
                "minResolutionHint": float("{:0.2f}".format(resolution[0])),
                "maxResolutionHint": float("{:0.2f}".format(resolution[1])),
            }
            if hasattr(child_layer, "queryable"):
                child_layer_info["queryable"] = child_layer.queryable
            child_layers_info.append(child_layer_info)
        return child_layers_info

    def _get_child_layers_info(self, layer):
        """ Return information about sub layers of a layer.

            Arguments:

            * ``layer`` The layer object in the WMS capabilities.
        """
        resolution = self._get_layer_resolution_hint(layer)
        layer_info = {
            "name": layer.name,
            "minResolutionHint": float("{:0.2f}".format(resolution[0])),
            "maxResolutionHint": float("{:0.2f}".format(resolution[1])),
        }
        layer_info["queryable"] = layer.queryable == 1 \
            if hasattr(layer, "queryable") else True
        return layer_info

    def _layer(self, layer, time=None, dim=None, mixed=True):
        errors = set()
        layer_info = {
            "id": layer.id,
            "name": layer.name if not isinstance(layer, main.LayerV1) else layer.layer,
            "metadata": self._get_metadatas(layer, errors),
        }
        if re.search("[/?#]", layer.name):  # pragma: no cover
            errors.add("The layer has an unsupported name '{}'.".format(layer.name))
        if isinstance(layer, main.LayerWMS) and re.search("[/?#]", layer.layer):  # pragma: no cover
            errors.add("The layer has an unsupported layers '{}'.".format(layer.layer))
        if layer.geo_table:
            self._fill_editable(layer_info, layer)
        if mixed:
            assert time is None
            time = TimeInformation()
        assert time is not None

        if not isinstance(layer, main.LayerV1):
            errors |= dim.merge(layer, layer_info, mixed)

        if isinstance(layer, main.LayerV1):
            wms, wms_layers, wms_errors = self._wms_layers(
                self._get_cache_role_key(self.default_ogc_server),
                self.default_ogc_server,
            )
            errors |= wms_errors
            layer_info.update({
                "type": layer.layer_type,
                "public": layer.public,
                "legend": layer.legend,
                "isChecked": layer.is_checked,
                "isLegendExpanded": layer.is_legend_expanded,
            })
            if layer.identifier_attribute_field:
                layer_info["identifierAttribute"] = layer.identifier_attribute_field
            if layer.disclaimer:
                layer_info["disclaimer"] = layer.disclaimer
            if layer.icon:
                layer_info["icon"] = get_url(layer.icon, self.request, errors=errors)
            if layer.kml:
                layer_info["kml"] = get_url(layer.kml, self.request, errors=errors)
            if layer.metadata_url:
                layer_info["metadataURL"] = layer.metadata_url
            if layer.legend_image:
                layer_info["legendImage"] = get_url(layer.legend_image, self.request, errors=errors)

            if layer.layer_type == "internal WMS":
                self._fill_internal_wms(layer_info, layer, wms, wms_layers, errors)
                errors |= self._merge_time(time, layer_info, layer, wms, wms_layers)
            elif layer.layer_type == "external WMS":
                self._fill_external_wms(layer_info, layer, errors)
            elif layer.layer_type == "WMTS":
                self._fill_wmts(layer_info, layer, errors)
        elif isinstance(layer, main.LayerWMS):
            role_id = self._get_cache_role_key(layer.ogc_server)
            wms, wms_layers, wms_errors = self._wms_layers(role_id, layer.ogc_server)
            errors |= wms_errors
            if layer.layer is None or layer.layer == "":
                errors.add("The layer '{}' do not have any layers".format(layer.name))
                return None, errors
            layer_info["type"] = "WMS"
            layer_info["layers"] = layer.layer
            self._fill_wms(layer_info, layer, errors, role_id, mixed=mixed)
            errors |= self._merge_time(time, layer_info, layer, wms, wms_layers)

        elif isinstance(layer, main.LayerWMTS):
            layer_info["type"] = "WMTS"
            self._fill_wmts(layer_info, layer, errors, version=2)

        return layer_info, errors

    @staticmethod
    def _merge_time(time, l, layer, wms, wms_layers):
        errors = set()
        wmslayer = layer.name if isinstance(layer, main.LayerV1) else layer.layer
        try:
            if wmslayer in wms_layers:
                wms_layer_obj = wms[wmslayer]

                if wms_layer_obj.timepositions:
                    extent = parse_extent(
                        wms_layer_obj.timepositions,
                        wms_layer_obj.defaulttimeposition
                    )
                    time.merge(l, extent, layer.time_mode, layer.time_widget)

                for child_layer in wms_layer_obj.layers:
                    if child_layer.timepositions:
                        extent = parse_extent(
                            child_layer.timepositions,
                            child_layer.defaulttimeposition
                        )
                        # The time mode comes from the layer group
                        time.merge(l, extent, layer.time_mode, layer.time_widget)

        except ValueError:  # pragma no cover
            errors.add(
                "Error while handling time for layer '{}': {}".format(layer.name, sys.exc_info()[1])
            )

        return errors

    def _fill_editable(self, l, layer):
        if self.request.user:
            c = models.DBSession.query(main.RestrictionArea) \
                .filter(main.RestrictionArea.roles.any(
                    main.Role.id == self.request.user.role.id)) \
                .filter(main.RestrictionArea.layers.any(main.Layer.id == layer.id)) \
                .filter(main.RestrictionArea.readwrite.is_(True)) \
                .count()
            if c > 0:
                l["editable"] = True
                l["edit_columns"] = get_layer_metadatas(layer)

    def _fill_wms(self, l, layer, errors, role_id, mixed):
        wms, wms_layers, wms_errors = self._wms_layers(role_id, layer.ogc_server)
        errors |= wms_errors

        l["imageType"] = layer.ogc_server.image_type
        if layer.style:  # pragma: no cover
            l["style"] = layer.style

        # now look at what is in the WMS capabilities doc
        l["childLayers"] = []
        for layer_name in layer.layer.split(","):
            if layer_name in wms_layers:
                wms_layer_obj = wms[layer_name]
                if len(wms_layer_obj.layers) == 0:
                    l["childLayers"].append(self._get_child_layers_info(wms_layer_obj))
                else:
                    for child_layer in wms_layer_obj.layers:
                        l["childLayers"].append(self._get_child_layers_info(child_layer))
            else:
                errors.add(
                    "The layer '{}' ({}) is not defined in WMS capabilities from '{}'".format(
                        layer_name, layer.name, layer.ogc_server.name
                    )
                )

        if "minResolutionHint" not in l:
            resolution_min = self._get_metadata(layer, "minResolution", errors)

            if resolution_min is not None:
                l["minResolutionHint"] = resolution_min
            else:
                min_resolutions_hint = [
                    l_["minResolutionHint"]
                    for l_ in l["childLayers"]
                    if "minResolutionHint" in l_
                ]
                if len(min_resolutions_hint) > 0:
                    l["minResolutionHint"] = min(min_resolutions_hint)
        if "maxResolutionHint" not in l:
            resolution_max = self._get_metadata(layer, "maxResolution", errors)

            if resolution_max is not None:
                l["maxResolutionHint"] = resolution_max
            else:
                max_resolutions_hint = [
                    l_["maxResolutionHint"]
                    for l_ in l["childLayers"]
                    if "maxResolutionHint" in l_
                ]
                if len(max_resolutions_hint) > 0:
                    l["maxResolutionHint"] = max(max_resolutions_hint)

        if mixed:
            l["ogcServer"] = layer.ogc_server.name

    def _fill_wms_v1(self, l, layer):
        l["imageType"] = layer.image_type
        if layer.legend_rule:
            l["icon"] = add_url_params(self.request.route_url("mapserverproxy"), {
                "SERVICE": "WMS",
                "VERSION": "1.1.1",
                "REQUEST": "GetLegendGraphic",
                "LAYER": layer.name,
                "FORMAT": "image/png",
                "TRANSPARENT": "TRUE",
                "RULE": layer.legend_rule,
            })
        if layer.style:
            l["style"] = layer.style

    @staticmethod
    def _fill_legend_rule_query_string(l, layer, url):
        if layer.legend_rule and url:
            l["icon"] = add_url_params(url, {
                "SERVICE": "WMS",
                "VERSION": "1.1.1",
                "REQUEST": "GetLegendGraphic",
                "LAYER": layer.name,
                "FORMAT": "image/png",
                "TRANSPARENT": "TRUE",
                "RULE": layer.legend_rule,
            })

    def _fill_internal_wms(self, l, layer, wms, wms_layers, errors):
        self._fill_wms_v1(l, layer)

        self._fill_legend_rule_query_string(
            l, layer,
            self.request.route_url("mapserverproxy")
        )

        # this is a leaf, ie. a Mapserver layer
        if layer.min_resolution is not None:
            l["minResolutionHint"] = layer.min_resolution
        if layer.max_resolution is not None:
            l["maxResolutionHint"] = layer.max_resolution

        wmslayer = layer.layer
        # now look at what is in the WMS capabilities doc
        if wmslayer in wms_layers:
            wms_layer_obj = wms[wmslayer]
            metadata_urls = self._get_layer_metadata_urls(wms_layer_obj)
            if len(metadata_urls) > 0:
                l["metadataUrls"] = metadata_urls
            resolutions = self._get_layer_resolution_hint(wms_layer_obj)
            if resolutions[0] <= resolutions[1]:
                if "minResolutionHint" not in l:
                    l["minResolutionHint"] = float("{:0.2f}".format(resolutions[0]))
                if "maxResolutionHint" not in l:
                    l["maxResolutionHint"] = float("{:0.2f}".format(resolutions[1]))
            l["childLayers"] = self._get_child_layers_info_1(wms_layer_obj)
            if hasattr(wms_layer_obj, "queryable"):
                l["queryable"] = wms_layer_obj.queryable
        else:
            if self.default_ogc_server.type != main.OGCSERVER_TYPE_GEOSERVER:
                errors.add(
                    "The layer '{}' ({}) is not defined in WMS capabilities from '{}'".format(
                        wmslayer, layer.name, self.default_ogc_server.name
                    )
                )

    def _fill_external_wms(self, l, layer, errors):
        self._fill_wms_v1(l, layer)
        self._fill_legend_rule_query_string(l, layer, layer.url)

        if layer.min_resolution is not None:
            l["minResolutionHint"] = layer.min_resolution
        if layer.max_resolution is not None:
            l["maxResolutionHint"] = layer.max_resolution

        l["url"] = get_url(layer.url, self.request, errors=errors)
        l["isSingleTile"] = layer.is_single_tile

    def _fill_wmts(self, l, layer, errors, version=1):
        if version == 1:
            l["url"] = get_url(layer.url, self.request, errors=errors)
        else:
            l["url"] = get_url2(
                "The WMTS layer '{}'".format(layer.name),
                layer.url, self.request, errors=errors
            )

        if layer.style:
            l["style"] = layer.style
        if layer.matrix_set:
            l["matrixSet"] = layer.matrix_set

        if version == 1:
            self._fill_wmts_v1(l, layer, errors)
        else:
            self._fill_wmts_v2(l, layer)

    @staticmethod
    def _fill_wmts_v2(l, layer):
        l["layer"] = layer.layer
        l["imageType"] = layer.image_type

    def _fill_wmts_v1(self, l, layer, errors):
        if layer.dimensions:
            try:
                l["dimensions"] = json.loads(layer.dimensions)
            except Exception:  # pragma: no cover
                errors.add("Unexpected error: '{}' while reading '{}' in layer '{}'".format(
                    sys.exc_info()[0], layer.dimensions, layer.name
                ))

        mapserverproxy_url = self.request.route_url("mapserverproxy")
        wms, wms_layers, wms_errors = self._wms_layers(
            self._get_cache_role_key(self.default_ogc_server), None,
        )
        errors |= wms_errors

        if layer.wms_url:
            l["wmsUrl"] = layer.wms_url
        elif layer.wms_layers or layer.query_layers:
            l["wmsUrl"] = mapserverproxy_url
        if layer.wms_layers:
            l["wmsLayers"] = layer.wms_layers
        elif layer.wms_url:
            l["wmsLayers"] = layer.name
        # needed for external WMTS
        if layer.query_layers == "[]":  # pragma: no cover
            l["queryLayers"] = []

        if layer.min_resolution is not None:
            l["minResolutionHint"] = layer.min_resolution
        if layer.max_resolution is not None:
            l["maxResolutionHint"] = layer.max_resolution

        # if we have associated local WMS layers then look at what is in the
        # WMS capabilities, and add a queryLayers array with the "resolution
        # hint" information.
        if "wmsUrl" in l and l["wmsUrl"] == mapserverproxy_url:

            query_layers = layer.query_layers.strip("[]") \
                if layer.query_layers else l["wmsLayers"]
            l["queryLayers"] = []

            for query_layer in query_layers.split(","):
                if query_layer not in wms_layers:
                    continue
                query_layer_obj = wms[query_layer]

                ql = {"name": query_layer}
                resolutions = self._get_layer_resolution_hint(query_layer_obj)

                if resolutions[0] != float("Inf"):
                    ql["minResolutionHint"] = float(
                        "{:0.2f}".format(resolutions[0]))
                if resolutions[1] != 0:
                    ql["maxResolutionHint"] = float(
                        "{:0.2f}".format(resolutions[1]))

                l["queryLayers"].append(ql)

                # FIXME we do not support WMTS layers associated to
                # MapServer layer groups for now.

    @staticmethod
    def _layer_included(tree_item, version):
        if version == 1 and isinstance(tree_item, main.LayerV1):
            return True
        if version == 2 and isinstance(tree_item, main.Layer):
            return not isinstance(tree_item, main.LayerV1)
        return False

    @staticmethod
    def _is_internal_wms(layer):
        return \
            isinstance(layer, main.LayerV1) and layer.layer_type == "internal WMS"

    @cache_region.cache_on_arguments()
    def _get_ogc_servers(self, group, depth):
        """ Recurse on all children to get unique identifier for each child. """
        ogc_servers = set()

        # escape loop
        if depth > 30:
            log.error("Error: too many recursions with group '%s'", group.name)
            return ogc_servers

        # recurse on children
        if isinstance(group, main.LayerGroup) and len(group.children) > 0:
            for tree_item in group.children:
                ogc_servers.update(self._get_ogc_servers(tree_item, depth + 1))

        if isinstance(group, main.LayerWMS):
            ogc_servers.add(group.ogc_server.name)

        if isinstance(group, main.LayerWMTS):
            ogc_servers.add(False)

        return ogc_servers

    def _group(
        self, path, group, layers, depth=1, min_levels=1,
        catalogue=True, role_id=None, version=1, mixed=True, time=None, dim=None,
        wms_layers=None, layers_name=None, **kwargs
    ):
        if wms_layers is None:
            wms_layers = []
        if layers_name is None:
            layers_name = []
        children = []
        errors = set()

        if re.search("[/?#]", group.name):  # pragma: no cover
            errors.add("The group has an unsupported name '{}'.".format(group.name))

        # escape loop
        if depth > 30:
            errors.add(
                "Too many recursions with group '{}'".format(group.name)
            )
            return None, errors

        ogc_servers = None
        org_depth = depth
        if depth == 1:
            ogc_servers = list(self._get_ogc_servers(group, 1))
            # check if mixed content
            mixed = len(ogc_servers) != 1 or ogc_servers[0] is False
            if not mixed:
                time = TimeInformation()
            dim = DimensionInformation()

        for tree_item in group.children:
            if isinstance(tree_item, main.LayerGroup):
                depth += 1
                if isinstance(group, main.Theme) or catalogue or \
                        group.is_internal_wms == tree_item.is_internal_wms:
                    gp, gp_errors = self._group(
                        u"{}/{}".format(path, tree_item.name),
                        tree_item, layers, depth=depth, min_levels=min_levels,
                        catalogue=catalogue, role_id=role_id, version=version, mixed=mixed,
                        time=time, dim=dim, wms_layers=wms_layers, layers_name=layers_name, **kwargs
                    )
                    errors |= gp_errors
                    if gp is not None:
                        children.append(gp)
                else:
                    errors.add("Group '{}' cannot be in group '{}' (internal/external mix).".format(
                        tree_item.name, group.name
                    ))
            elif self._layer_included(tree_item, version):
                if tree_item.name in layers:
                    if (catalogue or not isinstance(tree_item, main.LayerV1) or
                        (isinstance(tree_item, main.LayerV1) and group.is_internal_wms ==
                            self._is_internal_wms(tree_item))):

                        layers_name.append(tree_item.name)
                        if isinstance(tree_item, main.LayerWMS):
                            wms_layers.extend(tree_item.layer.split(","))

                        l, l_errors = self._layer(tree_item, mixed=mixed, time=time, dim=dim, **kwargs)
                        errors |= l_errors
                        if l is not None:
                            if depth < min_levels:
                                errors.add("The Layer '{}' is under indented ({:d}/{:d}).".format(
                                    path + "/" + tree_item.name, depth, min_levels
                                ))
                            else:
                                children.append(l)
                    else:
                        errors.add(
                            "Layer '{}' cannot be in the group '{}' (internal/external mix).".format(
                                tree_item.name, group.name
                            )
                        )

        if len(children) > 0:
            g = {
                "id": group.id,
                "name": group.name,
                "children": children,
                "metadata": self._get_metadatas(group, errors),
                "mixed": False,
            }
            if version == 1:
                g.update({
                    "isExpanded": group.is_expanded,
                    "isInternalWMS": group.is_internal_wms,
                    "isBaseLayer": group.is_base_layer,
                })
                if time is not None and time.has_time() and time.layer is None:
                    g["time"] = time.to_dict()
            else:
                if not mixed:
                    for name, nb in list(Counter(layers_name).items()):
                        if nb > 1:
                            errors.add(
                                "The GeoMapFish layer name '{}', cannot be two times "
                                "in the same block (first level group).".format(name)
                            )

                g["mixed"] = mixed
                if org_depth == 1:
                    if not mixed:
                        g["ogcServer"] = ogc_servers[0]
                        if time.has_time() and time.layer is None:
                            g["time"] = time.to_dict()

                        g["dimensions"] = dim.get_dimensions()

            if version == 1 and group.metadata_url:
                g["metadataURL"] = group.metadata_url

            return g, errors
        else:
            return None, errors

    @cache_region.cache_on_arguments()
    def _layers(self, role_id, version, interface):
        query = self._create_layer_query(role_id, version, interface=interface)
        return [name for (name,) in query.all()]

    def _wms_layers(self, role_id, ogc_server):
        """
        role_id is just for cache
        """
        del role_id  # unused

        # retrieve layers metadata via GetCapabilities
        wms, wms_errors = self._wms_getcap(ogc_server)
        if len(wms_errors) > 0:
            return None, [], wms_errors

        return wms, list(wms.contents), wms_errors

    def _load_tree_items(self):
        self._layerswms_cache = models.DBSession.query(main.LayerWMS).options(
            subqueryload(main.LayerWMS.dimensions), subqueryload(main.LayerWMS.metadatas)
        ).all()
        self._layerswmts_cache = models.DBSession.query(main.LayerWMTS).options(
            subqueryload(main.LayerWMTS.dimensions), subqueryload(main.LayerWMTS.metadatas)
        ).all()
        self._layersv1_cache = models.DBSession.query(main.LayerV1).options(
            subqueryload(main.LayerV1.metadatas)
        ).all()
        self._layergroup_cache = models.DBSession.query(main.LayerGroup).options(
            subqueryload(main.LayerGroup.metadatas), subqueryload(main.LayerGroup.children_relation)
        ).all()
        self._themes_cache = models.DBSession.query(main.Theme).options(
            subqueryload(main.Theme.functionalities),
            subqueryload(main.Theme.metadatas),
            subqueryload(main.Theme.children_relation)
        ).all()

    @cache_region.cache_on_arguments()
    def _themes(
        self, role_id, interface="desktop", filter_themes=True, version=1,
        catalogue=False, min_levels=1
    ):
        """
        This function returns theme information for the role identified
        by ``role_id``.
        """
        self._load_tree_items()
        errors = set()
        layers = self._layers(role_id, version, interface)

        themes = models.DBSession.query(main.Theme)
        themes = themes.filter(main.Theme.public.is_(True))
        if role_id is not None:
            auth_themes = models.DBSession.query(main.Theme)
            auth_themes = auth_themes.filter(main.Theme.public.is_(False))
            auth_themes = auth_themes.join(main.Theme.restricted_roles)
            auth_themes = auth_themes.filter(main.Role.id == role_id)

            themes = themes.union(auth_themes)

        themes = themes.order_by(main.Theme.ordering.asc())

        if filter_themes and interface is not None:
            themes = themes.join(main.Theme.interfaces)
            themes = themes.filter(main.Interface.name == interface)

        export_themes = []
        for theme in themes.all():
            if re.search("[/?#]", theme.name):
                errors.add("The theme has an unsupported name '{}'.".format(theme.name))
                continue

            children, children_errors = self._get_children(
                theme, layers, version, catalogue, min_levels, role_id
            )
            errors |= children_errors

            # test if the theme is visible for the current user
            if len(children) > 0:
                icon = get_url2(
                    "The Theme '{}'".format(theme.name),
                    theme.icon, self.request, errors,
                ) if theme.icon is not None and len(theme.icon) > 0 else self.request.static_url(
                    "c2cgeoportal_geoportal:static/images/blank.png"
                )

                t = {
                    "id": theme.id,
                    "name": theme.name,
                    "icon": icon,
                    "children": children,
                    "functionalities": self._get_functionalities(theme),
                    "metadata": self._get_metadatas(theme, errors),
                }
                if version == 1:
                    t.update({
                        "in_mobile_viewer": theme.is_in_interface("mobile"),
                    })
                export_themes.append(t)

        return export_themes, errors

    @staticmethod
    def _get_functionalities(theme):
        result = {}
        for functionality in theme.functionalities:
            if functionality.name in result:
                result[functionality.name].append(functionality.value)
            else:
                result[functionality.name] = [functionality.value]
        return result

    @staticmethod
    @view_config(route_name="invalidate", renderer="json")
    def invalidate_cache():  # pragma: no cover
        main.cache_invalidate_cb()
        return {
            "success": True
        }

    def _get_children(self, theme, layers, version, catalogue, min_levels, role_id):
        children = []
        errors = set()
        for item in theme.children:
            if isinstance(item, main.LayerGroup):
                gp, gp_errors = self._group(
                    "{}/{}".format(theme.name, item.name),
                    item, layers,
                    role_id=role_id, version=version, catalogue=catalogue,
                    min_levels=min_levels
                )
                errors |= gp_errors
                if gp is not None:
                    children.append(gp)
            elif self._layer_included(item, version):
                if min_levels > 0:
                    errors.add("The Layer '{}' cannot be directly in the theme '{}' (0/{:d}).".format(
                        item.name, theme.name, min_levels
                    ))
                elif item.name in layers:
                    l, l_errors = self._layer(item, dim=DimensionInformation())
                    errors |= l_errors
                    if l is not None:
                        children.append(l)
        return children, errors

    def _get_wfs_url(self):
        errors = set()
        ogc_server = self.default_ogc_server
        url = get_url2(
            "The OGC server '{}'".format(ogc_server.name),
            ogc_server.url_wfs or ogc_server.url,
            self.request, errors=errors,
        )
        return url, errors

    def _internal_wfs_types(self, role_id):
        url, errors = self._get_wfs_url()
        if len(errors) > 0:  # pragma: no cover
            return None, errors
        return self._wfs_types(url, role_id)

    def _get_external_wfs_url(self):
        errors = set()
        ogc_server = self.external_ogc_server
        url = get_url2(
            "The OGC server '{}'".format(ogc_server.name),
            ogc_server.url_wfs or ogc_server.url,
            self.request, errors=errors,
        )
        return url, errors

    def _external_wfs_types(self, role_id):
        url, errors = self._get_external_wfs_url()
        if len(errors) > 0:  # pragma: no cover
            return None, errors
        return self._wfs_types(url, role_id)

    def _wfs_types(self, wfs_url, role_id):
        # add functionalities query_string
        sparams = get_mapserver_substitution_params(self.request)
        wfs_url = add_url_params(wfs_url, sparams)

        if role_id is not None:
            wfs_url = add_url_params(wfs_url, {"role_id": str(role_id)})

        return self._wfs_types_cached(wfs_url)

    @cache_region.cache_on_arguments()
    def _wfs_types_cached(self, wfs_url):
        errors = set()

        # retrieve layers metadata via GetCapabilities
        params = {
            "SERVICE": "WFS",
            "VERSION": "1.0.0",
            "REQUEST": "GetCapabilities",
            "ROLE_ID": "0",
            "USER_ID": "0",
        }
        wfsgc_url = add_url_params(wfs_url, params)

        log.info("WFS GetCapabilities for base url: {}".format(wfsgc_url))

        # forward request to target (without Host Header)
        headers = dict(self.request.headers)
        if urllib.parse.urlsplit(wfsgc_url).hostname != "localhost" and "Host" in headers:
            headers.pop("Host")  # pragma nocover

        try:
            response = self.get_http_cached(wfsgc_url, headers)
        except Exception:  # pragma: no cover
            errors.add("Unable to GetCapabilities from URL {}".format(wfsgc_url))
            return None, errors

        if not response.ok:  # pragma: no cover
            errors.add("GetCapabilities from URL {} return the error: {:d} {}".format(
                wfsgc_url, response.status_code, response.reason
            ))
            return None, errors

        try:
            get_capabilities_dom = parseString(response.text)
            featuretypes = []
            for featureType in get_capabilities_dom.getElementsByTagNameNS(self.WFS_NS, "FeatureType"):
                # do not includes FeatureType without name
                name = featureType.getElementsByTagNameNS(self.WFS_NS, "Name").item(0)
                if name:
                    name_value = name.childNodes[0].data
                    # ignore namespace when not using geoserver
                    if name_value.find(":") >= 0 and \
                            not self.default_ogc_server.type == main.OGCSERVER_TYPE_GEOSERVER:
                        name_value = name_value.split(":")[1]  # pragma nocover
                    featuretypes.append(name_value)
                else:  # pragma nocover
<<<<<<< HEAD
                    log.warn("Feature type without name: {}".format(featureType.toxml()))
=======
                    log.warning("Feature type without name: {0!s}".format(featureType.toxml()))
>>>>>>> c6479d98
            return featuretypes, errors
        except Exception:  # pragma: no cover
            return response.text, errors

    def _functionality(self):
        return self._functionality_cached(
            self.request.user.role.name if self.request.user is not None else None
        )

    @cache_region.cache_on_arguments()
    def _functionality_cached(self, role):
        del role  # Just for caching
        functionality = {}
        for func_ in get_setting(
                self.settings,
                ("functionalities", "available_in_templates"), []
        ):
            functionality[func_] = get_functionality(
                func_, self.request
            )
        return functionality

    @cache_region.cache_on_arguments()
    def _get_layers_enum(self):
        layers_enum = {}
        if "enum" in self.settings.get("layers", {}):
            for layer_name, layer in \
                    list(self.settings["layers"]["enum"].items()):
                layer_enum = {}
                layers_enum[layer_name] = layer_enum
                for attribute in list(layer["attributes"].keys()):
                    layer_enum[attribute] = self.request.route_url(
                        "layers_enumerate_attribute_values",
                        layer_name=layer_name,
                        field_name=attribute,
                        path=""
                    )
        return layers_enum

    def get_cgxp_index_vars(self, templates_params=None):
        if templates_params is None:
            templates_params = {}
        extra_params = {}

        if self.lang:
            extra_params["lang"] = self.lang

        # specific permalink_themes handling
        if "permalink_themes" in templates_params:
            extra_params["permalink_themes"] = templates_params["permalink_themes"]

        d = {
            "lang": self.lang,
            "debug": self.debug,
            "extra_params": extra_params,
        }

        # general templates_params handling
        d.update(templates_params)

        set_common_headers(self.request, "index", NO_CACHE)
        return d

    def get_cgxp_permalinktheme_vars(self):
        # call home with extra params
        return self.get_cgxp_index_vars({
            # recover themes from url route
            "permalink_themes": self.request.matchdict["themes"]
        })

    def _get_role_id(self):
        return None if self.request.user is None or self.request.user.role is None else \
            self.request.user.role.id

    def get_cgxp_viewer_vars(self):
        role_id = self._get_role_id()
        interface = self.request.interface_name

        themes, errors = self._themes(role_id, interface)
        wfs_types, add_errors = self._internal_wfs_types(role_id)
        errors |= add_errors

        version_params = {
            "cache_version": get_cache_version()
        }
        version_role_params = {
            "cache_version": get_cache_version()
        }
        if role_id is not None:
            version_role_params["user"] = role_id

        d = {
            "lang": self.lang,
            "debug": self.debug,
            "themes": json.dumps(themes),
            "user": self.request.user,
            "WFSTypes": json.dumps(wfs_types),
            "tiles_url": json.dumps(self.settings.get("tiles_url")),
            "functionality": self._functionality(),
            "queryer_attribute_urls": json.dumps(self._get_layers_enum()),
            "serverError": json.dumps(list(errors)),
            "version_params": version_params,
            "version_role_params": version_role_params,
        }

        if hasattr(self, "external_ogc_server") and self.external_ogc_server is not None:
            external_wfs_types, add_errors = self._external_wfs_types(role_id)
            errors |= add_errors
            d["externalWFSTypes"] = json.dumps(external_wfs_types)

        # handle permalink_themes
        permalink_themes = self.request.params.get("permalink_themes")
        if permalink_themes:
            d["permalink_themes"] = json.dumps(permalink_themes.split(","))

        set_common_headers(
            self.request, "config", NO_CACHE,
            vary=True, content_type="application/javascript",
        )

        return d

    def get_ngeo_index_vars(self, vars_=None):
        if vars_ is None:
            vars_ = {}
        set_common_headers(self.request, "index", NO_CACHE, content_type="application/javascript")

        vars_["debug"] = self.debug

        vars_["fulltextsearch_groups"] = [
            group[0] for group in models.DBSession.query(
                func.distinct(main.FullTextSearch.layer_name)
            ).filter(main.FullTextSearch.layer_name.isnot(None)).all()
        ]

        url, add_errors = self._get_wfs_url()
        if len(add_errors) > 0:  # pragma: no cover
            wfs_types = None
        else:
            wfs_types, add_errors = self._wfs_types_cached(url)
        if len(add_errors) == 0:
            vars_["wfs_types"] = [{
                "featureType": t,
                "label": t,
            } for t in wfs_types]
        else:  # pragma: no cover
            log.error("Error while getting the WFS params: \n%s", "\n".join(add_errors))
            vars_["wfs_types"] = []

        return vars_

    def get_ngeo_permalinktheme_vars(self):
        # recover themes from url route
        themes = self.request.matchdict["themes"]
        d = {}
        d["permalink_themes"] = themes
        # call home with extra params
        return self.get_ngeo_index_vars(d)

    @view_config(route_name="apijs", renderer="api/api.js")
    def apijs(self):
        wms, wms_errors = self._wms_getcap()
        if len(wms_errors) > 0:  # pragma: no cover
            raise HTTPBadGateway("\n".join(wms_errors))
        queryable_layers = [
            name for name in list(wms.contents)
            if wms[name].queryable == 1]
        cache_version = get_cache_version()

        set_common_headers(
            self.request, "api", NO_CACHE,
            content_type="application/javascript",
        )

        return {
            "lang": self.lang,
            "debug": self.debug,
            "queryable_layers": json.dumps(queryable_layers),
            "url_params": {"cache_version": cache_version} if cache_version else {},
            "tiles_url": json.dumps(self.settings.get("tiles_url")),
        }

    @view_config(route_name="xapijs", renderer="api/xapi.js")
    def xapijs(self):
        wms, wms_errors = self._wms_getcap()
        if len(wms_errors) > 0:  # pragma: no cover
            raise HTTPBadGateway("\n".join(wms_errors))
        queryable_layers = [
            name for name in list(wms.contents)
            if wms[name].queryable == 1
        ]
        cache_version = get_cache_version()

        set_common_headers(
            self.request, "api", NO_CACHE,
            content_type="application/javascript",
        )

        return {
            "lang": self.lang,
            "debug": self.debug,
            "queryable_layers": json.dumps(queryable_layers),
            "url_params": {"cache_version": cache_version} if cache_version else {},
            "tiles_url": json.dumps(self.settings.get("tiles_url")),
        }

    @view_config(route_name="apihelp", renderer="api/apihelp.html")
    def apihelp(self):
        set_common_headers(self.request, "index", NO_CACHE)

        return {
            "lang": self.lang,
            "debug": self.debug,
        }

    @view_config(route_name="xapihelp", renderer="api/xapihelp.html")
    def xapihelp(self):
        set_common_headers(self.request, "index", NO_CACHE)

        return {
            "lang": self.lang,
            "debug": self.debug,
        }

    def _wms_get_features_type(self, ogc_server_id, wfs_url):
        errors = set()

        if ogc_server_id in self.server_wfs_feature_type:
            return self.server_wfs_feature_type[ogc_server_id], errors

        params = {
            "SERVICE": "WFS",
            "VERSION": "1.0.0",
            "REQUEST": "DescribeFeatureType",
        }
        wfs_url = add_url_params(wfs_url, params)

        log.info("WFS DescribeFeatureType for base url: {}".format(wfs_url))

        # forward request to target (without Host Header)
        headers = dict(self.request.headers)
        if urllib.parse.urlsplit(wfs_url).hostname != "localhost" and "Host" in headers:
            headers.pop("Host")  # pragma nocover

        try:
            response = self.get_http_cached(wfs_url, headers)
        except Exception:  # pragma: no cover
            errors.add("Unable to get DescribeFeatureType from URL {}".format(wfs_url))
            return None, errors

        if not response.ok:  # pragma: no cover
            errors.add("DescribeFeatureType from URL {} return the error: {:d} {}".format(
                wfs_url, response.status_code, response.reason
            ))
            return None, errors

        try:
            self.server_wfs_feature_type[ogc_server_id] = lxml.XML(response.text.encode('utf-8'))
            return self.server_wfs_feature_type[ogc_server_id], errors
        except Exception as e:  # pragma: no cover
            errors.add("Error '{}' on reading DescribeFeatureType from URL {}:\n{}".format(
                str(e), wfs_url, response.text
            ))
            return None, errors

    @view_config(route_name="themes", renderer="json")
    def themes(self):
        role_id = self.request.params.get("role_id")
        if role_id is None and self.request.user is not None:
            role_id = self.request.user.role.id
        elif self.request.client_addr != "127.0.0.1":
            role_id = None

        interface = self.request.params.get("interface", "desktop")
        sets = self.request.params.get("set", "all")
        version = int(self.request.params.get("version", 1))
        catalogue = self.request.params.get("catalogue", "false") == "true"
        min_levels = int(self.request.params.get("min_levels", 1))
        group = self.request.params.get("group")
        background_layers_group = self.request.params.get("background")

        export_themes = sets in ("all", "themes")
        export_group = group is not None and sets in ("all", "group")
        export_background = background_layers_group is not None and sets in ("all", "background")

        set_common_headers(self.request, "themes", PRIVATE_CACHE)

        result = {}
        all_errors = set()
        if version == 2:

            result["ogcServers"] = {}
            for ogc_server in models.DBSession.query(main.OGCServer).all():
                # required to do every time to validate the url.
                if ogc_server.auth != main.OGCSERVER_AUTH_NOAUTH:
                    url = self.request.route_url("mapserverproxy", _query={"ogcserver": ogc_server.name})
                    url_wfs = url
                else:
                    url = get_url2(
                        "The OGC server '{}'".format(ogc_server.name),
                        ogc_server.url, self.request, errors=all_errors
                    )
                    url_wfs = get_url2(
                        "The OGC server (WFS) '{}'".format(ogc_server.name),
                        ogc_server.url_wfs, self.request, errors=all_errors
                    ) if ogc_server.url_wfs is not None else url
                feature_type, errors = self._wms_get_features_type(ogc_server.id, url_wfs)
                all_errors |= errors
                attributes = None

                if feature_type is not None:
                    types = {}
                    elements = {}
                    for child in feature_type.getchildren():
                        if child.tag == '{http://www.w3.org/2001/XMLSchema}element':
                            elements[child.attrib['name']] = child.attrib['type'].split(':')[1]

                        if child.tag == '{http://www.w3.org/2001/XMLSchema}complexType':
                            s = child.find('.//{http://www.w3.org/2001/XMLSchema}sequence')
                            attrib = {}
                            for c in s.getchildren():
                                namespace = None
                                type_ = c.attrib['type']
                                if len(type_.split(':')) == 2:
                                    namespace, type_ = type_.split(':')
                                namespace = c.nsmap[namespace]
                                attrib[c.attrib['name']] = {
                                    'namespace': namespace,
                                    'type': type_,
                                }
                                if 'alias' in c.attrib:
                                    attrib[c.attrib['name']] = c.attrib['alias']
                            types[child.attrib['name']] = attrib

                    attributes = {}
                    for name, type_ in elements.items():
                        attributes[name] = types[type_]

                result["ogcServers"][ogc_server.name] = {
                    "url": url,
                    "urlWfs": url_wfs,
                    "type": ogc_server.type,
                    "credential": ogc_server.auth != main.OGCSERVER_AUTH_NOAUTH,
                    "imageType": ogc_server.image_type,
                    "wfsSupport": ogc_server.wfs_support,
                    "isSingleTile": ogc_server.is_single_tile,
                    "namespace": feature_type.attrib["targetNamespace"]
                    if feature_type is not None else None,
                    "attributes": attributes,
                }
        if export_themes:
            themes, errors = self._themes(
                role_id, interface, True, version, catalogue, min_levels
            )

            if version == 1:
                return themes

            result["themes"] = themes
            all_errors |= errors

        if export_group:
            group, errors = self._get_group(group, role_id, interface, version)
            if group is not None:
                result["group"] = group
            all_errors |= errors

        if export_background:
            group, errors = self._get_group(background_layers_group, role_id, interface, version)
            result["background_layers"] = group["children"] if group is not None else []
            all_errors |= errors

        result["errors"] = list(all_errors)
        if len(all_errors) > 0:
            log.info("Theme errors:\n{}".format("\n".join(all_errors)))
        return result

    def _get_group(self, group, role_id, interface, version):
        layers = self._layers(role_id, version, interface)
        try:
            lg = models.DBSession.query(main.LayerGroup).filter(main.LayerGroup.name == group).one()
            return self._group(
                lg.name, lg, layers,
                role_id=role_id, version=version
            )
        except NoResultFound:  # pragma: no cover
            return None, set(["Unable to find the Group named: {}, Available Groups: {}".format(
                group, ", ".join([i[0] for i in models.DBSession.query(main.LayerGroup.name).all()])
            )])

    @view_config(context=HTTPForbidden, renderer="login.html")
    def loginform403(self):
        if self.request.authenticated_userid:
            return HTTPForbidden()  # pragma: no cover

        set_common_headers(self.request, "login", NO_CACHE)

        return {
            "lang": self.lang,
            "came_from": self.request.path,
        }

    @view_config(route_name="loginform", renderer="login.html")
    def loginform(self):
        set_common_headers(self.request, "login", PUBLIC_CACHE, vary=True)

        return {
            "lang": self.lang,
            "came_from": self.request.params.get("came_from") or "/",
        }

    @view_config(route_name="login")
    def login(self):
        login = self.request.POST.get("login")
        password = self.request.POST.get("password")
        if login is None or password is None:  # pragma nocover
            log.info(
                "'login' and 'password' should be "
                "available in request params."
            )
            raise HTTPBadRequest("See server logs for details")
        username = self.request.registry.validate_user(self.request, login, password)
        if username is not None:
            user = models.DBSession.query(static.User).filter(static.User.username == username).one()
            user.update_last_login()
            headers = remember(self.request, username)
            log.info("User '{}' logged in.".format(username))
            came_from = self.request.params.get("came_from")
            if came_from:
                return HTTPFound(location=came_from, headers=headers)
            else:
                headers.append(("Content-Type", "text/json"))
                return set_common_headers(
                    self.request, "login", NO_CACHE,
                    response=Response(json.dumps(self._user(
                        self.request.get_user(username)
                    )), headers=headers),
                )
        else:
            raise HTTPBadRequest("See server logs for details")

    @view_config(route_name="logout")
    def logout(self):
        headers = forget(self.request)

        # if there is no user to log out, we send a 404 Not Found (which
        # is the status code that applies best here)
        if not self.request.user:
            log.info("Logout on non login user.")
            raise HTTPBadRequest("See server logs for details")

        log.info("User '{}' ({:d}) logging out.".format(
            self.request.user.username,
            self.request.user.id
        ))

        headers.append(("Content-Type", "text/json"))
        return set_common_headers(
            self.request, "login", NO_CACHE,
            response=Response("true", headers=headers),
        )

    def _user(self, user=None):
        user = self.request.user if user is None else user
        result = {
            "success": True,  # for Extjs
            "username": user.username,
            "is_password_changed": user.is_password_changed,
            "role_name": user.role_name,
            "role_id": user.role.id
        } if user else {}

        result["functionalities"] = self._functionality()

        return result

    @view_config(route_name="loginuser", renderer="json")
    def loginuser(self):
        set_common_headers(self.request, "login", NO_CACHE)

        return self._user()

    @view_config(route_name="loginchange", renderer="json")
    def loginchange(self):
        set_common_headers(self.request, "login", NO_CACHE)

        old_password = self.request.POST.get("oldPassword")
        new_password = self.request.POST.get("newPassword")
        new_password_confirm = self.request.POST.get("confirmNewPassword")
        if new_password is None or new_password_confirm is None or old_password is None:
            log.info(
                "'oldPassword', 'newPassword' and 'confirmNewPassword' should be "
                "available in request params."
            )
            raise HTTPBadRequest("See server logs for details")

        # check if logged in
        if not self.request.user:  # pragma nocover
            log.info("Change password on non login user.")
            raise HTTPBadRequest("See server logs for details")

        user = self.request.registry.validate_user(
            self.request, self.request.user.username, old_password
        )
        if user is None:
            log.info("The old password is wrong for user '{}'.".format(user))
            raise HTTPBadRequest("See server logs for details")

        if new_password != new_password_confirm:
            log.info(
                "The new password and the new password "
                "confirmation do not match for user '%s'." % user
            )
            raise HTTPBadRequest("See server logs for details")

        u = self.request.user
        u.password = new_password
        u.is_password_changed = True
        models.DBSession.flush()
        log.info("Password changed for user '{}'".format(self.request.user.username))

        return {
            "success": "true"
        }

    @staticmethod
    def generate_password():
        allchars = "123456789abcdefghijklmnopqrstuvwxyzABCDEFGHIJKLMNOPQRSTUVWXYZ"
        rand = Random()

        password = ""
        for _ in range(8):
            password += rand.choice(allchars)

        return password

    def _loginresetpassword(self):
        username = self.request.POST["login"]
        try:
            user = models.DBSession.query(static.User).filter(static.User.username == username).one()
        except NoResultFound:  # pragma: no cover
            return None, None, None, "The login '{}' does not exist.".format(username)

        if user.email is None or user.email == "":  # pragma: no cover
            return \
                None, None, None, \
                "The user '{}' has no registered email address.".format(user.username),

        password = self.generate_password()
        user.set_temp_password(password)

        return user, username, password, None

    @view_config(route_name="loginresetpassword", renderer="json")
    def loginresetpassword(self):  # pragma: no cover
        set_common_headers(
            self.request, "login", NO_CACHE
        )

        user, username, password, error = self._loginresetpassword()
        if error is not None:
            log.info(error)
            raise HTTPBadRequest("See server logs for details")

        send_email_config(
            self.request.registry.settings, "reset_password", user.email,
            user=username, password=password
        )

        return {
            "success": True
        }<|MERGE_RESOLUTION|>--- conflicted
+++ resolved
@@ -1150,11 +1150,7 @@
                         name_value = name_value.split(":")[1]  # pragma nocover
                     featuretypes.append(name_value)
                 else:  # pragma nocover
-<<<<<<< HEAD
-                    log.warn("Feature type without name: {}".format(featureType.toxml()))
-=======
-                    log.warning("Feature type without name: {0!s}".format(featureType.toxml()))
->>>>>>> c6479d98
+                    log.warning("Feature type without name: {}".format(featureType.toxml()))
             return featuretypes, errors
         except Exception:  # pragma: no cover
             return response.text, errors
