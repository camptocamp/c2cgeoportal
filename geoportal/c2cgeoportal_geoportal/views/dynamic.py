--- conflicted
+++ resolved
@@ -38,9 +38,9 @@
 from c2cgeoportal_commons import models
 from c2cgeoportal_commons.models import main
 from c2cgeoportal_geoportal.lib.cacheversion import get_cache_version
-from c2cgeoportal_geoportal.lib.caching import NO_CACHE, set_common_headers, get_region
+from c2cgeoportal_geoportal.lib.caching import NO_CACHE, get_region, set_common_headers
 
-CACHE_REGION = get_region()
+CACHE_REGION = get_region("std")
 
 
 class DynamicView:
@@ -55,50 +55,45 @@
         result.update(self.interfaces_config.get(interface, {}).get(value, {}))
         return result
 
-<<<<<<< HEAD
-    @view_config(route_name="dynamic", renderer="fast_json")
-=======
     @CACHE_REGION.cache_on_arguments()
     def _fulltextsearch_groups(self):
         return [
-            group[0] for group in models.DBSession.query(
-                func.distinct(main.FullTextSearch.layer_name)
-            ).filter(main.FullTextSearch.layer_name.isnot(None)).all()
+            group[0]
+            for group in models.DBSession.query(func.distinct(main.FullTextSearch.layer_name))
+            .filter(main.FullTextSearch.layer_name.isnot(None))
+            .all()
         ]
 
     def _interface(self, interface_config, interface_name, dynamic, constants):
+        constants.update({name: value for name, value in interface_config.get("constants", {}).items()})
+        constants.update(
+            {
+                name: dynamic[value]
+                for name, value in interface_config.get("dynamic_constants", {}).items()
+                if value is not None
+            }
+        )
+        constants.update(
+            {
+                name: self.request.static_url(static_["name"]) + static_.get("append", "")
+                for name, static_ in interface_config.get("static", {}).items()
+            }
+        )
 
-        constants.update({
-            name: value for name, value in interface_config.get('constants', {}).items()
-        })
-        constants.update({
-            name: dynamic[value]
-            for name, value in interface_config.get('dynamic_constants', {}).items()
-            if value is not None
-        })
-        constants.update({
-            name: self.request.static_url(static_['name']) + static_.get('append', '')
-            for name, static_ in interface_config.get('static', {}).items()
-        })
-
-        routes = dict(currentInterfaceUrl={'name': interface_name})
-        routes.update(interface_config.get('routes', {}))
+        routes = dict(currentInterfaceUrl={"name": interface_name})
+        routes.update(interface_config.get("routes", {}))
         for constant, config in routes.items():
             params = {}
-            params.update(config.get('params', {}))
-            for name, dyn in config.get('dynamic_params', {}).items():
+            params.update(config.get("params", {}))
+            for name, dyn in config.get("dynamic_params", {}).items():
                 params[name] = dynamic[dyn]
             constants[constant] = self.request.route_url(
-                config['name'],
-                *config.get('elements', []),
-                _query=params,
-                **config.get('kw', {})
+                config["name"], *config.get("elements", []), _query=params, **config.get("kw", {})
             )
 
         return constants
 
-    @view_config(route_name='dynamic', renderer='fast_json')
->>>>>>> 7f894a7e
+    @view_config(route_name="dynamic", renderer="fast_json")
     def dynamic(self):
         interfaces_names = [interface["name"] for interface in self.settings.get("interfaces")]
         default_interfaces_names = [
@@ -126,50 +121,11 @@
                 )
                 for lang in self.request.registry.settings["available_locale_names"]
             },
-<<<<<<< HEAD
-            "fulltextsearch_groups": [
-                group[0]
-                for group in models.DBSession.query(func.distinct(main.FullTextSearch.layer_name))
-                .filter(main.FullTextSearch.layer_name.isnot(None))
-                .all()
-            ],
+            "fulltextsearch_groups": self._fulltextsearch_groups(),
         }
 
-        constants = {name: value for name, value in self.get("constants", interface_name).items()}
-        constants.update(
-            {
-                name: dynamic[value]
-                for name, value in self.get("dynamic_constants", interface_name).items()
-                if value is not None
-            }
-        )
-        constants.update(
-            {
-                name: self.request.static_url(static_["name"]) + static_.get("append", "")
-                for name, static_ in self.get("static", interface_name).items()
-            }
-        )
-
-        routes = dict(currentInterfaceUrl={"name": interface_name})
-        routes.update(self.get("routes", interface_name))
-        for constant, config in routes.items():
-            params = {}
-            params.update(config.get("params", {}))
-            for name, dyn in config.get("dynamic_params", {}).items():
-                params[name] = dynamic[dyn]
-            constants[constant] = self.request.route_url(
-                config["name"], *config.get("elements", []), _query=params, **config.get("kw", {})
-            )
-=======
-            'fulltextsearch_groups': self._fulltextsearch_groups(),
-        }
-        constants = self._interface(
-            self.default, interface_name, dynamic, {}
-        )
-        constants = self._interface(
-            interface_config, interface_name, dynamic, constants
-        )
->>>>>>> 7f894a7e
+        constants = self._interface(self.default, interface_name, dynamic, {})
+        constants = self._interface(interface_config, interface_name, dynamic, constants)
 
         do_redirect = False
         url = None
