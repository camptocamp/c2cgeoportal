--- conflicted
+++ resolved
@@ -64,26 +64,9 @@
     )
     options = parser.parse_args()
 
-<<<<<<< HEAD
     app = get_app(options, parser)
-=======
-    app_config = options.app_config
-    app_name = options.app_name
-    if app_name is None and "#" in app_config:
-        app_config, app_name = app_config.split("#", 1)
-    env = {}
-    env.update(os.environ)
-    env["LOG_LEVEL"] = "INFO"
-    env["GUNICORN_ACCESS_LOG_LEVEL"] = "INFO"
-    env["C2CGEOPORTAL_LOG_LEVEL"] = "WARN"
-    fileConfig(app_config, defaults=env)
-    app = get_app(app_config, app_name, options=env)
-    # Can be a PrefixMiddleware
-    if hasattr(app, 'app'):
-        app = app.app
->>>>>>> 80e3c1fa
-
-    # must be done only once we have loaded the project config
+
+    # Must be done only once we have loaded the project config
     from c2cgeoportal_commons.models import DBSession
     from c2cgeoportal_commons.models.main import OGCServer, Theme, LayerWMS, LayerWMTS, LayerV1, LayerGroup
 
@@ -93,12 +76,12 @@
         table_list = [LayerWMTS, LayerWMS, OGCServer]
         for table in table_list:
             print(("Emptying table {0!s}.".format(table.__table__)))
-            # must be done exactly this way otherwise the cascade config in the
+            # Must be done exactly this way otherwise the cascade config in the
             # models are not used
             for t in session.query(table).all():
                 session.delete(t)
 
-        # list and create all distinct ogc_server
+        # List and create all distinct ogc_server
         ogc_server(session, app.registry.settings)
 
         print("Converting layerv1.")
@@ -142,7 +125,7 @@
         LayerV1.url, LayerV1.image_type, LayerV1.is_single_tile
     ).filter(LayerV1.layer_type != "WMTS").all()
 
-    # get existing list of ogc_server
+    # Get existing list of ogc_server
     servers_ogc = session.query(OGCServer).all()
     unique_servers = {
         (
@@ -153,9 +136,9 @@
         for server in servers_ogc
     }
 
-    # add new ogc_server
+    # Add new ogc_server
     for url, image_type, is_single_tile in servers_v1:
-        # default image_type
+        # Default image_type
         if image_type is None:
             image_type = "image/png"
         if is_single_tile is None:
@@ -201,7 +184,7 @@
         LayergroupTreeitem, Dimension
 
     if layer.layer_type in ["internal WMS", "external WMS"]:
-        # use the first one
+        # Use the first one
         new_layer = LayerWMS()
         is_single_tile = layer.is_single_tile
         if is_single_tile is None:
