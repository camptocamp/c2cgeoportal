--- conflicted
+++ resolved
@@ -33,13 +33,9 @@
 from typing import Any, Dict  # noqa
 
 from dogpile.cache.region import make_region
-<<<<<<< HEAD
 from dogpile.cache.util import compat, sha1_mangle_key
 from pyramid.request import Request
 from sqlalchemy.orm.util import identity_key
-=======
-from pyramid.request import Request
->>>>>>> 7f894a7e
 
 LOG = logging.getLogger(__name__)
 _REGION = {}  # type: Dict[str, Any]
@@ -103,6 +99,7 @@
     """
     Return a cache region.
     """
+    global _REGION
     if region not in _REGION:
         _REGION[region] = make_region(function_key_generator=keygen_function, key_mangler=sha1_mangle_key)
     return _REGION[region]
