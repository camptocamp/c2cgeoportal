# -*- coding: utf-8 -*-

# Copyright (c) 2012-2016, Camptocamp SA
# All rights reserved.

# Redistribution and use in source and binary forms, with or without
# modification, are permitted provided that the following conditions are met:

# 1. Redistributions of source code must retain the above copyright notice, this
#    list of conditions and the following disclaimer.
# 2. Redistributions in binary form must reproduce the above copyright notice,
#    this list of conditions and the following disclaimer in the documentation
#    and/or other materials provided with the distribution.

# THIS SOFTWARE IS PROVIDED BY THE COPYRIGHT HOLDERS AND CONTRIBUTORS "AS IS" AND
# ANY EXPRESS OR IMPLIED WARRANTIES, INCLUDING, BUT NOT LIMITED TO, THE IMPLIED
# WARRANTIES OF MERCHANTABILITY AND FITNESS FOR A PARTICULAR PURPOSE ARE
# DISCLAIMED. IN NO EVENT SHALL THE COPYRIGHT OWNER OR CONTRIBUTORS BE LIABLE FOR
# ANY DIRECT, INDIRECT, INCIDENTAL, SPECIAL, EXEMPLARY, OR CONSEQUENTIAL DAMAGES
# (INCLUDING, BUT NOT LIMITED TO, PROCUREMENT OF SUBSTITUTE GOODS OR SERVICES;
# LOSS OF USE, DATA, OR PROFITS; OR BUSINESS INTERRUPTION) HOWEVER CAUSED AND
# ON ANY THEORY OF LIABILITY, WHETHER IN CONTRACT, STRICT LIABILITY, OR TORT
# (INCLUDING NEGLIGENCE OR OTHERWISE) ARISING IN ANY WAY OUT OF THE USE OF THIS
# SOFTWARE, EVEN IF ADVISED OF THE POSSIBILITY OF SUCH DAMAGE.

# The views and conclusions contained in the software and documentation are those
# of the authors and should not be interpreted as representing official policies,
# either expressed or implied, of the FreeBSD Project.

from datetime import datetime

from pyramid.httpexceptions import HTTPInternalServerError, \
    HTTPNotFound, HTTPBadRequest, HTTPForbidden
from pyramid.view import view_config

from sqlalchemy import func, distinct
from sqlalchemy.orm.exc import NoResultFound, MultipleResultsFound
from sqlalchemy.sql import and_, or_
from sqlalchemy.orm.util import class_mapper
from sqlalchemy.orm.properties import ColumnProperty

from geoalchemy2 import Geometry, func as ga_func
from geoalchemy2.shape import from_shape, to_shape

import geojson
from geojson.feature import FeatureCollection, Feature

from shapely.geometry import asShape
from shapely.ops import cascaded_union
from shapely.geos import TopologicalError

from papyrus.protocol import Protocol, create_filter

from c2cgeoportal.lib.caching import get_region, \
    set_common_headers, NO_CACHE, PUBLIC_CACHE, PRIVATE_CACHE
from c2cgeoportal.lib.dbreflection import get_class, get_table
from c2cgeoportal.models import DBSessions, DBSession, Layer, RestrictionArea, Role

cache_region = get_region()


class Layers:

    def __init__(self, request):
        self.request = request
        self.settings = request.registry.settings.get("layers", {})
        self.layers_enum_config = self.settings.get("enum", None)

    def _get_geom_col_info(self, layer):
        """ Return information about the layer's geometry column, namely
        a ``(name, srid)`` tuple, where ``name`` is the name of the
        geometry column, and ``srid`` its srid.

        This function assumes that the names of geometry attributes
        in the mapped class are the same as those of geometry columns.
        """
        mapped_class = get_class(layer.geo_table)
        for p in class_mapper(mapped_class).iterate_properties:
            if not isinstance(p, ColumnProperty):
                continue  # pragma: no cover
            col = p.columns[0]
            if isinstance(col.type, Geometry):
                return col.name, col.type.srid
        raise HTTPInternalServerError(
            'Failed getting geometry column info for table "%s".' %
            layer.geo_table
        )  # pragma: no cover

    def _get_layer(self, layer_id):
        """ Return a ``Layer`` object for ``layer_id``. """
        layer_id = int(layer_id)
        try:
            query = DBSession.query(Layer, Layer.geo_table)
            query = query.filter(Layer.id == layer_id)
            layer, geo_table = query.one()
        except NoResultFound:
            raise HTTPNotFound("Layer %d not found" % layer_id)
        except MultipleResultsFound:  # pragma: no cover
            raise HTTPInternalServerError(
                "Too many layers found with id %i" % layer_id
            )
        if not geo_table:  # pragma: no cover
            raise HTTPNotFound("Layer %d has no geo table" % layer_id)
        return layer

    def _get_layers_for_request(self):
        """ A generator function that yields ``Layer`` objects based
        on the layer ids found in the ``layer_id`` matchdict. """
        try:
            layer_ids = (
                int(layer_id) for layer_id in
                self.request.matchdict["layer_id"].split(",") if layer_id)
            for layer_id in layer_ids:
                yield self._get_layer(layer_id)
        except ValueError:
            raise HTTPBadRequest(
                "A Layer id in '%s' is not an integer" %
                self.request.matchdict["layer_id"]
            )  # pragma: no cover

    def _get_layer_for_request(self):
        """ Return a ``Layer`` object for the first layer id found
        in the ``layer_id`` matchdict. """
        return next(self._get_layers_for_request())

    def _get_protocol_for_layer(self, layer, **kwargs):
        """ Returns a papyrus ``Protocol`` for the ``Layer`` object. """
        cls = get_class(layer.geo_table)
        geom_attr = self._get_geom_col_info(layer)[0]
        return Protocol(DBSession, cls, geom_attr, **kwargs)

    def _get_protocol_for_request(self, **kwargs):
        """ Returns a papyrus ``Protocol`` for the first layer
        id found in the ``layer_id`` matchdict. """
        layer = self._get_layer_for_request()
        return self._get_protocol_for_layer(layer, **kwargs)

    def _proto_read(self, layer):
        """ Read features for the layer based on the self.request. """
        proto = self._get_protocol_for_layer(layer)
        if layer.public:
            return proto.read(self.request)
        user = self.request.user
        if user is None:
            raise HTTPForbidden()
        cls = proto.mapped_class
        geom_attr = proto.geom_attr
        ras = DBSession.query(RestrictionArea.area, RestrictionArea.area.ST_SRID())
        ras = ras.join(RestrictionArea.roles)
        ras = ras.join(RestrictionArea.layers)
        ras = ras.filter(Role.id == user.role.id)
        ras = ras.filter(Layer.id == layer.id)
        collect_ra = []
        use_srid = -1
        for ra, srid in ras.all():
            if ra is None:
                return proto.read(self.request)
            else:
                use_srid = srid
                collect_ra.append(to_shape(ra))
        if len(collect_ra) == 0:  # pragma: no cover
            raise HTTPForbidden()

        filter1_ = create_filter(self.request, cls, geom_attr)
        ra = cascaded_union(collect_ra)
        filter2_ = ga_func.ST_Contains(
            from_shape(ra, use_srid),
            getattr(cls, geom_attr)
        )
        filter_ = filter2_ if filter1_ is None else and_(filter1_, filter2_)

        return proto.read(self.request, filter=filter_)

    @view_config(route_name="layers_read_many", renderer="geojson")
    def read_many(self):
        set_common_headers(self.request, "layers", NO_CACHE)

        features = []
        for layer in self._get_layers_for_request():
            for f in self._proto_read(layer).features:
                f.properties["__layer_id__"] = layer.id
                features.append(f)

        return FeatureCollection(features)

    @view_config(route_name="layers_read_one", renderer="geojson")
    def read_one(self):
        set_common_headers(self.request, "layers", NO_CACHE)

        layer = self._get_layer_for_request()
        protocol = self._get_protocol_for_layer(layer)
        feature_id = self.request.matchdict.get("feature_id", None)
        feature = protocol.read(self.request, id=feature_id)
        if not isinstance(feature, Feature):
            return feature
        if layer.public:
            return feature
        if self.request.user is None:
            raise HTTPForbidden()
        geom = feature.geometry
        if not geom or isinstance(geom, geojson.geometry.Default):  # pragma: no cover
            return feature
        shape = asShape(geom)
        srid = self._get_geom_col_info(layer)[1]
        spatial_elt = from_shape(shape, srid=srid)
        allowed = DBSession.query(func.count(RestrictionArea.id))
        allowed = allowed.join(RestrictionArea.roles)
        allowed = allowed.join(RestrictionArea.layers)
        allowed = allowed.filter(Role.id == self.request.user.role.id)
        allowed = allowed.filter(Layer.id == layer.id)
        allowed = allowed.filter(or_(
            RestrictionArea.area.is_(None),
            RestrictionArea.area.ST_Contains(spatial_elt)
        ))
        if allowed.scalar() == 0:
            raise HTTPForbidden()

        return feature

    @view_config(route_name="layers_count", renderer="string")
    def count(self):
        set_common_headers(self.request, "layers", NO_CACHE)

        protocol = self._get_protocol_for_request()
        return protocol.count(self.request)

    @view_config(route_name="layers_create", renderer="geojson")
    def create(self):
        set_common_headers(self.request, "layers", NO_CACHE)

        if self.request.user is None:
            raise HTTPForbidden()

        self.request.response.cache_control.no_cache = True

        layer = self._get_layer_for_request()

        def check_geometry(r, feature, o):
            geom = feature.geometry
            if geom and not isinstance(geom, geojson.geometry.Default):
                shape = asShape(geom)
                srid = self._get_geom_col_info(layer)[1]
                spatial_elt = from_shape(shape, srid=srid)
                allowed = DBSession.query(func.count(RestrictionArea.id))
                allowed = allowed.join(RestrictionArea.roles)
                allowed = allowed.join(RestrictionArea.layers)
                allowed = allowed.filter(RestrictionArea.readwrite.is_(True))
                allowed = allowed.filter(Role.id == self.request.user.role.id)
                allowed = allowed.filter(Layer.id == layer.id)
                allowed = allowed.filter(or_(
                    RestrictionArea.area.is_(None),
                    RestrictionArea.area.ST_Contains(spatial_elt)
                ))
                if allowed.scalar() == 0:
                    raise HTTPForbidden()

                # check if geometry is valid
                self._validate_geometry(spatial_elt)

        protocol = self._get_protocol_for_layer(layer, before_create=check_geometry)
        try:
            features = protocol.create(self.request)
            for feature in features.features:
                self._log_last_update(layer, feature)
            return features
        except TopologicalError, e:
            self.request.response.status_int = 400
            return {"validation_error": str(e)}

    @view_config(route_name="layers_update", renderer="geojson")
    def update(self):
        set_common_headers(self.request, "layers", NO_CACHE)

        if self.request.user is None:
            raise HTTPForbidden()

        self.request.response.cache_control.no_cache = True

        feature_id = self.request.matchdict.get("feature_id", None)
        layer = self._get_layer_for_request()

        def check_geometry(r, feature, o):
            # we need both the "original" and "new" geometry to be
            # within the restriction area
            geom_attr, srid = self._get_geom_col_info(layer)
            geom_attr = getattr(o, geom_attr)
            geom = feature.geometry
            allowed = DBSession.query(func.count(RestrictionArea.id))
            allowed = allowed.join(RestrictionArea.roles)
            allowed = allowed.join(RestrictionArea.layers)
            allowed = allowed.filter(RestrictionArea.readwrite.is_(True))
            allowed = allowed.filter(Role.id == self.request.user.role.id)
            allowed = allowed.filter(Layer.id == layer.id)
            allowed = allowed.filter(or_(
                RestrictionArea.area.is_(None),
                RestrictionArea.area.ST_Contains(geom_attr)
            ))
            spatial_elt = None
            if geom and not isinstance(geom, geojson.geometry.Default):
                shape = asShape(geom)
                spatial_elt = from_shape(shape, srid=srid)
                allowed = allowed.filter(or_(
                    RestrictionArea.area.is_(None),
                    RestrictionArea.area.ST_Contains(spatial_elt)
                ))
            if allowed.scalar() == 0:
                raise HTTPForbidden()

            # check is geometry is valid
            self._validate_geometry(spatial_elt)

        protocol = self._get_protocol_for_layer(layer, before_update=check_geometry)
        try:
            feature = protocol.update(self.request, feature_id)
            self._log_last_update(layer, feature)
            return feature
        except TopologicalError, e:
            self.request.response.status_int = 400
            return {"validation_error": str(e)}

    def _validate_geometry(self, geom):
        validate = self.settings.get("geometry_validation", False)
        if validate and geom is not None:
            simple = DBSession.query(func.ST_IsSimple(geom)).scalar()
            if not simple:
                raise TopologicalError("Not simple")
            valid = DBSession.query(func.ST_IsValid(geom)).scalar()
            if not valid:
                reason = DBSession.query(func.ST_IsValidReason(geom)).scalar()
                raise TopologicalError(reason)

    def _log_last_update(self, layer, feature):
        last_update_date = self._get_metadata(layer, "lastUpdateDateColumn")
        if last_update_date is not None:
            setattr(feature, last_update_date, datetime.now())

        last_update_user = self._get_metadata(layer, "lastUpdateUserColumn")
        if last_update_user is not None:
            setattr(feature, last_update_user, self.request.user.role.id)

    def _get_metadata(self, layer, key):
        metadatas = layer.get_metadatas(key)
        if len(metadatas) == 1:
            metadata = metadatas[0]
            return metadata.value
        return None

    @view_config(route_name="layers_delete")
    def delete(self):
        if self.request.user is None:
            raise HTTPForbidden()

        feature_id = self.request.matchdict.get("feature_id", None)
        layer = self._get_layer_for_request()

        def security_cb(r, o):
            geom_attr = getattr(o, self._get_geom_col_info(layer)[0])
            allowed = DBSession.query(func.count(RestrictionArea.id))
            allowed = allowed.join(RestrictionArea.roles)
            allowed = allowed.join(RestrictionArea.layers)
            allowed = allowed.filter(RestrictionArea.readwrite.is_(True))
            allowed = allowed.filter(Role.id == self.request.user.role.id)
            allowed = allowed.filter(Layer.id == layer.id)
            allowed = allowed.filter(or_(
                RestrictionArea.area.is_(None),
                RestrictionArea.area.ST_Contains(geom_attr)
            ))
            if allowed.scalar() == 0:
                raise HTTPForbidden()

        protocol = self._get_protocol_for_layer(layer, before_delete=security_cb)
        response = protocol.delete(self.request, feature_id)
        set_common_headers(
            self.request, "layers", NO_CACHE,
            response=response,
        )
        return response

    @view_config(route_name="layers_metadata", renderer="xsd")
    def metadata(self):
        set_common_headers(self.request, "layers", PRIVATE_CACHE)

        layer = self._get_layer_for_request()
        if not layer.public and self.request.user is None:
            raise HTTPForbidden()

<<<<<<< HEAD
        # exclude the columns used to record the last features update
        exclude = [] if layer.exclude_properties is None else layer.exclude_properties.split(",")
        last_update_date = self._get_metadata(layer, "lastUpdateDateColumn")
        if last_update_date is not None:
            exclude.append(last_update_date)
        last_update_user = self._get_metadata(layer, "lastUpdateUserColumn")
        if last_update_user is not None:
            exclude.append(last_update_user)

        return self._metadata(layer.geo_table, exclude)

    @cache_region.cache_on_arguments()
    def _metadata(self, geo_table, exclude_properties):
=======
>>>>>>> 08e5fbfc
        return get_class(
            str(layer.geo_table),
            exclude_properties=layer.exclude_properties
        )

    @view_config(route_name="layers_enumerate_attribute_values", renderer="json")
    def enumerate_attribute_values(self):
        set_common_headers(self.request, "layers", PUBLIC_CACHE)

        if self.layers_enum_config is None:  # pragma: no cover
            raise HTTPInternalServerError("Missing configuration")
        general_dbsession_name = self.layers_enum_config.get("dbsession", "dbsession")
        layername = self.request.matchdict["layer_name"]
        fieldname = self.request.matchdict["field_name"]
        # TODO check if layer is public or not

        return self._enumerate_attribute_values(
            general_dbsession_name, layername, fieldname
        )

    @cache_region.cache_on_arguments()
    def _enumerate_attribute_values(self, general_dbsession_name, layername, fieldname):
        if layername not in self.layers_enum_config:  # pragma: no cover
            raise HTTPBadRequest("Unknown layer: %s" % layername)

        layerinfos = self.layers_enum_config[layername]
        if fieldname not in layerinfos["attributes"]:  # pragma: no cover
            raise HTTPBadRequest("Unknown attribute: %s" % fieldname)
        dbsession = DBSessions.get(
            layerinfos.get("dbsession", general_dbsession_name), None
        )
        if dbsession is None:  # pragma: no cover
            raise HTTPInternalServerError(
                "No dbsession found for layer '%s'" % layername
            )

        layer_table = layerinfos.get("table", None)
        attrinfos = layerinfos["attributes"][fieldname]
        attrinfos = {} if attrinfos is None else attrinfos

        table = attrinfos.get("table", layer_table)
        if table is None:  # pragma: no cover
            raise HTTPInternalServerError(
                "No config table found for layer '%s'" % layername
            )
        layertable = get_table(table, session=dbsession)

        column = attrinfos["column_name"] \
            if "column_name" in attrinfos else fieldname
        attribute = getattr(layertable.columns, column)
        # For instance if `separator` is a "," we consider that the column contains a
        # comma separate list of values e.g.: "value1,value2".
        if "separator" in attrinfos:
            separator = attrinfos["separator"]
            attribute = func.unnest(func.string_to_array(
                func.string_agg(attribute, separator), separator
            ))
        values = dbsession.query(distinct(attribute)).order_by(attribute).all()
        enum = {
            "items": [{"label": value[0], "value": value[0]} for value in values]
        }

        return enum<|MERGE_RESOLUTION|>--- conflicted
+++ resolved
@@ -384,7 +384,6 @@
         if not layer.public and self.request.user is None:
             raise HTTPForbidden()
 
-<<<<<<< HEAD
         # exclude the columns used to record the last features update
         exclude = [] if layer.exclude_properties is None else layer.exclude_properties.split(",")
         last_update_date = self._get_metadata(layer, "lastUpdateDateColumn")
@@ -394,12 +393,6 @@
         if last_update_user is not None:
             exclude.append(last_update_user)
 
-        return self._metadata(layer.geo_table, exclude)
-
-    @cache_region.cache_on_arguments()
-    def _metadata(self, geo_table, exclude_properties):
-=======
->>>>>>> 08e5fbfc
         return get_class(
             str(layer.geo_table),
             exclude_properties=layer.exclude_properties
