# -*- coding: utf-8 -*-

# Copyright (c) 2012-2016, Camptocamp SA
# All rights reserved.

# Redistribution and use in source and binary forms, with or without
# modification, are permitted provided that the following conditions are met:

# 1. Redistributions of source code must retain the above copyright notice, this
#    list of conditions and the following disclaimer.
# 2. Redistributions in binary form must reproduce the above copyright notice,
#    this list of conditions and the following disclaimer in the documentation
#    and/or other materials provided with the distribution.

# THIS SOFTWARE IS PROVIDED BY THE COPYRIGHT HOLDERS AND CONTRIBUTORS "AS IS" AND
# ANY EXPRESS OR IMPLIED WARRANTIES, INCLUDING, BUT NOT LIMITED TO, THE IMPLIED
# WARRANTIES OF MERCHANTABILITY AND FITNESS FOR A PARTICULAR PURPOSE ARE
# DISCLAIMED. IN NO EVENT SHALL THE COPYRIGHT OWNER OR CONTRIBUTORS BE LIABLE FOR
# ANY DIRECT, INDIRECT, INCIDENTAL, SPECIAL, EXEMPLARY, OR CONSEQUENTIAL DAMAGES
# (INCLUDING, BUT NOT LIMITED TO, PROCUREMENT OF SUBSTITUTE GOODS OR SERVICES;
# LOSS OF USE, DATA, OR PROFITS; OR BUSINESS INTERRUPTION) HOWEVER CAUSED AND
# ON ANY THEORY OF LIABILITY, WHETHER IN CONTRACT, STRICT LIABILITY, OR TORT
# (INCLUDING NEGLIGENCE OR OTHERWISE) ARISING IN ANY WAY OUT OF THE USE OF THIS
# SOFTWARE, EVEN IF ADVISED OF THE POSSIBILITY OF SUCH DAMAGE.

# The views and conclusions contained in the software and documentation are those
# of the authors and should not be interpreted as representing official policies,
# either expressed or implied, of the FreeBSD Project.

from datetime import datetime

from pyramid.httpexceptions import HTTPInternalServerError, \
    HTTPNotFound, HTTPBadRequest, HTTPForbidden
from pyramid.view import view_config

from sqlalchemy import func, distinct
from sqlalchemy.orm.exc import NoResultFound, MultipleResultsFound
from sqlalchemy.sql import and_, or_
from sqlalchemy.orm.util import class_mapper
from sqlalchemy.orm.properties import ColumnProperty

from geoalchemy2 import Geometry, func as ga_func
from geoalchemy2.shape import from_shape, to_shape

import geojson
from geojson.feature import FeatureCollection, Feature

from shapely.geometry import asShape
from shapely.ops import cascaded_union
from shapely.geos import TopologicalError

from papyrus.protocol import Protocol, create_filter

from c2cgeoportal.lib.caching import get_region, \
    set_common_headers, NO_CACHE, PUBLIC_CACHE, PRIVATE_CACHE
from c2cgeoportal.lib.dbreflection import get_class, get_table
from c2cgeoportal.models import DBSessions, DBSession, Layer, RestrictionArea, Role, UIMetadata

cache_region = get_region()


class Layers:

    def __init__(self, request):
        self.request = request
        self.settings = request.registry.settings.get("layers", {})
        self.layers_enum_config = self.settings.get("enum")

    def _get_geom_col_info(self, layer):
        """ Return information about the layer's geometry column, namely
        a ``(name, srid)`` tuple, where ``name`` is the name of the
        geometry column, and ``srid`` its srid.

        This function assumes that the names of geometry attributes
        in the mapped class are the same as those of geometry columns.
        """
        mapped_class = get_class(layer.geo_table)
        for p in class_mapper(mapped_class).iterate_properties:
            if not isinstance(p, ColumnProperty):
                continue  # pragma: no cover
            col = p.columns[0]
            if isinstance(col.type, Geometry):
                return col.name, col.type.srid
        raise HTTPInternalServerError(
            'Failed getting geometry column info for table "{0!s}".'.format(
                layer.geo_table
            )
        )  # pragma: no cover

    def _get_layer(self, layer_id):
        """ Return a ``Layer`` object for ``layer_id``. """
        layer_id = int(layer_id)
        try:
            query = DBSession.query(Layer, Layer.geo_table)
            query = query.filter(Layer.id == layer_id)
            layer, geo_table = query.one()
        except NoResultFound:
            raise HTTPNotFound("Layer {0:d} not found".format(layer_id))
        except MultipleResultsFound:  # pragma: no cover
            raise HTTPInternalServerError(
                "Too many layers found with id {0:d}".format(layer_id)
            )
        if not geo_table:  # pragma: no cover
            raise HTTPNotFound("Layer {0:d} has no geo table".format(layer_id))
        return layer

    def _get_layers_for_request(self):
        """ A generator function that yields ``Layer`` objects based
        on the layer ids found in the ``layer_id`` matchdict. """
        try:
            layer_ids = (
                int(layer_id) for layer_id in
                self.request.matchdict["layer_id"].split(",") if layer_id)
            for layer_id in layer_ids:
                yield self._get_layer(layer_id)
        except ValueError:
            raise HTTPBadRequest(
                "A Layer id in '{0!s}' is not an integer".format(
                    self.request.matchdict["layer_id"]
                )
            )  # pragma: no cover

    def _get_layer_for_request(self):
        """ Return a ``Layer`` object for the first layer id found
        in the ``layer_id`` matchdict. """
        return next(self._get_layers_for_request())

    def _get_protocol_for_layer(self, layer, **kwargs):
        """ Returns a papyrus ``Protocol`` for the ``Layer`` object. """
        cls = get_class(layer.geo_table)
        geom_attr = self._get_geom_col_info(layer)[0]
        return Protocol(DBSession, cls, geom_attr, **kwargs)

    def _get_protocol_for_request(self, **kwargs):
        """ Returns a papyrus ``Protocol`` for the first layer
        id found in the ``layer_id`` matchdict. """
        layer = self._get_layer_for_request()
        return self._get_protocol_for_layer(layer, **kwargs)

    def _proto_read(self, layer):
        """ Read features for the layer based on the self.request. """
        proto = self._get_protocol_for_layer(layer)
        if layer.public:
            return proto.read(self.request)
        user = self.request.user
        if user is None:
            raise HTTPForbidden()
        cls = proto.mapped_class
        geom_attr = proto.geom_attr
        ras = DBSession.query(RestrictionArea.area, RestrictionArea.area.ST_SRID())
        ras = ras.join(RestrictionArea.roles)
        ras = ras.join(RestrictionArea.layers)
        ras = ras.filter(Role.id == user.role.id)
        ras = ras.filter(Layer.id == layer.id)
        collect_ra = []
        use_srid = -1
        for ra, srid in ras.all():
            if ra is None:
                return proto.read(self.request)
            else:
                use_srid = srid
                collect_ra.append(to_shape(ra))
        if len(collect_ra) == 0:  # pragma: no cover
            raise HTTPForbidden()

        filter1_ = create_filter(self.request, cls, geom_attr)
        ra = cascaded_union(collect_ra)
        filter2_ = ga_func.ST_Contains(
            from_shape(ra, use_srid),
            getattr(cls, geom_attr)
        )
        filter_ = filter2_ if filter1_ is None else and_(filter1_, filter2_)

        return proto.read(self.request, filter=filter_)

    @view_config(route_name="layers_read_many", renderer="geojson")
    def read_many(self):
        set_common_headers(self.request, "layers", NO_CACHE)

        features = []
        for layer in self._get_layers_for_request():
            for f in self._proto_read(layer).features:
                f.properties["__layer_id__"] = layer.id
                features.append(f)

        return FeatureCollection(features)

    @view_config(route_name="layers_read_one", renderer="geojson")
    def read_one(self):
        set_common_headers(self.request, "layers", NO_CACHE)

        layer = self._get_layer_for_request()
        protocol = self._get_protocol_for_layer(layer)
        feature_id = self.request.matchdict.get("feature_id")
        feature = protocol.read(self.request, id=feature_id)
        if not isinstance(feature, Feature):
            return feature
        if layer.public:
            return feature
        if self.request.user is None:
            raise HTTPForbidden()
        geom = feature.geometry
        if not geom or isinstance(geom, geojson.geometry.Default):  # pragma: no cover
            return feature
        shape = asShape(geom)
        srid = self._get_geom_col_info(layer)[1]
        spatial_elt = from_shape(shape, srid=srid)
        allowed = DBSession.query(func.count(RestrictionArea.id))
        allowed = allowed.join(RestrictionArea.roles)
        allowed = allowed.join(RestrictionArea.layers)
        allowed = allowed.filter(Role.id == self.request.user.role.id)
        allowed = allowed.filter(Layer.id == layer.id)
        allowed = allowed.filter(or_(
            RestrictionArea.area.is_(None),
            RestrictionArea.area.ST_Contains(spatial_elt)
        ))
        if allowed.scalar() == 0:
            raise HTTPForbidden()

        return feature

    @view_config(route_name="layers_count", renderer="string")
    def count(self):
        set_common_headers(self.request, "layers", NO_CACHE)

        protocol = self._get_protocol_for_request()
        return protocol.count(self.request)

    @view_config(route_name="layers_create", renderer="geojson")
    def create(self):
        set_common_headers(self.request, "layers", NO_CACHE)

        if self.request.user is None:
            raise HTTPForbidden()

        self.request.response.cache_control.no_cache = True

        layer = self._get_layer_for_request()

        def check_geometry(r, feature, o):
            geom = feature.geometry
            if geom and not isinstance(geom, geojson.geometry.Default):
                shape = asShape(geom)
                srid = self._get_geom_col_info(layer)[1]
                spatial_elt = from_shape(shape, srid=srid)
                allowed = DBSession.query(func.count(RestrictionArea.id))
                allowed = allowed.join(RestrictionArea.roles)
                allowed = allowed.join(RestrictionArea.layers)
                allowed = allowed.filter(RestrictionArea.readwrite.is_(True))
                allowed = allowed.filter(Role.id == self.request.user.role.id)
                allowed = allowed.filter(Layer.id == layer.id)
                allowed = allowed.filter(or_(
                    RestrictionArea.area.is_(None),
                    RestrictionArea.area.ST_Contains(spatial_elt)
                ))
                if allowed.scalar() == 0:
                    raise HTTPForbidden()

                # check if geometry is valid
                if self._get_validation_setting(layer):
                    self._validate_geometry(spatial_elt)

        protocol = self._get_protocol_for_layer(layer, before_create=check_geometry)
        try:
            features = protocol.create(self.request)
            for feature in features.features:
                self._log_last_update(layer, feature)
            return features
        except TopologicalError, e:
            self.request.response.status_int = 400
            return {"validation_error": str(e)}

    @view_config(route_name="layers_update", renderer="geojson")
    def update(self):
        set_common_headers(self.request, "layers", NO_CACHE)

        if self.request.user is None:
            raise HTTPForbidden()

        self.request.response.cache_control.no_cache = True

        feature_id = self.request.matchdict.get("feature_id")
        layer = self._get_layer_for_request()

        def check_geometry(r, feature, o):
            # we need both the "original" and "new" geometry to be
            # within the restriction area
            geom_attr, srid = self._get_geom_col_info(layer)
            geom_attr = getattr(o, geom_attr)
            geom = feature.geometry
            allowed = DBSession.query(func.count(RestrictionArea.id))
            allowed = allowed.join(RestrictionArea.roles)
            allowed = allowed.join(RestrictionArea.layers)
            allowed = allowed.filter(RestrictionArea.readwrite.is_(True))
            allowed = allowed.filter(Role.id == self.request.user.role.id)
            allowed = allowed.filter(Layer.id == layer.id)
            allowed = allowed.filter(or_(
                RestrictionArea.area.is_(None),
                RestrictionArea.area.ST_Contains(geom_attr)
            ))
            spatial_elt = None
            if geom and not isinstance(geom, geojson.geometry.Default):
                shape = asShape(geom)
                spatial_elt = from_shape(shape, srid=srid)
                allowed = allowed.filter(or_(
                    RestrictionArea.area.is_(None),
                    RestrictionArea.area.ST_Contains(spatial_elt)
                ))
            if allowed.scalar() == 0:
                raise HTTPForbidden()

            # check is geometry is valid
            if self._get_validation_setting(layer):
                self._validate_geometry(spatial_elt)

        protocol = self._get_protocol_for_layer(layer, before_update=check_geometry)
        try:
            feature = protocol.update(self.request, feature_id)
            self._log_last_update(layer, feature)
            return feature
        except TopologicalError, e:
            self.request.response.status_int = 400
            return {"validation_error": str(e)}

    def _validate_geometry(self, geom):
        if geom is not None:
            simple = DBSession.query(func.ST_IsSimple(geom)).scalar()
            if not simple:
                raise TopologicalError("Not simple")
            valid = DBSession.query(func.ST_IsValid(geom)).scalar()
            if not valid:
                reason = DBSession.query(func.ST_IsValidReason(geom)).scalar()
                raise TopologicalError(reason)

    def _log_last_update(self, layer, feature):
<<<<<<< HEAD
        last_update_date = self._get_metadata(layer, "lastUpdateDateColumn")
        if last_update_date is not None:
            setattr(feature, last_update_date, datetime.now())

        last_update_user = self._get_metadata(layer, "lastUpdateUserColumn")
        if last_update_user is not None:
            setattr(feature, last_update_user, self.request.user.role.id)

    def _get_metadata(self, layer, key):
        metadatas = layer.get_metadatas(key)
        if len(metadatas) == 1:
            metadata = metadatas[0]
            return metadata.value
        return None
=======
        last_update_date = self._get_ui_metadata(layer, "lastUpdateDateColumn")
        if last_update_date is not None:
            setattr(feature, last_update_date, datetime.now())

        last_update_user = self._get_ui_metadata(layer, "lastUpdateUserColumn")
        if last_update_user is not None:
            setattr(feature, last_update_user, self.request.user.role.id)

    def _get_ui_metadata(self, layer, key, default=None):
        query = DBSession.query(UIMetadata).filter(
            UIMetadata.item_id == layer.id,
            UIMetadata.name == key
        )
        metadatas = query.all()
        if len(metadatas) == 1:
            metadata = metadatas[0]
            return metadata.value
        return default

    def _get_validation_setting(self, layer):
        # The validation UIMetadata is stored as a string, not a boolean
        should_validate = self._get_ui_metadata(layer, "geometry_validation", None)
        if should_validate:
            return should_validate.lower() != "false"
        return self.settings.get("geometry_validation", False)
>>>>>>> 49377722

    @view_config(route_name="layers_delete")
    def delete(self):
        if self.request.user is None:
            raise HTTPForbidden()

        feature_id = self.request.matchdict.get("feature_id")
        layer = self._get_layer_for_request()

        def security_cb(r, o):
            geom_attr = getattr(o, self._get_geom_col_info(layer)[0])
            allowed = DBSession.query(func.count(RestrictionArea.id))
            allowed = allowed.join(RestrictionArea.roles)
            allowed = allowed.join(RestrictionArea.layers)
            allowed = allowed.filter(RestrictionArea.readwrite.is_(True))
            allowed = allowed.filter(Role.id == self.request.user.role.id)
            allowed = allowed.filter(Layer.id == layer.id)
            allowed = allowed.filter(or_(
                RestrictionArea.area.is_(None),
                RestrictionArea.area.ST_Contains(geom_attr)
            ))
            if allowed.scalar() == 0:
                raise HTTPForbidden()

        protocol = self._get_protocol_for_layer(layer, before_delete=security_cb)
        response = protocol.delete(self.request, feature_id)
        set_common_headers(
            self.request, "layers", NO_CACHE,
            response=response,
        )
        return response

    @view_config(route_name="layers_metadata", renderer="xsd")
    def metadata(self):
        set_common_headers(self.request, "layers", PRIVATE_CACHE)

        layer = self._get_layer_for_request()
        if not layer.public and self.request.user is None:
            raise HTTPForbidden()

        # exclude the columns used to record the last features update
<<<<<<< HEAD
        exclude = [] if layer.exclude_properties is None else layer.exclude_properties.split(",")
        last_update_date = self._get_metadata(layer, "lastUpdateDateColumn")
        if last_update_date is not None:
            exclude.append(last_update_date)
        last_update_user = self._get_metadata(layer, "lastUpdateUserColumn")
        if last_update_user is not None:
=======
        if layer.exclude_properties is not None:
            exclude = layer.exclude_properties.split(",")
        else:
            exclude = []
        last_update_date = self._get_ui_metadata(layer, "lastUpdateDateColumn")
        if last_update_date:
            exclude.append(last_update_date)
        last_update_user = self._get_ui_metadata(layer, "lastUpdateUserColumn")
        if last_update_user:
>>>>>>> 49377722
            exclude.append(last_update_user)

        return get_class(
            str(layer.geo_table),
<<<<<<< HEAD
            exclude_properties=exclude
=======
            exclude_properties=",".join(exclude)
>>>>>>> 49377722
        )

    @view_config(route_name="layers_enumerate_attribute_values", renderer="json")
    def enumerate_attribute_values(self):
        set_common_headers(self.request, "layers", PUBLIC_CACHE)

        if self.layers_enum_config is None:  # pragma: no cover
            raise HTTPInternalServerError("Missing configuration")
        general_dbsession_name = self.layers_enum_config.get("dbsession", "dbsession")
        layername = self.request.matchdict["layer_name"]
        fieldname = self.request.matchdict["field_name"]
        # TODO check if layer is public or not

        return self._enumerate_attribute_values(
            general_dbsession_name, layername, fieldname
        )

    @cache_region.cache_on_arguments()
    def _enumerate_attribute_values(self, general_dbsession_name, layername, fieldname):
        if layername not in self.layers_enum_config:  # pragma: no cover
            raise HTTPBadRequest("Unknown layer: {0!s}".format(layername))

        layerinfos = self.layers_enum_config[layername]
        if fieldname not in layerinfos["attributes"]:  # pragma: no cover
            raise HTTPBadRequest("Unknown attribute: {0!s}".format(fieldname))
        dbsession = DBSessions.get(
            layerinfos.get("dbsession", general_dbsession_name),
        )
        if dbsession is None:  # pragma: no cover
            raise HTTPInternalServerError(
                "No dbsession found for layer '{0!s}'".format(layername)
            )

        layer_table = layerinfos.get("table")
        attrinfos = layerinfos["attributes"][fieldname]
        attrinfos = {} if attrinfos is None else attrinfos

        table = attrinfos.get("table", layer_table)
        if table is None:  # pragma: no cover
            raise HTTPInternalServerError(
                "No config table found for layer '{0!s}'".format(layername)
            )
        layertable = get_table(table, session=dbsession)

        column = attrinfos["column_name"] \
            if "column_name" in attrinfos else fieldname
        attribute = getattr(layertable.columns, column)
        # For instance if `separator` is a "," we consider that the column contains a
        # comma separate list of values e.g.: "value1,value2".
        if "separator" in attrinfos:
            separator = attrinfos["separator"]
            attribute = func.unnest(func.string_to_array(
                func.string_agg(attribute, separator), separator
            ))
        values = dbsession.query(distinct(attribute)).order_by(attribute).all()
        enum = {
            "items": [{"label": value[0], "value": value[0]} for value in values]
        }

        return enum<|MERGE_RESOLUTION|>--- conflicted
+++ resolved
@@ -54,7 +54,7 @@
 from c2cgeoportal.lib.caching import get_region, \
     set_common_headers, NO_CACHE, PUBLIC_CACHE, PRIVATE_CACHE
 from c2cgeoportal.lib.dbreflection import get_class, get_table
-from c2cgeoportal.models import DBSessions, DBSession, Layer, RestrictionArea, Role, UIMetadata
+from c2cgeoportal.models import DBSessions, DBSession, Layer, RestrictionArea, Role
 
 cache_region = get_region()
 
@@ -333,7 +333,6 @@
                 raise TopologicalError(reason)
 
     def _log_last_update(self, layer, feature):
-<<<<<<< HEAD
         last_update_date = self._get_metadata(layer, "lastUpdateDateColumn")
         if last_update_date is not None:
             setattr(feature, last_update_date, datetime.now())
@@ -342,39 +341,19 @@
         if last_update_user is not None:
             setattr(feature, last_update_user, self.request.user.role.id)
 
-    def _get_metadata(self, layer, key):
+    def _get_metadata(self, layer, key, default=None):
         metadatas = layer.get_metadatas(key)
         if len(metadatas) == 1:
             metadata = metadatas[0]
             return metadata.value
-        return None
-=======
-        last_update_date = self._get_ui_metadata(layer, "lastUpdateDateColumn")
-        if last_update_date is not None:
-            setattr(feature, last_update_date, datetime.now())
-
-        last_update_user = self._get_ui_metadata(layer, "lastUpdateUserColumn")
-        if last_update_user is not None:
-            setattr(feature, last_update_user, self.request.user.role.id)
-
-    def _get_ui_metadata(self, layer, key, default=None):
-        query = DBSession.query(UIMetadata).filter(
-            UIMetadata.item_id == layer.id,
-            UIMetadata.name == key
-        )
-        metadatas = query.all()
-        if len(metadatas) == 1:
-            metadata = metadatas[0]
-            return metadata.value
         return default
 
     def _get_validation_setting(self, layer):
         # The validation UIMetadata is stored as a string, not a boolean
-        should_validate = self._get_ui_metadata(layer, "geometry_validation", None)
+        should_validate = self._get_metadata(layer, "geometry_validation", None)
         if should_validate:
             return should_validate.lower() != "false"
         return self.settings.get("geometry_validation", False)
->>>>>>> 49377722
 
     @view_config(route_name="layers_delete")
     def delete(self):
@@ -416,33 +395,17 @@
             raise HTTPForbidden()
 
         # exclude the columns used to record the last features update
-<<<<<<< HEAD
         exclude = [] if layer.exclude_properties is None else layer.exclude_properties.split(",")
         last_update_date = self._get_metadata(layer, "lastUpdateDateColumn")
         if last_update_date is not None:
             exclude.append(last_update_date)
         last_update_user = self._get_metadata(layer, "lastUpdateUserColumn")
         if last_update_user is not None:
-=======
-        if layer.exclude_properties is not None:
-            exclude = layer.exclude_properties.split(",")
-        else:
-            exclude = []
-        last_update_date = self._get_ui_metadata(layer, "lastUpdateDateColumn")
-        if last_update_date:
-            exclude.append(last_update_date)
-        last_update_user = self._get_ui_metadata(layer, "lastUpdateUserColumn")
-        if last_update_user:
->>>>>>> 49377722
             exclude.append(last_update_user)
 
         return get_class(
             str(layer.geo_table),
-<<<<<<< HEAD
             exclude_properties=exclude
-=======
-            exclude_properties=",".join(exclude)
->>>>>>> 49377722
         )
 
     @view_config(route_name="layers_enumerate_attribute_values", renderer="json")
