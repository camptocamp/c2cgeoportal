# -*- coding: utf-8 -*-

# Copyright (c) 2013, Camptocamp SA
# All rights reserved.

# Redistribution and use in source and binary forms, with or without
# modification, are permitted provided that the following conditions are met:

# 1. Redistributions of source code must retain the above copyright notice, this
#    list of conditions and the following disclaimer.
# 2. Redistributions in binary form must reproduce the above copyright notice,
#    this list of conditions and the following disclaimer in the documentation
#    and/or other materials provided with the distribution.

# THIS SOFTWARE IS PROVIDED BY THE COPYRIGHT HOLDERS AND CONTRIBUTORS "AS IS" AND
# ANY EXPRESS OR IMPLIED WARRANTIES, INCLUDING, BUT NOT LIMITED TO, THE IMPLIED
# WARRANTIES OF MERCHANTABILITY AND FITNESS FOR A PARTICULAR PURPOSE ARE
# DISCLAIMED. IN NO EVENT SHALL THE COPYRIGHT OWNER OR CONTRIBUTORS BE LIABLE FOR
# ANY DIRECT, INDIRECT, INCIDENTAL, SPECIAL, EXEMPLARY, OR CONSEQUENTIAL DAMAGES
# (INCLUDING, BUT NOT LIMITED TO, PROCUREMENT OF SUBSTITUTE GOODS OR SERVICES;
# LOSS OF USE, DATA, OR PROFITS; OR BUSINESS INTERRUPTION) HOWEVER CAUSED AND
# ON ANY THEORY OF LIABILITY, WHETHER IN CONTRACT, STRICT LIABILITY, OR TORT
# (INCLUDING NEGLIGENCE OR OTHERWISE) ARISING IN ANY WAY OUT OF THE USE OF THIS
# SOFTWARE, EVEN IF ADVISED OF THE POSSIBILITY OF SUCH DAMAGE.

# The views and conclusions contained in the software and documentation are those
# of the authors and should not be interpreted as representing official policies,
# either expressed or implied, of the FreeBSD Project.


import httplib2
import urllib
import sys
import logging

from urlparse import urlparse

from pyramid.httpexceptions import (HTTPBadGateway, HTTPNotAcceptable,
                                    HTTPInternalServerError)
from pyramid.response import Response
from pyramid.view import view_config

<<<<<<< HEAD
from c2cgeoportal.lib import caching
=======
from c2cgeoportal.lib import caching, get_protected_layers_query
>>>>>>> b959f67f
from c2cgeoportal.lib.wfsparsing import is_get_feature, limit_featurecollection
from c2cgeoportal.lib.functionality import get_functionality
from c2cgeoportal.models import Layer

cache_region = caching.get_region()
log = logging.getLogger(__name__)
cache_region = caching.get_region()


<<<<<<< HEAD
class MapservProxy:

    def __init__(self, request):
        self.request = request

    def _get_wfs_url(self):
        if 'mapserv_wfs_url' in self.request.registry.settings and \
                self.request.registry.settings['mapserv_wfs_url']:
            return self.request.registry.settings['mapserv_wfs_url']
        return self.request.registry.settings['mapserv_url']

    def _get_external_wfs_url(self):
        if 'external_mapserv_wfs_url' in self.request.registry.settings and \
                self.request.registry.settings['external_mapserv_wfs_url']:
            return self.request.registry.settings['external_mapserv_wfs_url']
        if 'external_mapserv_url' in self.request.registry.settings and \
                self.request.registry.settings['external_mapserv_url']:
            return self.request.registry.settings['external_mapserv_url']

    @view_config(route_name='mapserverproxy')
    def proxy(self):

        user = self.request.user
        external = bool(self.request.params.get("EXTERNAL", None))

        # params hold the parameters we're going to send to MapServer
        params = dict(self.request.params)

        # reset possible value of role_id and user_id
        if 'role_id' in params:  # pragma: no cover
            del params['role_id']
        if 'user_id' in params:  # pragma: no cover
            del params['user_id']
        if user:
            # We have a user logged in. We need to set group_id and
            # possible layer_name in the params. We set layer_name
            # when either QUERY_PARAMS or LAYERS is set in the
            # WMS params, i.e. for GetMap and GetFeatureInfo
            # requests. For GetLegendGraphic requests we don't
            # send layer_name, but MapServer shouldn't use the DATA
            # string for GetLegendGraphic.

            params['role_id'] = user.parent_role.id if external else user.role.id

            # In some application we want to display the features owned by a user
            # than we need his id.
            if not external:
                params['user_id'] = user.id

        # don't allows direct variable substitution
        for k in params.keys():
            if k[:2].capitalize() == 'S_':
                log.warning("Direct substitution not allowed (%s=%s)." %
                            (k, params[k]))
                del params[k]

        mss = get_functionality(
            'mapserver_substitution',
            self.request.registry.settings, self.request
        )
        if mss:
            for s in mss:
                index = s.find('=')
                if index > 0:
                    attribute = 's_' + s[:index]
                    value = s[index + 1:]
                    if attribute in params:
                        params[attribute] += "," + value
                    else:
                        params[attribute] = value
=======
def _get_wfs_url(request):
    if 'mapserv_wfs_url' in request.registry.settings and \
            request.registry.settings['mapserv_wfs_url']:
        return request.registry.settings['mapserv_wfs_url']
    return request.registry.settings['mapserv_url']


def _get_external_wfs_url(request):
    if 'external_mapserv_wfs_url' in request.registry.settings and \
            request.registry.settings['external_mapserv_wfs_url']:
        return request.registry.settings['external_mapserv_wfs_url']
    if 'external_mapserv_url' in request.registry.settings and \
            request.registry.settings['external_mapserv_url']:
        return request.registry.settings['external_mapserv_url']


@cache_region.cache_on_arguments()
def _get_protected_layers(role_id):
    q = get_protected_layers_query(role_id, Layer.name)
    return [r for r, in q.all()]


@view_config(route_name='mapserverproxy')
def proxy(request):

    user = request.user
    external = bool(request.params.get("EXTERNAL", None))

    # params hold the parameters we're going to send to MapServer
    params = dict(request.params)

    # reset possible value of role_id and user_id
    if 'role_id' in params:  # pragma: no cover
        del params['role_id']
    if 'user_id' in params:  # pragma: no cover
        del params['user_id']
    if user:
        # We have a user logged in. We need to set group_id and
        # possible layer_name in the params. We set layer_name
        # when either QUERY_PARAMS or LAYERS is set in the
        # WMS params, i.e. for GetMap and GetFeatureInfo
        # requests. For GetLegendGraphic requests we don't
        # send layer_name, but MapServer shouldn't use the DATA
        # string for GetLegendGraphic.

        params['role_id'] = user.parent_role.id if external else user.role.id

        # In some application we want to display the features owned by a user
        # than we need his id.
        if not external:
            params['user_id'] = user.id

    # don't allows direct variable substitution
    for k in params.keys():
        if k[:2].capitalize() == 'S_':
            log.warning("Direct substitution not allowed (%s=%s)." %
                        (k, params[k]))
            del params[k]

    # add protected layers enabling params
    if user:
        role_id = user.parent_role.id if external else user.role.id
        layers = _get_protected_layers(role_id)
        _params = dict(
            (k.lower(), unicode(v).lower()) for k, v in params.iteritems()
        )
        if 'layers' in _params:
            # limit the list to queried layers
            l = []
            for layer in _params['layers'].split(','):
                if layer in layers:
                    l.append(layer)
            layers = l
        for layer in layers:
            params['s_enable_' + str(layer)] = '*'

    # add functionalities params
    mss = get_functionality('mapserver_substitution',
                            request.registry.settings, request)
    if mss:
        for s in mss:
            index = s.find('=')
            if index > 0:
                attribute = 's_' + s[:index]
                value = s[index + 1:]
                if attribute in params:
                    params[attribute] += "," + value
>>>>>>> b959f67f
                else:
                    log.warning("Mapserver Substitution '%s' does not "
                                "respect pattern: <attribute>=<value>" % s)

        # get method
        method = self.request.method

        # we want the browser to cache GetLegendGraphic and
        # DescribeFeatureType requests
        use_cache = False

        if method == "GET":
            _params = dict(
                (k.lower(), unicode(v).lower()) for k, v in params.iteritems()
            )

            # For GET requests, params are added only if the self.request
            # parameter is actually provided.
            if 'request' not in _params:
                params = {}  # pragma: no cover
            else:
                # WMS GetLegendGraphic self.request?
                use_cache = ('service' not in _params or _params['service'] == u'wms') and \
                    _params['request'] == u'getlegendgraphic'

                if _params['service'] == u'wfs' and \
                        _params['request'] == u'describefeaturetype':
                    use_cache = True  # pragma: no cover

            if 'service' in _params and _params['service'] == u'wfs':
                _url = self._get_external_wfs_url() if external else self._get_wfs_url()
            else:
                _url = self.request.registry.settings['external_mapserv_url'] \
                    if external \
                    else self.request.registry.settings['mapserv_url']
        else:
            # POST means WFS
            _url = self._get_external_wfs_url() if external else self._get_wfs_url()

        if use_cache:
            return self._proxy_cache(_url, params, method, self.request.headers)
        else:
            return self._proxy(
                _url, params, use_cache, method, self.request.body,
                self.request.headers
            )

    @cache_region.cache_on_arguments()
    def _proxy_cache(self, _url, params, method, headers):
        return self._proxy(_url, params, True, method, None, headers)

    def _proxy(self, _url, params, use_cache, method, body, headers):
        # name of the JSON callback (value for the "callback" query string param
        # in the self.request). None if self.request has no "callback" param in the query
        # string
        callback = params.get('callback')
<<<<<<< HEAD

        # get query string
        params_encoded = {}
        for k, v in params.iteritems():
            if k == 'callback':
                continue
            params_encoded[k] = unicode(v).encode('utf-8')
        query_string = urllib.urlencode(params_encoded)

        _url += '?' + query_string
        log.info("Querying mapserver proxy at URL: %s." % _url)

        # forward self.request to target (without Host Header)
        http = httplib2.Http()
        headers = dict(headers)
        if urlparse(_url).hostname != 'localhost':  # pragma: no cover
            headers.pop('Host')
        # mapserver don't need the cookie, and sometimes it failed with it.
        if 'Cookie' in headers:  # pragma: no cover
            headers.pop('Cookie')
        try:
            resp, content = http.request(
                _url, method=method, body=body, headers=headers
            )
        except:  # pragma: no cover
            log.error(
                "Error '%s' while getting the URL: %s." %
                (sys.exc_info()[0], _url))
            if method == "POST":
                log.error("--- With body ---")
                log.error(body)
            return HTTPBadGateway("See logs for details")  # pragma: no cover

        if resp.status != 200:
            log.error("\nError\n '%s'\n in response from URL:\n %s\n "
                      "with query:\n %s" %
                      (resp.reason, _url, body))  # pragma: no cover
            return HTTPInternalServerError(
                "See logs for details")  # pragma: no cover

        # check for allowed content types
        if "content-type" not in resp:
            return HTTPNotAcceptable()  # pragma: no cover

        if method == "POST" and is_get_feature(body):
            content = limit_featurecollection(content, limit=200)

        content_type = None
        if callback:
            content_type = "application/javascript"
            # escape single quotes in the JavaScript string
            content = unicode(content.decode('utf8'))
            content = content.replace(u"'", ur"\'")
            content = u"%s('%s');" % (callback, u' '.join(content.splitlines()))
        else:
            content_type = resp["content-type"]

        headers = {"Content-Type": content_type}
        response = Response(content, status=resp.status, headers=headers)

        if use_cache:
            response.cache_control.public = True
            response.cache_control.max_age = self.request.registry.settings["default_max_age"]
        else:
            response.cache_control.no_cache = True

        return response
=======
    else:
        # POST means WFS
        _url = _get_external_wfs_url(request) if external else _get_wfs_url(request)

    # get query string
    params_encoded = {}
    for k, v in params.iteritems():
        if k == 'callback':
            continue
        params_encoded[k] = unicode(v).encode('utf-8')
    query_string = urllib.urlencode(params_encoded)

    _url += '?' + query_string
    log.info("Querying mapserver proxy at URL: %s." % _url)

    # get body
    body = None
    if method in ("POST", "PUT"):
        body = request.body

    # forward request to target (without Host Header)
    http = httplib2.Http()
    h = dict(request.headers)
    if urlparse(_url).hostname != 'localhost':  # pragma: no cover
        h.pop('Host')
    # mapserver don't need the cookie, and sometimes it failed with it.
    if 'Cookie' in h:  # pragma: no cover
        h.pop('Cookie')
    try:
        resp, content = http.request(_url, method=method,
                                     body=body, headers=h)
    except:  # pragma: no cover
        log.error(
            "Error '%s' while getting the URL: %s." %
            (sys.exc_info()[0], _url))
        if method == "POST":
            log.error("--- With body ---")
            log.error(body)
        return HTTPBadGateway("See logs for details")  # pragma: no cover

    if resp.status != 200:
        log.error("\nError\n '%s'\n in response from URL:\n %s\n "
                  "with query:\n %s" %
                  (resp.reason, _url, body))  # pragma: no cover
        return HTTPInternalServerError(
            "See logs for details")  # pragma: no cover

    # check for allowed content types
    if "content-type" not in resp:
        return HTTPNotAcceptable()  # pragma: no cover

    wfs_settings = request.registry.settings.get('wfs', {})
    if method == "POST" and is_get_feature(request.body) and \
            wfs_settings.get('enable_limit_featurecollection', True):
        content = limit_featurecollection(
            content,
            limit=wfs_settings.get('maxfeatures', 200))

    content_type = None
    if callback:
        content_type = "application/javascript"
        # escape single quotes in the JavaScript string
        content = unicode(content.decode('utf8'))
        content = content.replace(u"'", ur"\'")
        content = u"%s('%s');" % (callback, u' '.join(content.splitlines()))
    else:
        content_type = resp["content-type"]

    headers = {"Content-Type": content_type}

    if is_glg:
        # 30min expiration for GetLegendGraphic
        headers.update({"Cache-Control": "public, max-age=1800"})

    return Response(content, status=resp.status, headers=headers)
>>>>>>> b959f67f
<|MERGE_RESOLUTION|>--- conflicted
+++ resolved
@@ -40,25 +40,27 @@
 from pyramid.response import Response
 from pyramid.view import view_config
 
-<<<<<<< HEAD
-from c2cgeoportal.lib import caching
-=======
 from c2cgeoportal.lib import caching, get_protected_layers_query
->>>>>>> b959f67f
 from c2cgeoportal.lib.wfsparsing import is_get_feature, limit_featurecollection
 from c2cgeoportal.lib.functionality import get_functionality
-from c2cgeoportal.models import Layer
+
 
 cache_region = caching.get_region()
 log = logging.getLogger(__name__)
-cache_region = caching.get_region()
-
-
-<<<<<<< HEAD
+
+
 class MapservProxy:
 
     def __init__(self, request):
         self.request = request
+        self.settings = request.registry.settings.get('wfs', {})
+
+    @cache_region.cache_on_arguments()
+    def _get_protected_layers(self, role_id):
+        from c2cgeoportal.models import Layer
+
+        q = get_protected_layers_query(role_id, Layer.name)
+        return [r for r, in q.all()]
 
     def _get_wfs_url(self):
         if 'mapserv_wfs_url' in self.request.registry.settings and \
@@ -111,6 +113,24 @@
                             (k, params[k]))
                 del params[k]
 
+        # add protected layers enabling params
+        if user:
+            role_id = user.parent_role.id if external else user.role.id
+            layers = self._get_protected_layers(role_id)
+            _params = dict(
+                (k.lower(), unicode(v).lower()) for k, v in params.iteritems()
+            )
+            if 'layers' in _params:
+                # limit the list to queried layers
+                l = []
+                for layer in _params['layers'].split(','):
+                    if layer in layers:
+                        l.append(layer)
+                layers = l
+            for layer in layers:
+                params['s_enable_' + str(layer)] = '*'
+
+        # add functionalities params
         mss = get_functionality(
             'mapserver_substitution',
             self.request.registry.settings, self.request
@@ -125,95 +145,6 @@
                         params[attribute] += "," + value
                     else:
                         params[attribute] = value
-=======
-def _get_wfs_url(request):
-    if 'mapserv_wfs_url' in request.registry.settings and \
-            request.registry.settings['mapserv_wfs_url']:
-        return request.registry.settings['mapserv_wfs_url']
-    return request.registry.settings['mapserv_url']
-
-
-def _get_external_wfs_url(request):
-    if 'external_mapserv_wfs_url' in request.registry.settings and \
-            request.registry.settings['external_mapserv_wfs_url']:
-        return request.registry.settings['external_mapserv_wfs_url']
-    if 'external_mapserv_url' in request.registry.settings and \
-            request.registry.settings['external_mapserv_url']:
-        return request.registry.settings['external_mapserv_url']
-
-
-@cache_region.cache_on_arguments()
-def _get_protected_layers(role_id):
-    q = get_protected_layers_query(role_id, Layer.name)
-    return [r for r, in q.all()]
-
-
-@view_config(route_name='mapserverproxy')
-def proxy(request):
-
-    user = request.user
-    external = bool(request.params.get("EXTERNAL", None))
-
-    # params hold the parameters we're going to send to MapServer
-    params = dict(request.params)
-
-    # reset possible value of role_id and user_id
-    if 'role_id' in params:  # pragma: no cover
-        del params['role_id']
-    if 'user_id' in params:  # pragma: no cover
-        del params['user_id']
-    if user:
-        # We have a user logged in. We need to set group_id and
-        # possible layer_name in the params. We set layer_name
-        # when either QUERY_PARAMS or LAYERS is set in the
-        # WMS params, i.e. for GetMap and GetFeatureInfo
-        # requests. For GetLegendGraphic requests we don't
-        # send layer_name, but MapServer shouldn't use the DATA
-        # string for GetLegendGraphic.
-
-        params['role_id'] = user.parent_role.id if external else user.role.id
-
-        # In some application we want to display the features owned by a user
-        # than we need his id.
-        if not external:
-            params['user_id'] = user.id
-
-    # don't allows direct variable substitution
-    for k in params.keys():
-        if k[:2].capitalize() == 'S_':
-            log.warning("Direct substitution not allowed (%s=%s)." %
-                        (k, params[k]))
-            del params[k]
-
-    # add protected layers enabling params
-    if user:
-        role_id = user.parent_role.id if external else user.role.id
-        layers = _get_protected_layers(role_id)
-        _params = dict(
-            (k.lower(), unicode(v).lower()) for k, v in params.iteritems()
-        )
-        if 'layers' in _params:
-            # limit the list to queried layers
-            l = []
-            for layer in _params['layers'].split(','):
-                if layer in layers:
-                    l.append(layer)
-            layers = l
-        for layer in layers:
-            params['s_enable_' + str(layer)] = '*'
-
-    # add functionalities params
-    mss = get_functionality('mapserver_substitution',
-                            request.registry.settings, request)
-    if mss:
-        for s in mss:
-            index = s.find('=')
-            if index > 0:
-                attribute = 's_' + s[:index]
-                value = s[index + 1:]
-                if attribute in params:
-                    params[attribute] += "," + value
->>>>>>> b959f67f
                 else:
                     log.warning("Mapserver Substitution '%s' does not "
                                 "respect pattern: <attribute>=<value>" % s)
@@ -270,7 +201,6 @@
         # in the self.request). None if self.request has no "callback" param in the query
         # string
         callback = params.get('callback')
-<<<<<<< HEAD
 
         # get query string
         params_encoded = {}
@@ -315,8 +245,12 @@
         if "content-type" not in resp:
             return HTTPNotAcceptable()  # pragma: no cover
 
-        if method == "POST" and is_get_feature(body):
-            content = limit_featurecollection(content, limit=200)
+        if method == "POST" and is_get_feature(body) and \
+                self.settings.get('enable_limit_featurecollection', True):
+            content = limit_featurecollection(
+                content,
+                limit=self.settings.get('maxfeatures', 200)
+            )
 
         content_type = None
         if callback:
@@ -337,81 +271,4 @@
         else:
             response.cache_control.no_cache = True
 
-        return response
-=======
-    else:
-        # POST means WFS
-        _url = _get_external_wfs_url(request) if external else _get_wfs_url(request)
-
-    # get query string
-    params_encoded = {}
-    for k, v in params.iteritems():
-        if k == 'callback':
-            continue
-        params_encoded[k] = unicode(v).encode('utf-8')
-    query_string = urllib.urlencode(params_encoded)
-
-    _url += '?' + query_string
-    log.info("Querying mapserver proxy at URL: %s." % _url)
-
-    # get body
-    body = None
-    if method in ("POST", "PUT"):
-        body = request.body
-
-    # forward request to target (without Host Header)
-    http = httplib2.Http()
-    h = dict(request.headers)
-    if urlparse(_url).hostname != 'localhost':  # pragma: no cover
-        h.pop('Host')
-    # mapserver don't need the cookie, and sometimes it failed with it.
-    if 'Cookie' in h:  # pragma: no cover
-        h.pop('Cookie')
-    try:
-        resp, content = http.request(_url, method=method,
-                                     body=body, headers=h)
-    except:  # pragma: no cover
-        log.error(
-            "Error '%s' while getting the URL: %s." %
-            (sys.exc_info()[0], _url))
-        if method == "POST":
-            log.error("--- With body ---")
-            log.error(body)
-        return HTTPBadGateway("See logs for details")  # pragma: no cover
-
-    if resp.status != 200:
-        log.error("\nError\n '%s'\n in response from URL:\n %s\n "
-                  "with query:\n %s" %
-                  (resp.reason, _url, body))  # pragma: no cover
-        return HTTPInternalServerError(
-            "See logs for details")  # pragma: no cover
-
-    # check for allowed content types
-    if "content-type" not in resp:
-        return HTTPNotAcceptable()  # pragma: no cover
-
-    wfs_settings = request.registry.settings.get('wfs', {})
-    if method == "POST" and is_get_feature(request.body) and \
-            wfs_settings.get('enable_limit_featurecollection', True):
-        content = limit_featurecollection(
-            content,
-            limit=wfs_settings.get('maxfeatures', 200))
-
-    content_type = None
-    if callback:
-        content_type = "application/javascript"
-        # escape single quotes in the JavaScript string
-        content = unicode(content.decode('utf8'))
-        content = content.replace(u"'", ur"\'")
-        content = u"%s('%s');" % (callback, u' '.join(content.splitlines()))
-    else:
-        content_type = resp["content-type"]
-
-    headers = {"Content-Type": content_type}
-
-    if is_glg:
-        # 30min expiration for GetLegendGraphic
-        headers.update({"Cache-Control": "public, max-age=1800"})
-
-    return Response(content, status=resp.status, headers=headers)
->>>>>>> b959f67f
+        return response