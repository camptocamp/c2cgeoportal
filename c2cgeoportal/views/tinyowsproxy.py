--- conflicted
+++ resolved
@@ -49,12 +49,8 @@
         Proxy.__init__(self, request)
         self.settings = request.registry.settings.get("tinyowsproxy", {})
 
-<<<<<<< HEAD
-        assert "tinyows_url" in self.settings, \
-=======
         assert \
             "tinyows_url" in self.settings, \
->>>>>>> c61bc86f
             "tinyowsproxy.tinyows_url must be set"
 
     def _get_wfs_url(self):
