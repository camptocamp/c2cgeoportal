# -*- coding: utf-8 -*-

# Copyright (c) 2013-2017, Camptocamp SA
# All rights reserved.

# Redistribution and use in source and binary forms, with or without
# modification, are permitted provided that the following conditions are met:

# 1. Redistributions of source code must retain the above copyright notice, this
#    list of conditions and the following disclaimer.
# 2. Redistributions in binary form must reproduce the above copyright notice,
#    this list of conditions and the following disclaimer in the documentation
#    and/or other materials provided with the distribution.

# THIS SOFTWARE IS PROVIDED BY THE COPYRIGHT HOLDERS AND CONTRIBUTORS "AS IS" AND
# ANY EXPRESS OR IMPLIED WARRANTIES, INCLUDING, BUT NOT LIMITED TO, THE IMPLIED
# WARRANTIES OF MERCHANTABILITY AND FITNESS FOR A PARTICULAR PURPOSE ARE
# DISCLAIMED. IN NO EVENT SHALL THE COPYRIGHT OWNER OR CONTRIBUTORS BE LIABLE FOR
# ANY DIRECT, INDIRECT, INCIDENTAL, SPECIAL, EXEMPLARY, OR CONSEQUENTIAL DAMAGES
# (INCLUDING, BUT NOT LIMITED TO, PROCUREMENT OF SUBSTITUTE GOODS OR SERVICES;
# LOSS OF USE, DATA, OR PROFITS; OR BUSINESS INTERRUPTION) HOWEVER CAUSED AND
# ON ANY THEORY OF LIABILITY, WHETHER IN CONTRACT, STRICT LIABILITY, OR TORT
# (INCLUDING NEGLIGENCE OR OTHERWISE) ARISING IN ANY WAY OUT OF THE USE OF THIS
# SOFTWARE, EVEN IF ADVISED OF THE POSSIBILITY OF SUCH DAMAGE.

# The views and conclusions contained in the software and documentation are those
# of the authors and should not be interpreted as representing official policies,
# either expressed or implied, of the FreeBSD Project.


import random
import string
import logging
from datetime import datetime
from urlparse import urlparse

from pyramid.httpexceptions import HTTPFound, HTTPBadRequest, \
    HTTPNotFound, HTTPInternalServerError
from pyramid.view import view_config

from c2cgeoportal.models import DBSession, Shorturl
from c2cgeoportal.lib.email_ import send_email
from c2cgeoportal.lib.caching import set_common_headers, NO_CACHE


logger = logging.getLogger(__name__)


class Shortener:

    def __init__(self, request):
        self.request = request
        self.settings = request.registry.settings.get("shortener", {})
        self.short_bases = [
            self.request.route_url("shortener_get", ref="")
        ]
        if "base_url" in self.settings:
            self.short_bases.append(self.settings["base_url"])

    @view_config(route_name="shortener_get")
    def get(self):
        ref = self.request.matchdict["ref"]
        short_urls = DBSession.query(Shorturl).filter(Shorturl.ref == ref).all()

        if len(short_urls) != 1:
            raise HTTPNotFound("Ref '{0!s}' not found".format(ref))

        short_urls[0].nb_hits += 1
        short_urls[0].last_hit = datetime.now()

        set_common_headers(
            self.request, "shortner", NO_CACHE
        )
        return HTTPFound(location=short_urls[0].url)

    @view_config(route_name="shortener_create", renderer="json")
    def create(self):

        if "url" not in self.request.params:
            raise HTTPBadRequest("The parameter url is required")

        url = self.request.params["url"]

        # see: http://httpd.apache.org/docs/2.2/mod/core.html#limitrequestline
        if len(url) > 8190:  # pragma: no cover
            raise HTTPBadRequest("The parameter url is too long ({} > {})".format(len(url), 8190))

        # Check that it is an internal URL...
        uri_parts = urlparse(url)
        hostname = uri_parts.hostname
        if "allowed_hosts" in self.settings:
            if hostname not in self.settings["allowed_hosts"]:  # pragma: no cover
                raise HTTPBadRequest("The requested host is not allowed.")
        else:
            if hostname != self.request.server_name:
                raise HTTPBadRequest("The requested host '{0!s}' should be '{1!s}'".format(
                    hostname, self.request.server_name
                ))

        shortened = False

        for base in self.short_bases:
            base_parts = urlparse(base)
            if uri_parts.path.startswith(base_parts.path):
                shortened = True
                ref = uri_parts.path.split("/")[-1]

        tries = 0
        while not shortened:
            ref = "".join(
                random.choice(string.ascii_letters + string.digits)
                for i in range(self.settings.get("length", 4))
            )
            test_url = DBSession.query(Shorturl).filter(Shorturl.ref == ref).all()
            if len(test_url) == 0:
                break
            tries += 1  # pragma: no cover
            if tries > 20:  # pragma: no cover
                message = "No free ref found, considere to increase the length"
                logging.error(message)
                raise HTTPInternalServerError(message)

        user_email = self.request.user.email \
            if self.request.user is not None else None
        email = self.request.params.get("email")
        if not shortened:
            short_url = Shorturl()
            short_url.url = url
            short_url.ref = ref
            short_url.creator_email = user_email
            short_url.creation = datetime.now()
            short_url.nb_hits = 0

            DBSession.add(short_url)

        if "base_url" in self.settings:
            s_url = self.settings["base_url"] + ref
        else:
            s_url = self.request.route_url("shortener_get", ref=ref)

<<<<<<< HEAD
        smtp = self.request.registry.settings.get("smtp", {})
=======
        email = email or user_email

        smtp_config = self.request.registry.settings.get("smtp", {})
>>>>>>> 82d6a024
        if \
                email is not None and \
                "email_from" in self.settings and \
                "email_subject" in self.settings and \
                "email_body" in self.settings:  # pragma: no cover
            text = self.settings["email_body"] % {
                "full_url": url,
                "short_url": s_url,
                "message": self.request.params.get("message", ""),
            }
            send_email(
                self.settings["email_from"],
                [email],
                text.encode("utf-8"),
                self.settings["email_subject"],
                smtp_config
            )

        set_common_headers(
            self.request, "shortner", NO_CACHE
        )
        return {"short_url": s_url}<|MERGE_RESOLUTION|>--- conflicted
+++ resolved
@@ -138,13 +138,9 @@
         else:
             s_url = self.request.route_url("shortener_get", ref=ref)
 
-<<<<<<< HEAD
-        smtp = self.request.registry.settings.get("smtp", {})
-=======
         email = email or user_email
 
         smtp_config = self.request.registry.settings.get("smtp", {})
->>>>>>> 82d6a024
         if \
                 email is not None and \
                 "email_from" in self.settings and \
