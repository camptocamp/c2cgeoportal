--- conflicted
+++ resolved
@@ -56,18 +56,15 @@
 
     def testurl(self, url):
         h = Http()
-<<<<<<< HEAD
+
+        log.info("Checker for url: %s" % url)
+
+        url = url.replace(self.request.environ.get('SERVER_NAME'), 'localhost')
         headers = {
-            "Cache-Control": "no-cache"
+            'Host': self.request.environ.get('HTTP_HOST'),
+            "Cache-Control": "no-cache",
         }
-=======
-
-        log.info("Checker for url: %s" % url)
-
-        url = url.replace(self.request.environ.get('SERVER_NAME'), 'localhost')
-        headers = {'Host': self.request.environ.get('HTTP_HOST')}
-
->>>>>>> e755d6b8
+
         resp, content = h.request(url, headers=headers)
 
         if resp['status'] != '200':
