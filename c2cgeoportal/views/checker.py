--- conflicted
+++ resolved
@@ -219,7 +219,6 @@
                 return "Failed get the status: " + content
 
             status = loads(content)
-            print status
             if "error" in status:
                 return "Failed to do the printing: %s" % status["error"]
             done = status["done"]
@@ -345,13 +344,8 @@
                         )
                     )
                 elif _type == "ngeo":
-<<<<<<< HEAD
-                    _url = self.request.static_url(
+                    url = self.request.static_url(
                         "{package}:static-ngeo/build/locale/{lang}/{package}.json".format(
-=======
-                    url = self.request.static_url(
-                        "{package}:static/build/locale/{lang}/{package}.json".format(
->>>>>>> ca79902c
                             package=self.request.registry.settings["package"], lang=lang
                         )
                     )
