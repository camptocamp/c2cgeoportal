--- conflicted
+++ resolved
@@ -668,12 +668,8 @@
                 "id": group.id,
                 "name": group.name,
                 "children": children,
-<<<<<<< HEAD
                 "metadata": self._get_metadatas(group, errors),
                 "mixed": False,
-=======
-                "metadata": {},
->>>>>>> 2d7f374d
             }
             if version == 1:
                 g.update({
