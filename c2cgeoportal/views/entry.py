--- conflicted
+++ resolved
@@ -1621,7 +1621,6 @@
             self.request, "login", NO_CACHE
         )
 
-<<<<<<< HEAD
         user, username, password, error = self._loginresetpassword()
         if error is not None:
             log.info(error)
@@ -1632,18 +1631,8 @@
                 settings["email_from"], [user.email],
                 settings["email_body"].format(user=username, password=password).encode("utf-8"),
                 settings["email_subject"],
-                settings["smtp_server"],
-            )
-=======
-        user, username, password = self._loginresetpassword()
-        settings = self.request.registry.settings["smtp"]
-        send_email(
-            settings["email_from"], [user.email],
-            settings["email_body"].format(user=username, password=password).encode("utf-8"),
-            settings["email_subject"],
-            settings["smtp"],
-        )
->>>>>>> 0643a55c
+                self.request.registry.settings["smtp"],
+            )
 
             return {
                 "success": True
