# -*- coding: utf-8 -*-

# Copyright (c) 2013, Camptocamp SA
# All rights reserved.

# Redistribution and use in source and binary forms, with or without
# modification, are permitted provided that the following conditions are met:

# 1. Redistributions of source code must retain the above copyright notice, this
#    list of conditions and the following disclaimer.
# 2. Redistributions in binary form must reproduce the above copyright notice,
#    this list of conditions and the following disclaimer in the documentation
#    and/or other materials provided with the distribution.

# THIS SOFTWARE IS PROVIDED BY THE COPYRIGHT HOLDERS AND CONTRIBUTORS "AS IS" AND
# ANY EXPRESS OR IMPLIED WARRANTIES, INCLUDING, BUT NOT LIMITED TO, THE IMPLIED
# WARRANTIES OF MERCHANTABILITY AND FITNESS FOR A PARTICULAR PURPOSE ARE
# DISCLAIMED. IN NO EVENT SHALL THE COPYRIGHT OWNER OR CONTRIBUTORS BE LIABLE FOR
# ANY DIRECT, INDIRECT, INCIDENTAL, SPECIAL, EXEMPLARY, OR CONSEQUENTIAL DAMAGES
# (INCLUDING, BUT NOT LIMITED TO, PROCUREMENT OF SUBSTITUTE GOODS OR SERVICES;
# LOSS OF USE, DATA, OR PROFITS; OR BUSINESS INTERRUPTION) HOWEVER CAUSED AND
# ON ANY THEORY OF LIABILITY, WHETHER IN CONTRACT, STRICT LIABILITY, OR TORT
# (INCLUDING NEGLIGENCE OR OTHERWISE) ARISING IN ANY WAY OUT OF THE USE OF THIS
# SOFTWARE, EVEN IF ADVISED OF THE POSSIBILITY OF SUCH DAMAGE.

# The views and conclusions contained in the software and documentation are those
# of the authors and should not be interpreted as representing official policies,
# either expressed or implied, of the FreeBSD Project.


import httplib2
import urllib
import logging
import json
import sys

from urlparse import urlparse
from urllib import quote

from pyramid.view import view_config
from pyramid.i18n import get_locale_name, TranslationStringFactory
from pyramid.httpexceptions import HTTPFound, HTTPNotFound, \
    HTTPBadRequest, HTTPUnauthorized, HTTPForbidden, HTTPBadGateway
from pyramid.security import remember, forget, authenticated_userid
from pyramid.response import Response
from sqlalchemy.orm import scoped_session, sessionmaker
from sqlalchemy import engine_from_config
import sqlahelper
from owslib.wms import WebMapService
from xml.dom.minidom import parseString
from math import sqrt

from c2cgeoportal.lib import get_setting, caching, get_protected_layers_query
from c2cgeoportal.lib.functionality import get_functionality, \
    get_mapserver_substitution_params
from c2cgeoportal.models import DBSession, Layer, LayerGroup, \
    Theme, RestrictionArea, Role, User
from c2cgeoportal.lib.wmstparsing import parse_extent, TimeInformation


_ = TranslationStringFactory('c2cgeoportal')
log = logging.getLogger(__name__)
cache_region = caching.get_region()


class Entry(object):

    WFS_NS = "http://www.opengis.net/wfs"

    def __init__(self, request):
        self.request = request
        if request.user:
            request.response.cache_control.private = True
        else:
            request.response.cache_control.public = True
        request.response.cache_control.max_age = \
            request.registry.settings["default_max_age"]
        self.settings = request.registry.settings
        self.debug = "debug" in request.params
        self.lang = get_locale_name(request)
        self.useSecurityMetadata = bool(
            request.registry.settings.get('use_security_metadata', False))

    @view_config(route_name='testi18n', renderer='testi18n.html')
    def testi18n(self):  # pragma: no cover
        _ = self.request.translate
        return {'title': _('title i18n')}

    def _wms_getcap(self, url, role_id=None):
        if url.find('?') < 0:
            url += '?'

        # add functionalities params
        sparams = get_mapserver_substitution_params(self.request)
        if sparams:  # pragma: no cover
            url += urllib.urlencode(sparams) + '&'

        return self._wms_getcap_cached(url, role_id)

    @cache_region.cache_on_arguments()
    def _wms_getcap_cached(self, url, role_id):
        errors = []
        wms = None

        params = (
            ('SERVICE', 'WMS'),
            ('VERSION', '1.1.1'),
            ('REQUEST', 'GetCapabilities'),
        )
        url += '&'.join(['='.join(p) for p in params])

        if role_id:
            q = get_protected_layers_query(role_id)
            for layer in q.all():
                url += '&s_enable_' + str(layer.name) + '=*'

        log.info("WMS GetCapabilities for base url: %s" % url)

        # forward request to target (without Host Header)
        http = httplib2.Http()
        h = dict(self.request.headers)
        if urlparse(url).hostname != 'localhost':  # pragma: no cover
            h.pop('Host')
        try:
            resp, content = http.request(url, method='GET', headers=h)
        except:  # pragma: no cover
            errors.append("Unable to GetCapabilities from url %s" % url)
            return None, errors

        if resp.status < 200 or resp.status >= 300:  # pragma: no cover
            errors.append(
                "GetCapabilities from url %s return the error: %i %s" %
                (url, resp.status, resp.reason)
            )
            return None, errors

        try:
            wms = WebMapService(None, xml=content)
        except AttributeError:
            error = _(
                "WARNING! an error occured while trying to "
                "read the mapfile and recover the themes."
            )
            error = "%s\nurl: %s\nxml:\n%s" % (error, url, content)
            errors.append(error)
            log.exception(error)
        return wms, errors

    def _create_layer_query(self, role_id):
        """ Create an SQLAlchemy query for Layer and for the role
            identified to by ``role_id``.
        """
        q = DBSession.query(Layer).filter(Layer.public == True)  # NOQA
        if role_id:
            q = q.union(get_protected_layers_query(role_id))
        return q

    def _getLayerMetadataUrls(self, layer):
        metadataUrls = []
        if len(layer.metadataUrls) > 0:
            metadataUrls = layer.metadataUrls
        for childLayer in layer.layers:
            metadataUrls.extend(self._getLayerMetadataUrls(childLayer))
        return metadataUrls

    def _getLayerResolutionHint(self, layer):
        resolutionHintMin = float('inf')
        resolutionHintMax = 0
        if layer.scaleHint:
            # scaleHint is based upon a pixel diagonal length whereas we use
            # resolutions based upon a pixel edge length. There is a sqrt(2)
            # ratio between edge and diagonal of a square.
            resolutionHintMin = float(layer.scaleHint['min']) / sqrt(2)
            resolutionHintMax = float(layer.scaleHint['max']) / sqrt(2)
        for childLayer in layer.layers:
            resolution = self._getLayerResolutionHint(childLayer)
            resolutionHintMin = min(resolutionHintMin, resolution[0])
            resolutionHintMax = max(resolutionHintMax, resolution[1])

        return (resolutionHintMin, resolutionHintMax)

    def _get_child_layers_info(self, layer):
        """ Return information about sub layers of a layer.

            Arguments:

            * ``layer`` The layer object in the WMS capabilities.
        """
        child_layers_info = []
        for child_layer in layer.layers:
            child_layer_info = dict(name=child_layer.name)
            resolution = self._getLayerResolutionHint(child_layer)
            if resolution[0] <= resolution[1]:
                child_layer_info.update({
                    'minResolutionHint': float('%0.2f' % resolution[0]),
                    'maxResolutionHint': float('%0.2f' % resolution[1])
                })
            if hasattr(child_layer, 'queryable'):
                child_layer_info['queryable'] = child_layer.queryable
            child_layers_info.append(child_layer_info)
        return child_layers_info

    def _getIconPath(self, icon):
        if not icon:
            return None  # pragma: no cover
        icon = unicode(icon)
        # test full URL
        if not icon[0:4] == 'http':
            try:
                # test full resource ref
                if icon.find(':') < 0:
                    if icon[0] is not '/':
                        icon = '/' + icon
                    icon = self.settings['project'] + ':static' + icon
                icon = self.request.static_url(icon)
            except ValueError:  # pragma: no cover
                log.exception('can\'t generate url for icon: %s' % icon)
                return None
        return icon

    def _layer(self, layer, wms_layers, wms, time):
        errors = []
        l = {
            'id': layer.id,
            'name': layer.name,
            'type': layer.layerType,
            'legend': layer.legend,
            'isChecked': layer.isChecked,
            'public': layer.public,
            'isLegendExpanded': layer.isLegendExpanded,
        }
        if layer.identifierAttributeField:
            l['identifierAttribute'] = layer.identifierAttributeField
        if layer.disclaimer:
            l['disclaimer'] = layer.disclaimer
        if layer.icon:
            l['icon'] = self._getIconPath(layer.icon)
        if layer.kml:
            l['kml'] = self._getIconPath(layer.kml)
        if layer.metadataURL:
            l['metadataURL'] = layer.metadataURL
        if layer.geoTable:
            self._fill_editable(l, layer)
        if layer.legendImage:
            l['legendImage'] = self._getIconPath(layer.legendImage)

        if layer.layerType == "internal WMS":
            self._fill_internal_WMS(l, layer, wms_layers, wms, errors)
            errors += self._merge_time(time, layer, wms_layers, wms)
        elif layer.layerType == "external WMS":
            self._fill_external_WMS(l, layer)
        elif layer.layerType == "WMTS":
            self._fill_WMTS(l, layer, wms_layers, wms, errors)

        return l, errors

    def _merge_time(self, time, layer, wms_layers, wms):
        errors = []
        try:
            if layer.name in wms_layers:
                wms_layer_obj = wms[layer.name]

                if wms_layer_obj.timepositions:
                    extent = parse_extent(wms_layer_obj.timepositions)
                    time.merge_extent(extent)
                    time.merge_mode(layer.timeMode)

                for child_layer in wms_layer_obj.layers:
                    if child_layer.timepositions:
                        extent = parse_extent(child_layer.timepositions)
                        time.merge_extent(extent)
                        # The time mode comes from the layer group
                        time.merge_mode(layer.timeMode)
        except:  # pragma no cover
            errors.append("Error while handling time for layer '%s' : '%s'"
                          % (layer.name, sys.exc_info()[1]))

        return errors

    def _fill_editable(self, l, layer):
        if layer.public:
            l['editable'] = True
        elif self.request.user:
            c = DBSession.query(RestrictionArea) \
                .filter(RestrictionArea.roles.any(
                    Role.id == self.request.user.role.id)) \
                .filter(RestrictionArea.layers.any(Layer.id == layer.id)) \
                .filter(RestrictionArea.readwrite == True) \
                .count()  # NOQA
            if c > 0:
                l['editable'] = True

    def _fill_WMS(self, l, layer):
        l['imageType'] = layer.imageType
        if layer.legendRule:
            query = (
                ('SERVICE', 'WMS'),
                ('VERSION', '1.1.1'),
                ('REQUEST', 'GetLegendGraphic'),
                ('LAYER', layer.name),
                ('FORMAT', 'image/png'),
                ('TRANSPARENT', 'TRUE'),
                ('RULE', layer.legendRule),
            )
            l['icon'] = self.request.route_url('mapserverproxy') + \
                '?' + '&'.join('='.join(p) for p in query)
        if layer.style:
            l['style'] = layer.style

    def _fill_legend_rule_query_string(self, l, layer, url):
        if layer.legendRule and url:
            query = (
                ('SERVICE', 'WMS'),
                ('VERSION', '1.1.1'),
                ('REQUEST', 'GetLegendGraphic'),
                ('LAYER', layer.name),
                ('FORMAT', 'image/png'),
                ('TRANSPARENT', 'TRUE'),
                ('RULE', layer.legendRule),
            )
            l['icon'] = url + '?' + '&'.join('='.join(p) for p in query)

    def _fill_internal_WMS(self, l, layer, wms_layers, wms, errors):
        self._fill_WMS(l, layer)
        self._fill_legend_rule_query_string(
            l, layer,
            self.request.route_url('mapserverproxy'))

        # this is a leaf, ie. a Mapserver layer
        if layer.minResolution:
            l['minResolutionHint'] = layer.minResolution
        if layer.maxResolution:
            l['maxResolutionHint'] = layer.maxResolution
        # now look at what's in the WMS capabilities doc
        if layer.name in wms_layers:
            wms_layer_obj = wms[layer.name]
            metadataUrls = self._getLayerMetadataUrls(wms_layer_obj)
            if len(metadataUrls) > 0:
                l['metadataUrls'] = metadataUrls
            resolutions = self._getLayerResolutionHint(wms_layer_obj)
            if resolutions[0] <= resolutions[1]:
                if 'minResolutionHint' not in l:
                    l['minResolutionHint'] = float('%0.2f' % resolutions[0])
                if 'maxResolutionHint' not in l:
                    l['maxResolutionHint'] = float('%0.2f' % resolutions[1])
            l['childLayers'] = self._get_child_layers_info(wms_layer_obj)
            if hasattr(wms_layer_obj, 'queryable'):
                l['queryable'] = wms_layer_obj.queryable
        else:
            errors.append(
                'The layer %s is not defined in WMS capabilities' % layer.name
            )

    def _fill_external_WMS(self, l, layer):
        self._fill_WMS(l, layer)
        self._fill_legend_rule_query_string(l, layer, layer.url)

        l['url'] = layer.url
        l['isSingleTile'] = layer.isSingleTile

        if layer.minResolution:
            l['minResolutionHint'] = layer.minResolution
        if layer.minResolution:
            l['maxResolutionHint'] = layer.maxResolution

    def _fill_WMTS(self, l, layer, wms_layers, wms, errors):
        l['url'] = layer.url

        if layer.dimensions:
            try:
                l['dimensions'] = json.loads(layer.dimensions)
            except:  # pragma: no cover
                errors.append(
                    u"Unexpected error: '%s' while reading '%s' in layer '%s'" %
                    (sys.exc_info()[0], layer.dimensions, layer.name))

        mapserverproxy_url = self.request.route_url('mapserverproxy')

        if layer.style:
            l['style'] = layer.style
        if layer.matrixSet:
            l['matrixSet'] = layer.matrixSet

        if layer.wmsUrl:
            l['wmsUrl'] = layer.wmsUrl
        elif layer.wmsLayers or layer.queryLayers:
            l['wmsUrl'] = mapserverproxy_url
        if layer.wmsLayers:
            l['wmsLayers'] = layer.wmsLayers
        elif layer.wmsUrl:
            l['wmsLayers'] = layer.name
        # needed for external WMTS
        if layer.queryLayers == '[]':  # pragma: no cover
            l['queryLayers'] = []

        if layer.minResolution:
            l['minResolutionHint'] = layer.minResolution
        if layer.minResolution:
            l['maxResolutionHint'] = layer.maxResolution

        # if we have associated local WMS layers then look at what's in the
        # WMS capabilities, and add a queryLayers array with the "resolution
        # hint" information.
        if 'wmsUrl' in l and l['wmsUrl'] == mapserverproxy_url:

            query_layers = layer.queryLayers.strip('[]') \
                if layer.queryLayers else l['wmsLayers']
            l['queryLayers'] = []

            for query_layer in query_layers.split(','):
                if query_layer not in wms_layers:
                    continue
                query_layer_obj = wms[query_layer]

                ql = {'name': query_layer}
                resolutions = self._getLayerResolutionHint(query_layer_obj)

                if resolutions[0] <= resolutions[1]:
                    ql['minResolutionHint'] = float(
                        '%0.2f' % resolutions[0])
                    ql['maxResolutionHint'] = float(
                        '%0.2f' % resolutions[1])

                if 'minResolutionHint' in ql or \
                   'maxResolutionHint' in ql:
                    l['queryLayers'].append(ql)

                # FIXME we do not support WMTS layers associated to
                # MapServer layer groups for now.

    def _group(self, group, layers, wms_layers, wms, time, depth=1):
        children = []
        errors = []

        # escape loop
        if depth > 10:
            return None, errors, True
        depth += 1

        for treeItem in sorted(group.children, key=lambda item: item.order):
            if type(treeItem) == LayerGroup:
                if (type(group) == Theme or
                        group.isInternalWMS == treeItem.isInternalWMS):
                    gp, gp_errors, stop = self._group(treeItem, layers,
                                                      wms_layers, wms, time, depth)
                    errors += gp_errors
                    if stop:
                        errors.append("Too many recursions with group \"%s\""
                                      % group.name)
                        return None, errors, True
                    if gp is not None:
                        children.append(gp)
                else:
                    errors.append(
                        "Group %s connot be in group %s (wrong isInternalWMS)." %
                        (treeItem.name, group.name))
            elif type(treeItem) == Layer:
                if (treeItem in layers):
                    if (group.isInternalWMS ==
                            (treeItem.layerType == 'internal WMS')):
                        l, l_errors = self._layer(treeItem, wms_layers, wms, time)
                        errors += l_errors
                        children.append(l)
                    else:
                        errors.append(
                            "Layer %s of type %s cannot be in the group %s." %
                            (treeItem.name, treeItem.layerType, group.name))

        if len(children) > 0:
            g = {
                'name': group.name,
                'children': children,
                'isExpanded': group.isExpanded,
                'isInternalWMS': group.isInternalWMS,
                'isBaseLayer': group.isBaseLayer
            }
            if group.metadataURL:
                g['metadataURL'] = group.metadataURL

            return g, errors, False
        else:
            return None, errors, False

    @cache_region.cache_on_arguments()
    def _themes(self, role_id, mobile=False):
        """
        This function returns theme information for the role identified
        to by ``role_id``.
        ``mobile`` tells whether to retrieve mobile or desktop layers
        """
        errors = []
        query = self._create_layer_query(role_id)
        filter = Layer.inDesktopViewer == True if not mobile else \
            Layer.inMobileViewer == True  # NOQA
        query = query.filter(filter)
        query = query.order_by(Layer.order.asc())
        layers = query.all()

        # retrieve layers metadata via GetCapabilities
        wms, wms_errors = self._wms_getcap(
            self.request.registry.settings['mapserv_url'],
            role_id if self.useSecurityMetadata else None)
        if len(wms_errors) > 0:
            return [], wms_errors

        wms_layers = list(wms.contents)

        themes = DBSession.query(Theme).order_by(Theme.order.asc())

        exportThemes = []
        for theme in themes:
            children, children_errors, stop = self._getChildren(
                theme, layers, wms_layers, wms)
            errors += children_errors
            if stop:
                break
            # test if the theme is visible for the current user
            if len(children) > 0:
                icon = self._getIconPath(theme.icon) \
                    if theme.icon \
                    else self.request.static_url(
                        'c2cgeoportal:static/images/blank.gif')

                exportThemes.append({
                    'inDesktopViewer': theme.inDesktopViewer,
                    'inMobileViewer': theme.inMobileViewer,
                    'name': theme.name,
                    'icon': icon,
                    'children': children
                })

        return exportThemes, errors

    def _getChildren(self, theme, layers, wms_layers, wms):
        children = []
        errors = []
        for item in sorted(theme.children, key=lambda item: item.order):
            if type(item) == LayerGroup:
                time = TimeInformation()
                gp, gp_errors, stop = self._group(item, layers, wms_layers, wms, time)
                errors += gp_errors
                if stop:
                    errors.append("Themes listing interrupted because of an error"
                                  " with theme \"%s\"" % theme.name)
                    return children, errors, True

                if gp is not None:
                    if time.has_time():
                        gp.update({"time": time.to_dict()})  # pragma nocover
                    children.append(gp)
            elif type(item) == Layer:
                if item in layers:
                    time = TimeInformation()
                    l, l_errors = self._layer(item, wms_layers, wms, time)
                    if time.has_time():
                        l.update({"time": time.to_dict()})  # pragma nocover
                    errors += l_errors
                    children.append(l)
        return children, errors, False

    def _get_wfs_url(self):
        if 'mapserv_wfs_url' in self.request.registry.settings and \
                self.request.registry.settings['mapserv_wfs_url']:
            return self.request.registry.settings['mapserv_wfs_url']
        return self.request.registry.settings['mapserv_url']

    def _internal_wfs_types(self, role_id=None):
        return self._wfs_types(self._get_wfs_url(), role_id)

    def _get_external_wfs_url(self):
        if 'external_mapserv_wfs_url' in self.request.registry.settings and \
                self.request.registry.settings['external_mapserv_wfs_url']:
            return self.request.registry.settings['external_mapserv_wfs_url']
        if 'external_mapserv_url' in self.request.registry.settings and \
                self.request.registry.settings['external_mapserv_url']:
            return self.request.registry.settings['external_mapserv_url']
        return None

    def _external_wfs_types(self, role_id=None):
        url = self._get_external_wfs_url()
        if not url:
            return [], []
        return self._wfs_types(url, role_id)

    def _wfs_types(self, wfs_url, role_id=None):
        if wfs_url.find('?') < 0:
            wfs_url += '?'

        # add functionalities query_string
        sparams = get_mapserver_substitution_params(self.request)
        if sparams:  # pragma: no cover
            wfs_url += urllib.urlencode(sparams) + '&'

        return self._wfs_types_cached(wfs_url, role_id if self.useSecurityMetadata else None)

    @cache_region.cache_on_arguments()
    def _wfs_types_cached(self, wfs_url, role_id):
        errors = []

        # retrieve layers metadata via GetCapabilities
        params = (
            ('SERVICE', 'WFS'),
            ('VERSION', '1.0.0'),
            ('REQUEST', 'GetCapabilities'),
        )
        wfsgc_url = wfs_url + '&'.join(['='.join(p) for p in params])
        if role_id:
            q = get_protected_layers_query(role_id)
            for layer in q.all():
                wfsgc_url += '&s_enable_' + str(layer.name) + '=*'

        log.info("WFS GetCapabilities for base url: %s" % wfsgc_url)

        # forward request to target (without Host Header)
        http = httplib2.Http()
        h = dict(self.request.headers)
        if urlparse(wfsgc_url).hostname != 'localhost':  # pragma: no cover
            h.pop('Host')
        try:
            resp, getCapabilities_xml = http.request(wfsgc_url, method='GET', headers=h)
        except:  # pragma: no cover
            errors.append("Unable to GetCapabilities from url %s" % wfsgc_url)
            return None, errors

        if resp.status < 200 or resp.status >= 300:  # pragma: no cover
            errors.append(
                "GetCapabilities from url %s return the error: %i %s" %
                (wfsgc_url, resp.status, resp.reason)
            )
            return None, errors

        try:
            getCapabilities_dom = parseString(getCapabilities_xml)
            featuretypes = []
            for featureType in getCapabilities_dom.getElementsByTagNameNS(self.WFS_NS,
                                                                          "FeatureType"):
                # don't includes FeatureType without name
                name = featureType.getElementsByTagNameNS(self.WFS_NS, "Name").item(0)
                if name:
                    nameValue = name.childNodes[0].data
                    # ignore namespace
                    if nameValue.find(':') >= 0:
                        nameValue = nameValue.split(':')[1]  # pragma nocover
                    featuretypes.append(nameValue)
                else:  # pragma nocover
                    log.warn("Feature type without name: %s" % featureType.toxml())
            return featuretypes, errors
        except:  # pragma: no cover
            return getCapabilities_xml, errors

    @cache_region.cache_on_arguments()
    def _external_themes(self):  # pragma nocover
        errors = []

        if not ('external_themes_url' in self.settings
                and self.settings['external_themes_url']):
            return None, errors
        ext_url = self.settings['external_themes_url']
        if self.request.user is not None and \
                hasattr(self.request.user, 'parent_role') and \
                self.request.user.parent_role is not None:
            ext_url += '?role_id=' + str(self.request.user.parent_role.id)

        # forward request to target (without Host Header)
        http = httplib2.Http()
        h = dict(self.request.headers)
        if urlparse(ext_url).hostname != 'localhost':
            h.pop('Host')
        try:
            resp, content = http.request(ext_url, method='GET', headers=h)
        except:
            errors.append(
                "Unable to get external themes from url %s" % ext_url
            )
            return None, errors

        if resp.status < 200 or resp.status >= 300:
            errors.append(
                "Get external themes from url %s return the error: %i %s" %
                (ext_url, resp.status, resp.reason)
            )
            return None, errors

        return content, errors

    def _functionality(self):
        functionality = {}
        for func in get_setting(
                self.settings,
                ('functionalities', 'available_in_templates'), []):
            functionality[func] = get_functionality(
                func, self.settings, self.request)
        return functionality

    def _getVars(self):
        role_id = None if self.request.user is None else \
            self.request.user.role.id

        themes, errors = self._themes(role_id)
        themes = filter(lambda theme: theme['inDesktopViewer'], themes)
        wfs_types, add_errors = self._internal_wfs_types(role_id)
        errors.extend(add_errors)
        external_wfs_types, add_errors = self._external_wfs_types(role_id)
        errors.extend(add_errors)
        external_themes, add_errors = self._external_themes()
        errors.extend(add_errors)

        layers_enum = {}
        if 'layers_enum' in self.request.registry.settings:
            for layer_name, layer in \
                    self.request.registry.settings['layers_enum'].items():
                layer_enum = {}
                layers_enum[layer_name] = layer_enum
                for attribute in layer['attributes'].keys():
                    layer_enum[attribute] = self.request.route_url(
                        'layers_enumerate_attribute_values',
                        layer_name=layer_name,
                        field_name=attribute,
                        path=''
                    )

        d = {
            'themes': json.dumps(themes),
            'user': self.request.user,
            'WFSTypes': json.dumps(wfs_types),
            'externalWFSTypes': json.dumps(external_wfs_types),
            'external_themes': external_themes,
            'tiles_url': json.dumps(self.settings.get("tiles_url")),
            'functionality': self._functionality(),
            'queryer_attribute_urls': json.dumps(layers_enum),
            'serverError': json.dumps(errors),
        }

        # handle permalink_themes
        permalink_themes = self.request.params.get('permalink_themes')
        if permalink_themes:
            d['permalink_themes'] = json.dumps(permalink_themes.split(','))

        return d

<<<<<<< HEAD
    def _get_home_vars(self):
=======
    @view_config(route_name='home', renderer='index.html')
    def home(self, templates_params=None):
        cache_version = self.settings.get('cache_version', None)
        extra_params = {}
        url_params = {}
        if cache_version:
            url_params['version'] = cache_version
            extra_params['version'] = cache_version
        if self.lang:
            extra_params['lang'] = self.lang
>>>>>>> e755d6b8
        d = {
            'lang': self.lang,
            'debug': self.debug,
            'url_params': url_params,
            'extra_params': extra_params
        }

        if self.request.user is not None:
            d['extra_params'] += 'user=%s&' % quote(self.request.user.username.encode('utf-8'))

        return d

    @view_config(route_name='home', renderer='index.html')
    def home(self, templates_params=None):
        d = self._get_home_vars()

        # general templates_params handling
        if templates_params is not None:
            d = dict(d.items() + templates_params.items())
        # specific permalink_themes handling
        if 'permalink_themes' in d:
<<<<<<< HEAD
            d['extra_params'] += d['permalink_themes']
=======
            d['extra_params']['permalink_themes'] = d['permalink_themes']
>>>>>>> e755d6b8

        # check if route to mobile app exists
        try:
            d['mobile_url'] = self.request.route_url('mobile_index_prod')
        except:  # pragma: no cover
            d['mobile_url'] = None

        d['no_redirect'] = self.request.params.get('no_redirect') is not None

        return d

    @view_config(route_name='viewer', renderer='viewer.js')
    def viewer(self):
        d = self._getVars()
        d['lang'] = self.lang
        d['debug'] = self.debug

        self.request.response.content_type = 'application/javascript'
        return d

    @view_config(route_name='edit', renderer='edit.html')
    def edit(self):
<<<<<<< HEAD
        return self._get_home_vars()
=======
        cache_version = self.settings.get('cache_version', None)
        extra_params = {}
        url_params = {}
        if cache_version:
            url_params['version'] = cache_version
            extra_params['version'] = cache_version
        if self.lang:
            extra_params['lang'] = self.lang
        return {
            'lang': self.lang,
            'debug': self.debug,
            'url_params': url_params,
            'extra_params': extra_params
        }
>>>>>>> e755d6b8

    @view_config(route_name='edit.js', renderer='edit.js')
    def editjs(self):
        d = self._getVars()
        d['lang'] = self.lang
        d['debug'] = self.debug

        self.request.response.content_type = 'application/javascript'
        return d

    @view_config(route_name='routing', renderer='routing.html')
    def routing(self):
        cache_version = self.settings.get('cache_version', None)
        extra_params = {}
        url_params = {}
        if cache_version:
            url_params['version'] = cache_version
            extra_params['version'] = cache_version
        if self.lang:
            extra_params['lang'] = self.lang
        return {
            'lang': self.lang,
            'debug': self.debug,
            'url_params': url_params,
            'extra_params': extra_params
        }

    @view_config(route_name='routing.js', renderer='routing.js')
    def routingjs(self):
        d = self._getVars()
        d['lang'] = self.lang
        d['debug'] = self.debug

        self.request.response.content_type = 'application/javascript'
        return d

    def mobile(self):
        """
        View callable for the mobile application's index.html file.
        """
        return {'lang': self.lang}

    def flatten_layers(self, theme):
        """
        Flatten the children property into allLayers for mobile application
        """

        layer_info = []

        def process(node, layer_info):
            if 'children' in node:
                for child_node in node['children']:
                    process(child_node, layer_info)
            else:
                layer_info.append(node)

        process(theme, layer_info)

        # we only support WMS layers right now
        layer_info = filter(lambda li: li['type'] == 'internal WMS', layer_info)

        # list of dicts representing the layers of the selected theme
        layers = []
        for li in layer_info:

            def process_layers(l, layers):
                layer = {'name': l['name']}
                if 'childLayers' in l and len(l['childLayers']) > 0:
                    layer['childLayers'] = []
                    for child in l['childLayers']:
                        process_layers(child, layer['childLayers'])
                return layers.append(layer)

            process_layers(li, layers)

        # reverse
        theme['allLayers'] = layers[::-1]

        # comma-separated string including the names of layers that
        # should visible by default in the map
        visible_layers = filter(lambda li: li['isChecked'] is True, layer_info)
        theme['layers'] = ','.join(reversed([li['name'] for li in visible_layers]))

    def mobileconfig(self):
        """
        View callable for the mobile application's config.js file.
        """
        errors = []

        mobile_default_themes = get_functionality(
            'mobile_default_theme',
            self.settings,
            self.request
        )
        theme_name = self.request.params.get(
            'theme',
            mobile_default_themes[0] if len(mobile_default_themes) > 0 else None
        )
        user = self.request.user

        role_id = None if user is None else user.role.id
        themes, errors = self._themes(role_id, True)

        for t in themes:
            self.flatten_layers(t)

        # comma-separated string including the feature types supported
        # by WFS service
        wfs_types, errors = self._internal_wfs_types(role_id)
        if len(errors) > 0:  # pragma: no cover
            raise HTTPBadGateway('\n'.join(errors))
        wfs_types = ','.join(wfs_types)

        # info includes various information that is not used by config.js,
        # but by other - private to the integrator - parts of the mobile
        # application.
        info = {
            'username': user.username if user else ''
        }

        # get the list of themes available for mobile
        themes_ = []
        themes, errors = self._themes(role_id, True)
        for theme in themes:
            # mobile theme or hidden theme explicitely loaded
            if theme['inMobileViewer'] or theme['name'] == theme_name:
                themes_.append({
                    'name': theme['name'],
                    'icon': theme['icon'],
                    'allLayers': theme['allLayers'],
                    'layers': theme['layers']
                })

        self.request.response.content_type = 'application/javascript'
        return {
            'lang': self.lang,
            'themes': json.dumps(themes_),
            'theme': theme_name if theme_name is not None else "",
            'wfs_types': wfs_types,
            'server_error': json.dumps(errors),
            'info': json.dumps(info)
        }

    @view_config(route_name='apijs', renderer='api/api.js')
    def apijs(self):
        role_id = None if self.request.user is None \
            else self.request.user.role.id
        wms, wms_errors = self._wms_getcap(
            self.request.registry.settings['mapserv_url'],
            role_id if self.useSecurityMetadata else None)
        if len(wms_errors) > 0:  # pragma: no cover
            raise HTTPBadGateway('\n'.join(wms_errors))
        queryable_layers = [
            name for name in list(wms.contents)
            if wms[name].queryable == 1]
        cache_version = self.settings.get('cache_version', None)
        d = {
            'lang': self.lang,
            'debug': self.debug,
            'queryable_layers': json.dumps(queryable_layers),
            'url_params': {'version': cache_version} if cache_version else {},
            'tiles_url': json.dumps(self.settings.get("tiles_url")),
        }
        self.request.response.content_type = 'application/javascript'
        return d

    @view_config(route_name='xapijs', renderer='api/xapi.js')
    def xapijs(self):
        role_id = None if self.request.user is None \
            else self.request.user.role.id
        wms, wms_errors = self._wms_getcap(
            self.request.registry.settings['mapserv_url'],
            role_id if self.useSecurityMetadata else None)
        queryable_layers = [
            name for name in list(wms.contents)
            if wms[name].queryable == 1]
        cache_version = self.settings.get('cache_version', None)
        d = {
            'lang': self.lang,
            'debug': self.debug,
            'queryable_layers': json.dumps(queryable_layers),
            'url_params': {'version': cache_version} if cache_version else {},
            'tiles_url': json.dumps(self.settings.get("tiles_url")),
        }
        self.request.response.content_type = 'application/javascript'
        return d

    @view_config(route_name='apihelp', renderer='api/apihelp.html')
    def apihelp(self):
        return {
            'lang': self.lang,
            'debug': self.debug,
        }

    @view_config(route_name='xapihelp', renderer='api/xapihelp.html')
    def xapihelp(self):
        return {
            'lang': self.lang,
            'debug': self.debug,
        }

    @view_config(route_name='themes', renderer='json')
    def themes(self):
        role_id = self.request.params.get("role_id") or None
        if role_id is None and self.request.user is not None:
            role_id = self.request.user.role.id
        themes = self._themes(role_id)[0]
        return filter(lambda theme: theme['inDesktopViewer'], themes)

    @view_config(context=HTTPForbidden, renderer='login.html')
    def loginform403(self):
        if authenticated_userid(self.request):
            return HTTPForbidden()  # pragma: no cover
        return {
            'lang': self.lang,
            'came_from': self.request.path,
        }

    @view_config(route_name='loginform', renderer='login.html')
    def loginform(self):
        return {
            'lang': self.lang,
            'came_from': self.request.params.get("came_from") or "/",
        }

    @view_config(route_name='login')
    def login(self):
        login = self.request.params.get('login', None)
        password = self.request.params.get('password', None)
        if not (login and password):
            return HTTPBadRequest(
                '"login" and "password" should be '
                'available in request params'
            )  # pragma nocover
        if self.request.registry.validate_user(self.request, login, password):
            headers = remember(self.request, login)
            log.info("User '%s' logged in." % login)

            cameFrom = self.request.params.get("came_from")
            if cameFrom:
                return HTTPFound(location=cameFrom, headers=headers)
            else:
                response = Response(
                    'true', headers=headers, cache_control="no-cache"
                )
                return response
        else:
            return HTTPUnauthorized('bad credentials')

    @view_config(route_name='logout')
    def logout(self):
        headers = forget(self.request)

        # if there's no user to log out, we send a 404 Not Found (which
        # is the status code that applies best here)
        if not self.request.user:
            return HTTPNotFound()

        log.info("User '%s' (%i) logging out." % (
            self.request.user.username,
            self.request.user.id
        ))

        return Response('true', headers=headers, cache_control="no-cache")

    @view_config(route_name='loginchange')
    def loginchange(self):
        new_password = self.request.params.get('newPassword', None)
        new_password_confirm = self.request.params.get('confirmNewPassword', None)
        if new_password is None or new_password_confirm is None:
            raise HTTPBadRequest('"newPassword" and "confirmNewPassword" should be \
                   available in request params')

        # check if loggedin
        if not self.request.user:
            raise HTTPUnauthorized('bad credentials')
        if new_password != new_password_confirm:
            raise HTTPBadRequest("the new password and the new password \
                   confirmation don't match")

        u = self.request.user
        u._set_password(new_password)
        u.is_password_changed = True
        DBSession.flush()
        log.info("password changed for user: %s" % self.request.user.username)

        # handle replication
        if 'auth_replication_enabled' in self.request.registry.settings and \
                self.request.registry.settings['auth_replication_enabled'] == \
                'true':  # pragma: no cover
            try:
                log.debug("trying to find if engine set for replication exists")
                engine = sqlahelper.get_engine('replication')
            except RuntimeError:
                log.debug("engine for replication doesn't exist yet, trying \
                          to create")
                engine = engine_from_config(
                    self.request.registry.settings,
                    'sqlalchemy_replication.')
                sqlahelper.add_engine(engine, 'replication')

            DBSession2 = scoped_session(sessionmaker(bind=engine))

            dbuser_r = DBSession2.query(User).filter(User.id == self.request.user.id)
            result = dbuser_r.all()
            if len(result) == 0:
                msg = 'user not found in replication target database: %s' \
                    % self.request.user.username
                log.exception(msg)
                return HTTPBadRequest(msg)  # pragma nocover
            else:
                u_r = dbuser_r.all()[0]
                u_r._set_password(new_password)
                u_r.is_password_changed = True
                DBSession2.commit()
                log.info("password changed in replication target database \
                    for user: %s" % self.request.user.username)

        return Response('true', cache_control="no-cache")

    @view_config(route_name='permalinktheme', renderer='index.html')
    def permalinktheme(self):
        # recover themes from url route
        themes = self.request.matchdict['themes']
        d = {}
        d['permalink_themes'] = ','.join(themes)
        # call home with extra params
        return self.home(d)<|MERGE_RESOLUTION|>--- conflicted
+++ resolved
@@ -738,11 +738,7 @@
 
         return d
 
-<<<<<<< HEAD
     def _get_home_vars(self):
-=======
-    @view_config(route_name='home', renderer='index.html')
-    def home(self, templates_params=None):
         cache_version = self.settings.get('cache_version', None)
         extra_params = {}
         url_params = {}
@@ -751,7 +747,6 @@
             extra_params['version'] = cache_version
         if self.lang:
             extra_params['lang'] = self.lang
->>>>>>> e755d6b8
         d = {
             'lang': self.lang,
             'debug': self.debug,
@@ -773,11 +768,7 @@
             d = dict(d.items() + templates_params.items())
         # specific permalink_themes handling
         if 'permalink_themes' in d:
-<<<<<<< HEAD
-            d['extra_params'] += d['permalink_themes']
-=======
             d['extra_params']['permalink_themes'] = d['permalink_themes']
->>>>>>> e755d6b8
 
         # check if route to mobile app exists
         try:
@@ -800,24 +791,7 @@
 
     @view_config(route_name='edit', renderer='edit.html')
     def edit(self):
-<<<<<<< HEAD
         return self._get_home_vars()
-=======
-        cache_version = self.settings.get('cache_version', None)
-        extra_params = {}
-        url_params = {}
-        if cache_version:
-            url_params['version'] = cache_version
-            extra_params['version'] = cache_version
-        if self.lang:
-            extra_params['lang'] = self.lang
-        return {
-            'lang': self.lang,
-            'debug': self.debug,
-            'url_params': url_params,
-            'extra_params': extra_params
-        }
->>>>>>> e755d6b8
 
     @view_config(route_name='edit.js', renderer='edit.js')
     def editjs(self):
@@ -830,20 +804,7 @@
 
     @view_config(route_name='routing', renderer='routing.html')
     def routing(self):
-        cache_version = self.settings.get('cache_version', None)
-        extra_params = {}
-        url_params = {}
-        if cache_version:
-            url_params['version'] = cache_version
-            extra_params['version'] = cache_version
-        if self.lang:
-            extra_params['lang'] = self.lang
-        return {
-            'lang': self.lang,
-            'debug': self.debug,
-            'url_params': url_params,
-            'extra_params': extra_params
-        }
+        return self._get_home_vars()
 
     @view_config(route_name='routing.js', renderer='routing.js')
     def routingjs(self):
