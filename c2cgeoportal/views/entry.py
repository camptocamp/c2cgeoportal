# -*- coding: utf-8 -*-

# Copyright (c) 2011-2014, Camptocamp SA
# All rights reserved.

# Redistribution and use in source and binary forms, with or without
# modification, are permitted provided that the following conditions are met:

# 1. Redistributions of source code must retain the above copyright notice, this
#    list of conditions and the following disclaimer.
# 2. Redistributions in binary form must reproduce the above copyright notice,
#    this list of conditions and the following disclaimer in the documentation
#    and/or other materials provided with the distribution.

# THIS SOFTWARE IS PROVIDED BY THE COPYRIGHT HOLDERS AND CONTRIBUTORS "AS IS" AND
# ANY EXPRESS OR IMPLIED WARRANTIES, INCLUDING, BUT NOT LIMITED TO, THE IMPLIED
# WARRANTIES OF MERCHANTABILITY AND FITNESS FOR A PARTICULAR PURPOSE ARE
# DISCLAIMED. IN NO EVENT SHALL THE COPYRIGHT OWNER OR CONTRIBUTORS BE LIABLE FOR
# ANY DIRECT, INDIRECT, INCIDENTAL, SPECIAL, EXEMPLARY, OR CONSEQUENTIAL DAMAGES
# (INCLUDING, BUT NOT LIMITED TO, PROCUREMENT OF SUBSTITUTE GOODS OR SERVICES;
# LOSS OF USE, DATA, OR PROFITS; OR BUSINESS INTERRUPTION) HOWEVER CAUSED AND
# ON ANY THEORY OF LIABILITY, WHETHER IN CONTRACT, STRICT LIABILITY, OR TORT
# (INCLUDING NEGLIGENCE OR OTHERWISE) ARISING IN ANY WAY OUT OF THE USE OF THIS
# SOFTWARE, EVEN IF ADVISED OF THE POSSIBILITY OF SUCH DAMAGE.

# The views and conclusions contained in the software and documentation are those
# of the authors and should not be interpreted as representing official policies,
# either expressed or implied, of the FreeBSD Project.


import httplib2
import urllib
import logging
import json
import sys
import uuid

from urlparse import urlparse

from pyramid.view import view_config
from pyramid.i18n import get_locale_name, TranslationStringFactory
from pyramid.httpexceptions import HTTPFound, HTTPNotFound, \
    HTTPBadRequest, HTTPUnauthorized, HTTPForbidden, HTTPBadGateway
from pyramid.security import remember, forget
from pyramid.response import Response
from sqlalchemy.orm import scoped_session, sessionmaker
from sqlalchemy import engine_from_config
import sqlahelper
from owslib.wms import WebMapService
from xml.dom.minidom import parseString
from math import sqrt

from c2cgeoportal.lib import get_setting, get_protected_layers_query
from c2cgeoportal.lib.caching import get_region, invalidate_region
from c2cgeoportal.lib.functionality import get_functionality, \
    get_mapserver_substitution_params
from c2cgeoportal.lib.wmstparsing import parse_extent, TimeInformation
from c2cgeoportal.models import DBSession, LayerV1, LayerGroup, \
    Theme, RestrictionArea, Role, User, Interface


_ = TranslationStringFactory('c2cgeoportal')
log = logging.getLogger(__name__)
cache_region = get_region()


class Entry(object):

    WFS_NS = "http://www.opengis.net/wfs"

    def __init__(self, request):
        self.request = request
        if request.user:
            request.response.cache_control.private = True
        request.response.cache_control.max_age = \
            request.registry.settings["default_max_age"]
        self.settings = request.registry.settings
        self.debug = "debug" in request.params
        self.lang = get_locale_name(request)

    @view_config(route_name='testi18n', renderer='testi18n.html')
    def testi18n(self):  # pragma: no cover
        _ = self.request.translate
        return {'title': _('title i18n')}

    def _wms_getcap(self, url):
        if url.find('?') < 0:
            url += '?'

        # add functionalities params
        sparams = get_mapserver_substitution_params(self.request)
        if sparams:  # pragma: no cover
            url += urllib.urlencode(sparams) + '&'

        return self._wms_getcap_cached(url)

    @cache_region.cache_on_arguments()
    def _wms_getcap_cached(self, url):
        errors = []
        wms = None

        params = (
            ('SERVICE', 'WMS'),
            ('VERSION', '1.1.1'),
            ('REQUEST', 'GetCapabilities'),
        )
        url += '&'.join(['='.join(p) for p in params])

        log.info("Get WMS GetCapabilities for url: %s" % url)

        # forward request to target (without Host Header)
        http = httplib2.Http()
        h = dict(self.request.headers)
        if urlparse(url).hostname != 'localhost':  # pragma: no cover
            h.pop('Host')
        try:
            resp, content = http.request(url, method='GET', headers=h)
        except:  # pragma: no cover
            errors.append("Unable to GetCapabilities from url %s" % url)
            return None, errors

        if resp.status < 200 or resp.status >= 300:  # pragma: no cover
            errors.append(
                "GetCapabilities from url %s return the error: %i %s" %
                (url, resp.status, resp.reason)
            )
            return None, errors

        try:
            wms = WebMapService(None, xml=content)
        except AttributeError:
            error = _(
                "WARNING! an error occured while trying to "
                "read the mapfile and recover the themes."
            )
            error = "%s\nurl: %s\nxml:\n%s" % (error, url, content)
            errors.append(error)
            log.exception(error)
        return wms, errors

    def _create_layer_query(self, role_id):
        """ Create an SQLAlchemy query for Layer and for the role
            identified to by ``role_id``.
        """
        q = DBSession.query(LayerV1).filter(LayerV1.public.is_(True))
        if role_id:
            q = q.union(get_protected_layers_query(role_id))
        return q

    def _get_layer_metadata_urls(self, layer):
        metadata_urls = []
        if len(layer.metadataUrls) > 0:
            metadata_urls = layer.metadataUrls
        for childLayer in layer.layers:
            metadata_urls.extend(self._get_layer_metadata_urls(childLayer))
        return metadata_urls

    def _get_layer_resolution_hint(self, layer):
        resolution_hint_min = float('inf')
        resolution_hint_max = 0
        if layer.scaleHint:
            # scaleHint is based upon a pixel diagonal length whereas we use
            # resolutions based upon a pixel edge length. There is a sqrt(2)
            # ratio between edge and diagonal of a square.
            resolution_hint_min = float(layer.scaleHint['min']) / sqrt(2)
            resolution_hint_max = float(layer.scaleHint['max']) / sqrt(2)
        for childLayer in layer.layers:
            resolution = self._get_layer_resolution_hint(childLayer)
            resolution_hint_min = min(resolution_hint_min, resolution[0])
            resolution_hint_max = max(resolution_hint_max, resolution[1])

        return (resolution_hint_min, resolution_hint_max)

    def _get_child_layers_info(self, layer):
        """ Return information about sub layers of a layer.

            Arguments:

            * ``layer`` The layer object in the WMS capabilities.
        """
        child_layers_info = []
        for child_layer in layer.layers:
            child_layer_info = dict(name=child_layer.name)
            resolution = self._get_layer_resolution_hint(child_layer)
            if resolution[0] <= resolution[1]:
                child_layer_info.update({
                    'minResolutionHint': float('%0.2f' % resolution[0]),
                    'maxResolutionHint': float('%0.2f' % resolution[1])
                })
            if hasattr(child_layer, 'queryable'):
                child_layer_info['queryable'] = child_layer.queryable
            child_layers_info.append(child_layer_info)
        return child_layers_info

    def _get_icon_path(self, icon):
        if not icon:
            return None  # pragma: no cover
        icon = unicode(icon)
        # test full URL
        if not icon[0:4] == 'http':
            try:
                # test full resource ref
                if icon.find(':') < 0:
                    if icon[0] is not '/':
                        icon = '/' + icon
                    icon = self.settings['project'] + ':static' + icon
                icon = self.request.static_url(icon)
            except ValueError:  # pragma: no cover
                log.exception('can\'t generate url for icon: %s' % icon)
                return None
        return icon

    def _layer(self, layer, wms_layers, wms, time):
        errors = []
        l = {
            'id': layer.id,
            'name': layer.name,
            'type': layer.layer_type,
            'legend': layer.legend,
            'isChecked': layer.is_checked,
            'public': layer.public,
            'isLegendExpanded': layer.is_legend_expanded,
        }
        if layer.identifier_attribute_field:
            l['identifierAttribute'] = layer.identifier_attribute_field
        if layer.disclaimer:
            l['disclaimer'] = layer.disclaimer
        if layer.icon:
            l['icon'] = self._get_icon_path(layer.icon)
        if layer.kml:
            l['kml'] = self._get_icon_path(layer.kml)
        if layer.metadata_url:
            l['metadataURL'] = layer.metadata_url
        if layer.geo_table:
            self._fill_editable(l, layer)
        if layer.legend_image:
            l['legendImage'] = self._get_icon_path(layer.legend_image)

        if layer.layer_type == "internal WMS":
            self._fill_internal_wms(l, layer, wms_layers, wms, errors)
            errors += self._merge_time(time, layer, wms_layers, wms)
        elif layer.layer_type == "external WMS":
            self._fill_external_wms(l, layer)
        elif layer.layer_type == "WMTS":
            self._fill_wmts(l, layer, wms_layers, wms, errors)

        return l, errors

    def _merge_time(self, time, layer, wms_layers, wms):
        errors = []
        try:
            if layer.name in wms_layers:
                wms_layer_obj = wms[layer.name]

                if wms_layer_obj.timepositions:
                    extent = parse_extent(wms_layer_obj.timepositions)
                    time.merge_extent(extent)
                    time.merge_mode(layer.time_mode)

                for child_layer in wms_layer_obj.layers:
                    if child_layer.timepositions:
                        extent = parse_extent(child_layer.timepositions)
                        time.merge_extent(extent)
                        # The time mode comes from the layer group
                        time.merge_mode(layer.time_mode)
        except:  # pragma no cover
            errors.append("Error while handling time for layer '%s' : '%s'"
                          % (layer.name, sys.exc_info()[1]))

        return errors

    def _fill_editable(self, l, layer):
        if self.request.user:
            c = DBSession.query(RestrictionArea) \
                .filter(RestrictionArea.roles.any(
                    Role.id == self.request.user.role.id)) \
                .filter(RestrictionArea.layers.any(LayerV1.id == layer.id)) \
                .filter(RestrictionArea.readwrite.is_(True)) \
                .count()
            if c > 0:
                l['editable'] = True

    def _fill_wms(self, l, layer):
        l['imageType'] = layer.image_type
        if layer.legend_rule:
            query = (
                ('SERVICE', 'WMS'),
                ('VERSION', '1.1.1'),
                ('REQUEST', 'GetLegendGraphic'),
                ('LAYER', layer.name),
                ('FORMAT', 'image/png'),
                ('TRANSPARENT', 'TRUE'),
                ('RULE', layer.legend_rule),
            )
            l['icon'] = self.request.route_url('mapserverproxy') + \
                '?' + '&'.join('='.join(p) for p in query)
        if layer.style:
            l['style'] = layer.style

    def _fill_legend_rule_query_string(self, l, layer, url):
        if layer.legend_rule and url:
            query = (
                ('SERVICE', 'WMS'),
                ('VERSION', '1.1.1'),
                ('REQUEST', 'GetLegendGraphic'),
                ('LAYER', layer.name),
                ('FORMAT', 'image/png'),
                ('TRANSPARENT', 'TRUE'),
                ('RULE', layer.legend_rule),
            )
            l['icon'] = url + '?' + '&'.join('='.join(p) for p in query)

    def _fill_internal_wms(self, l, layer, wms_layers, wms, errors):
        self._fill_wms(l, layer)
        self._fill_legend_rule_query_string(
            l, layer,
            self.request.route_url('mapserverproxy'))

        # this is a leaf, ie. a Mapserver layer
        if layer.min_resolution is not None:
            l['minResolutionHint'] = layer.min_resolution
        if layer.max_resolution is not None:
            l['maxResolutionHint'] = layer.max_resolution
        # now look at what's in the WMS capabilities doc
        if layer.name in wms_layers:
            wms_layer_obj = wms[layer.name]
            metadata_urls = self._get_layer_metadata_urls(wms_layer_obj)
            if len(metadata_urls) > 0:
                l['metadataUrls'] = metadata_urls
            resolutions = self._get_layer_resolution_hint(wms_layer_obj)
            if resolutions[0] <= resolutions[1]:
                if 'minResolutionHint' not in l:
                    l['minResolutionHint'] = float('%0.2f' % resolutions[0])
                if 'maxResolutionHint' not in l:
                    l['maxResolutionHint'] = float('%0.2f' % resolutions[1])
            l['childLayers'] = self._get_child_layers_info(wms_layer_obj)
            if hasattr(wms_layer_obj, 'queryable'):
                l['queryable'] = wms_layer_obj.queryable
        else:
            errors.append(
                'The layer %s is not defined in WMS capabilities' % layer.name
            )

    def _fill_external_wms(self, l, layer):
        self._fill_wms(l, layer)
        self._fill_legend_rule_query_string(l, layer, layer.url)

        l['url'] = layer.url
        l['isSingleTile'] = layer.is_single_tile

        if layer.min_resolution is not None:
            l['minResolutionHint'] = layer.min_resolution
        if layer.max_resolution is not None:
            l['maxResolutionHint'] = layer.max_resolution

    def _fill_wmts(self, l, layer, wms_layers, wms, errors):
        l['url'] = layer.url

        if layer.dimensions:
            try:
                l['dimensions'] = json.loads(layer.dimensions)
            except:  # pragma: no cover
                errors.append(
                    u"Unexpected error: '%s' while reading '%s' in layer '%s'" %
                    (sys.exc_info()[0], layer.dimensions, layer.name))

        mapserverproxy_url = self.request.route_url('mapserverproxy')

        if layer.style:
            l['style'] = layer.style
        if layer.matrix_set:
            l['matrixSet'] = layer.matrix_set

        if layer.wms_url:
            l['wmsUrl'] = layer.wms_url
        elif layer.wms_layers or layer.query_layers:
            l['wmsUrl'] = mapserverproxy_url
        if layer.wms_layers:
            l['wmsLayers'] = layer.wms_layers
        elif layer.wms_url:
            l['wmsLayers'] = layer.name
        # needed for external WMTS
        if layer.query_layers == '[]':  # pragma: no cover
            l['queryLayers'] = []

        if layer.min_resolution is not None:
            l['minResolutionHint'] = layer.min_resolution
        if layer.max_resolution is not None:
            l['maxResolutionHint'] = layer.max_resolution

        # if we have associated local WMS layers then look at what's in the
        # WMS capabilities, and add a queryLayers array with the "resolution
        # hint" information.
        if 'wmsUrl' in l and l['wmsUrl'] == mapserverproxy_url:

            query_layers = layer.query_layers.strip('[]') \
                if layer.query_layers else l['wmsLayers']
            l['queryLayers'] = []

            for query_layer in query_layers.split(','):
                if query_layer not in wms_layers:
                    continue
                query_layer_obj = wms[query_layer]

                ql = {'name': query_layer}
                resolutions = self._get_layer_resolution_hint(query_layer_obj)

                if resolutions[0] <= resolutions[1]:
                    ql['minResolutionHint'] = float(
                        '%0.2f' % resolutions[0])
                    ql['maxResolutionHint'] = float(
                        '%0.2f' % resolutions[1])

                if 'minResolutionHint' in ql or \
                   'maxResolutionHint' in ql:
                    l['queryLayers'].append(ql)

                # FIXME we do not support WMTS layers associated to
                # MapServer layer groups for now.

    def _group(self, group, layers, wms_layers, wms, time, depth=1):
        children = []
        errors = []

        # escape loop
        if depth > 10:
            return None, errors, True
        depth += 1

        for treeItem in sorted(group.children, key=lambda item: item.order):
            if type(treeItem) == LayerGroup:
                if (type(group) == Theme or
                        group.is_internal_wms == treeItem.is_internal_wms):
                    gp, gp_errors, stop = self._group(
                        treeItem, layers, wms_layers, wms, time, depth
                    )
                    errors += gp_errors
                    if stop:
                        errors.append("Too many recursions with group \"%s\""
                                      % group.name)
                        return None, errors, True
                    if gp is not None:
                        children.append(gp)
                else:
                    errors.append(
                        "Group %s connot be in group %s (wrong isInternalWMS)." %
                        (treeItem.name, group.name))
            elif type(treeItem) == LayerV1:
                if (treeItem in layers):
                    if (group.is_internal_wms ==
                            (treeItem.layer_type == 'internal WMS')):
                        l, l_errors = self._layer(treeItem, wms_layers, wms, time)
                        errors += l_errors
                        children.append(l)
                    else:
                        errors.append(
                            "Layer %s of type %s cannot be in the group %s." %
                            (treeItem.name, treeItem.layer_type, group.name))

        if len(children) > 0:
            g = {
                'name': group.name,
                'children': children,
                'isExpanded': group.is_expanded,
                'isInternalWMS': group.is_internal_wms,
                'isBaseLayer': group.is_base_layer
            }
            if group.metadata_url:
                g['metadataURL'] = group.metadata_url

            return g, errors, False
        else:
            return None, errors, False

    @cache_region.cache_on_arguments()
    def _themes(self, role_id, interface, filter_themes=True):
        """
        This function returns theme information for the role identified
        to by ``role_id``.
        ``mobile`` tells whether to retrieve mobile or desktop layers
        """
        errors = []
        query = self._create_layer_query(role_id)
        query = query.join(LayerV1.interfaces)
        if interface is not None:
            query = query.filter(Interface.name == interface)
        query = query.order_by(LayerV1.order.asc())
        layers = query.all()

        # retrieve layers metadata via GetCapabilities
        wms, wms_errors = self._wms_getcap(
            self.request.registry.settings['mapserv_url']
        )
        if len(wms_errors) > 0:
            return [], wms_errors

        wms_layers = list(wms.contents)

        themes = DBSession.query(Theme).order_by(Theme.order.asc())
        if filter_themes and interface is not None:
            themes = themes.join(Theme.interfaces)
            themes = themes.filter(Interface.name == interface)

        export_themes = []
        for theme in themes.all():
            children, children_errors, stop = self._get_children(
                theme, layers, wms_layers, wms)
            errors += children_errors

            if stop:
                break
            # test if the theme is visible for the current user
            if len(children) > 0:
                icon = self._get_icon_path(theme.icon) \
                    if theme.icon \
                    else self.request.static_url(
                        'c2cgeoportal:static/images/blank.gif')

                export_themes.append({
                    'in_mobile_viewer': theme.is_in_interface('mobile'),
                    'name': theme.name,
                    'icon': icon,
                    'children': children,
                    'functionalities': self._get_functionalities(theme)
                })

        return export_themes, errors

    def _get_functionalities(self, theme):
        result = {}
        for functionality in theme.functionalities:
            if functionality.name in result:
                result[functionality.name].append(functionality.value)
            else:
                result[functionality.name] = [functionality.value]
        return result

    @cache_region.cache_on_arguments()
    def _get_cache_version(self):
        "Return a cache version that is regenerate after each cache invalidation"
        return uuid.uuid4().hex

    @view_config(route_name='invalidate', renderer='json')
    def invalidate_cache(self):  # pragma: no cover
        invalidate_region()
        return {
            'success': True
        }

    def _get_children(self, theme, layers, wms_layers, wms):
        children = []
        errors = []
        for item in sorted(theme.children, key=lambda item: item.order):
            if type(item) == LayerGroup:
                time = TimeInformation()
                gp, gp_errors, stop = self._group(item, layers, wms_layers, wms, time)
                errors += gp_errors
                if stop:
                    errors.append("Themes listing interrupted because of an error"
                                  " with theme \"%s\"" % theme.name)
                    return children, errors, True

                if gp is not None:
                    if time.has_time():  # pragma: nocover
                        gp.update({"time": time.to_dict()})
                    children.append(gp)
            elif type(item) == LayerV1:
                if item in layers:
                    time = TimeInformation()
                    l, l_errors = self._layer(item, wms_layers, wms, time)
                    if time.has_time():  # pragma: nocover
                        l.update({"time": time.to_dict()})
                    errors += l_errors
                    children.append(l)
        return children, errors, False

    def _get_wfs_url(self):
        if 'mapserv_wfs_url' in self.request.registry.settings and \
                self.request.registry.settings['mapserv_wfs_url']:
            return self.request.registry.settings['mapserv_wfs_url']
        return self.request.registry.settings['mapserv_url']

    def _internal_wfs_types(self, role_id):
        return self._wfs_types(self._get_wfs_url(), role_id)

    def _get_external_wfs_url(self):
        if 'external_mapserv_wfs_url' in self.request.registry.settings and \
                self.request.registry.settings['external_mapserv_wfs_url']:
            return self.request.registry.settings['external_mapserv_wfs_url']
        if 'external_mapserv_url' in self.request.registry.settings and \
                self.request.registry.settings['external_mapserv_url']:
            return self.request.registry.settings['external_mapserv_url']
        return None

    def _external_wfs_types(self, role_id):
        url = self._get_external_wfs_url()
        if not url:
            return [], []
        return self._wfs_types(url, role_id)

    def _wfs_types(self, wfs_url, role_id):
        if wfs_url.find('?') < 0:
            wfs_url += '?'

        # add functionalities query_string
        sparams = get_mapserver_substitution_params(self.request)
        if sparams:  # pragma: no cover
            wfs_url += urllib.urlencode(sparams) + '&'

        if role_id is not None:
            wfs_url += "role_id=%s&" % role_id

        return self._wfs_types_cached(wfs_url)

    @cache_region.cache_on_arguments()
    def _wfs_types_cached(self, wfs_url):
        errors = []

        # retrieve layers metadata via GetCapabilities
        params = (
            ('SERVICE', 'WFS'),
            ('VERSION', '1.0.0'),
            ('REQUEST', 'GetCapabilities'),
        )
        wfsgc_url = wfs_url + '&'.join(['='.join(p) for p in params])

        log.info("WFS GetCapabilities for base url: %s" % wfsgc_url)

        # forward request to target (without Host Header)
        http = httplib2.Http()
        h = dict(self.request.headers)
        if urlparse(wfsgc_url).hostname != 'localhost':  # pragma: no cover
            h.pop('Host')
        try:
            resp, get_capabilities_xml = http.request(wfsgc_url, method='GET', headers=h)
        except:  # pragma: no cover
            errors.append("Unable to GetCapabilities from url %s" % wfsgc_url)
            return None, errors

        if resp.status < 200 or resp.status >= 300:  # pragma: no cover
            errors.append(
                "GetCapabilities from url %s return the error: %i %s" %
                (wfsgc_url, resp.status, resp.reason)
            )
            return None, errors

        try:
            get_capabilities_dom = parseString(get_capabilities_xml)
            featuretypes = []
            for featureType in get_capabilities_dom.getElementsByTagNameNS(
                    self.WFS_NS, "FeatureType"):
                # don't includes FeatureType without name
                name = featureType.getElementsByTagNameNS(self.WFS_NS, "Name").item(0)
                if name:
                    name_value = name.childNodes[0].data
                    # ignore namespace
                    if name_value.find(':') >= 0:  # pragma nocover
                        name_value = name_value.split(':')[1]
                    featuretypes.append(name_value)
                else:  # pragma nocover
                    log.warn("Feature type without name: %s" % featureType.toxml())
            return featuretypes, errors
        except:  # pragma: no cover
            return get_capabilities_xml, errors

    @cache_region.cache_on_arguments()
    def _external_themes(self, interface):  # pragma nocover
        errors = []

        if not ('external_themes_url' in self.settings
                and self.settings['external_themes_url']):
            return None, errors
        ext_url = self.settings['external_themes_url']
        url_params = {
            'interface': interface
        }
        if self.request.user is not None and \
                hasattr(self.request.user, 'parent_role') and \
                self.request.user.parent_role is not None:
            url_params['role_id'] = str(self.request.user.parent_role.id)

        if ext_url[-1] not in ['?', '&']:
            ext_url += '?'
        ext_url += '&'.join([
            '='.join(p) for p in url_params.items()
        ])

        # forward request to target (without Host Header)
        http = httplib2.Http()
        h = dict(self.request.headers)
        if urlparse(ext_url).hostname != 'localhost':
            h.pop('Host')
        try:
            resp, content = http.request(ext_url, method='GET', headers=h)
        except:
            errors.append(
                "Unable to get external themes from url %s" % ext_url
            )
            return None, errors

        if resp.status < 200 or resp.status >= 300:
            errors.append(
                "Get external themes from url %s return the error: %i %s" %
                (ext_url, resp.status, resp.reason)
            )
            return None, errors

        return content, errors

    def _functionality(self):
        return self._functionality_cached(
            self.request.user.role.name if self.request.user is not None else None
        )

    @cache_region.cache_on_arguments()
    def _functionality_cached(self, role):
        functionality = {}
        for func in get_setting(
                self.settings,
                ('functionalities', 'available_in_templates'), []
        ):
            functionality[func] = get_functionality(
                func, self.settings, self.request
            )
        return functionality

    @cache_region.cache_on_arguments()
    def _get_layers_enum(self):
        layers_enum = {}
        if 'layers_enum' in self.request.registry.settings:
            for layer_name, layer in \
                    self.request.registry.settings['layers_enum'].items():
                layer_enum = {}
                layers_enum[layer_name] = layer_enum
                for attribute in layer['attributes'].keys():
                    layer_enum[attribute] = self.request.route_url(
                        'layers_enumerate_attribute_values',
                        layer_name=layer_name,
                        field_name=attribute,
                        path=''
                    )
        return layers_enum

    def get_cgxp_index_vars(self, templates_params=None):
        cache_version = self._get_cache_version()
        extra_params = {
            'version': cache_version
        }
        url_params = {
            'version': cache_version
        }
        if self.lang:
            extra_params['lang'] = self.lang

        d = {
            'lang': self.lang,
            'debug': self.debug,
            'url_params': url_params,
            'extra_params': extra_params
        }

        if self.request.user is not None:
            d['extra_params']['user'] = self.request.user.username.encode('utf-8')

        # general templates_params handling
        if templates_params is not None:
            d.update(templates_params)

        # specific permalink_themes handling
        if 'permalink_themes' in d:
            extra_params['permalink_themes'] = d['permalink_themes']

        # check if route to mobile app exists
        try:
            d['mobile_url'] = self.request.route_url('mobile_index_prod')
        except:  # pragma: no cover
            d['mobile_url'] = None

        d['no_redirect'] = self.request.params.get('no_redirect') is not None
        self.request.response.headers['Cache-Control'] = 'no-cache'

        return d

    def get_cgxp_permalinktheme_vars(self):
        # recover themes from url route
        themes = self.request.matchdict['themes']
        d = {}
        d['permalink_themes'] = ','.join(themes)
        # call home with extra params
        return self.get_cgxp_index_vars(d)

    def get_cgxp_viewer_vars(self):
        role_id = None if self.request.user is None else \
            self.request.user.role.id

        interface = self.request.interface_name

        themes, errors = self._themes(role_id, interface)
        wfs_types, add_errors = self._internal_wfs_types(role_id)
        errors.extend(add_errors)
        external_wfs_types, add_errors = self._external_wfs_types(role_id)
        errors.extend(add_errors)
        external_themes, add_errors = self._external_themes(interface)
        errors.extend(add_errors)

        cache_version = self._get_cache_version()
        url_params = {
            'version': cache_version
        }
        url_role_params = {
            'version': cache_version
        }
        if self.request.user is not None:
            url_role_params['role'] = self.request.user.role.name

        d = {
            'themes': json.dumps(themes),
            'user': self.request.user,
            'WFSTypes': json.dumps(wfs_types),
            'externalWFSTypes': json.dumps(external_wfs_types),
            'external_themes': external_themes,
            'tiles_url': json.dumps(self.settings.get("tiles_url")),
            'functionality': self._functionality(),
            'queryer_attribute_urls': json.dumps(self._get_layers_enum()),
            'url_params': url_params,
            'url_role_params': url_role_params,
            'serverError': json.dumps(errors),
        }

        # handle permalink_themes
        permalink_themes = self.request.params.get('permalink_themes')
        if permalink_themes:
            d['permalink_themes'] = json.dumps(permalink_themes.split(','))

        d['lang'] = self.lang
        d['debug'] = self.debug

        self.request.response.content_type = 'application/javascript'
        return d

    def get_ngeo_index_vars(self, vars={}):
        self.request.response.headers['Cache-Control'] = 'no-cache'

        url_params = {
            'version': self._get_cache_version()
        }

        if self.request.user is not None:  # pragma: nocover
            # For the cache
            url_params['role'] = self.request.user.role.name

        vars.update({
            'lang': self.lang,
            'debug': self.debug,
            'url_params': url_params,
            'user': self.request.user,
            'functionality': self._functionality(),
            'queryer_attribute_urls': self._get_layers_enum(),
        })
        return vars

    def get_ngeo_permalinktheme_vars(self):
        # recover themes from url route
        themes = self.request.matchdict['themes']
        d = {}
        d['permalink_themes'] = themes
        # call home with extra params
        return self.get_ngeo_index_vars(d)

    def mobile(self):
        """
        View callable for the mobile application's index.html file.
        """
        self.request.response.headers['Cache-Control'] = 'no-cache'

        extra_params = dict(self.request.params)
        came_from = self.request.current_route_url(_query=extra_params)
        cache_version = self._get_cache_version()
        url_params = {
            'cache_version': cache_version
        }
        extra_params['cache_version'] = cache_version

        def enc(vals):
            return (vals[0], vals[1].encode('utf8'))
        return {
            'lang': self.lang,
            'came_from': came_from,
            'url_params': urllib.urlencode(dict(map(enc, url_params.items()))),
            'extra_params': urllib.urlencode(dict(map(enc, extra_params.items()))),
        }

    def flatten_layers(self, theme):
        """
        Flatten the children property into allLayers for mobile application
        """

        layer_info = []

        def process(node, layer_info):
            if 'children' in node:
                for child_node in node['children']:
                    process(child_node, layer_info)
            else:
                layer_info.append(node)

        process(theme, layer_info)

        # we only support WMS layers right now
        layer_info = filter(lambda li: li['type'] == 'internal WMS', layer_info)

        # list of dicts representing the layers of the selected theme
        layers = []
        for li in layer_info:

            def process_layers(l, layers):
                layer = {'name': l['name']}
                if 'minResolutionHint' in l:
                    layer['minResolutionHint'] = l['minResolutionHint']
                if 'maxResolutionHint' in l:
                    layer['maxResolutionHint'] = l['maxResolutionHint']
                if 'childLayers' in l and len(l['childLayers']) > 0:
                    layer['childLayers'] = []
                    for child in l['childLayers']:
                        process_layers(child, layer['childLayers'])
                return layers.append(layer)

            process_layers(li, layers)

        # reverse
        theme['allLayers'] = layers[::-1]

        # comma-separated string including the names of layers that
        # should visible by default in the map
        visible_layers = filter(lambda li: li['isChecked'] is True, layer_info)
        theme['layers'] = [li['name'] for li in visible_layers][::-1]

    def mobileconfig(self):
        """
        View callable for the mobile application's config.js file.
        """
        errors = []
        interface = self.request.interface_name

        mobile_default_themes = get_functionality(
            'mobile_default_theme',
            self.settings,
            self.request
        )
        theme_name = self.request.params.get(
            'theme',
            mobile_default_themes[0] if len(mobile_default_themes) > 0 else None
        )
        user = self.request.user

        role_id = None if user is None else user.role.id
        themes, errors = self._themes(role_id, interface, False)

        for t in themes:
            self.flatten_layers(t)

        # comma-separated string including the feature types supported
        # by WFS service
        wfs_types, errors = self._internal_wfs_types(role_id)
        if len(errors) > 0:  # pragma: no cover
            raise HTTPBadGateway('\n'.join(errors))

        # info includes various information that is not used by config.js,
        # but by other - private to the integrator - parts of the mobile
        # application.
        info = {
            'username': user.username if user else ''
        }

        # get the list of themes available for mobile
        themes_ = []
        themes, errors = self._themes(role_id, interface, False)
        for theme in themes:
            # mobile theme or hidden theme explicitely loaded
            if theme['in_mobile_viewer'] or theme['name'] == theme_name:
                themes_.append({
                    'name': theme['name'],
                    'icon': theme['icon'],
                    'allLayers': theme['allLayers'],
                    'layers': theme['layers'],
                })

        self.request.response.content_type = 'application/javascript'
        return {
            'lang': self.lang,
            'themes': themes_,
            'theme': theme_name if theme_name is not None else "",
            'wfs_types': wfs_types,
            'server_error': errors,
            'info': info,
        }

    @view_config(route_name='apijs', renderer='api/api.js')
    def apijs(self):
        self.request.response.headers['Cache-Control'] = 'no-cache'
        wms, wms_errors = self._wms_getcap(
            self.request.registry.settings['mapserv_url'])
        if len(wms_errors) > 0:  # pragma: no cover
            raise HTTPBadGateway('\n'.join(wms_errors))
        queryable_layers = [
            name for name in list(wms.contents)
            if wms[name].queryable == 1]
        cache_version = self.settings.get('cache_version', None)
        d = {
            'lang': self.lang,
            'debug': self.debug,
            'queryable_layers': json.dumps(queryable_layers),
            'url_params': {'version': cache_version} if cache_version else {},
            'tiles_url': json.dumps(self.settings.get("tiles_url")),
        }
        self.request.response.content_type = 'application/javascript'
        return d

    @view_config(route_name='xapijs', renderer='api/xapi.js')
    def xapijs(self):
        self.request.response.headers['Cache-Control'] = 'no-cache'
        wms, wms_errors = self._wms_getcap(
            self.request.registry.settings['mapserv_url'])
        queryable_layers = [
            name for name in list(wms.contents)
            if wms[name].queryable == 1]
        cache_version = self.settings.get('cache_version', None)
        d = {
            'lang': self.lang,
            'debug': self.debug,
            'queryable_layers': json.dumps(queryable_layers),
            'url_params': {'version': cache_version} if cache_version else {},
            'tiles_url': json.dumps(self.settings.get("tiles_url")),
        }
        self.request.response.content_type = 'application/javascript'
        return d

    @view_config(route_name='apihelp', renderer='api/apihelp.html')
    def apihelp(self):
        self.request.response.headers['Cache-Control'] = 'no-cache'
        return {
            'lang': self.lang,
            'debug': self.debug,
        }

    @view_config(route_name='xapihelp', renderer='api/xapihelp.html')
    def xapihelp(self):
        self.request.response.headers['Cache-Control'] = 'no-cache'
        return {
            'lang': self.lang,
            'debug': self.debug,
        }

    @view_config(route_name='themes', renderer='json')
    def themes(self):
        role_id = self.request.params.get("role_id") or None
        if role_id is None and self.request.user is not None:
            role_id = self.request.user.role.id
        interface = self.request.params.get("interface") or None
        return self._themes(role_id, interface)[0]

    @view_config(context=HTTPForbidden, renderer='login.html')
    def loginform403(self):
        if self.request.authenticated_userid:
            return HTTPForbidden()  # pragma: no cover
        return {
            'lang': self.lang,
            'came_from': self.request.path,
        }

    @view_config(route_name='loginform', renderer='login.html')
    def loginform(self):
        return {
            'lang': self.lang,
            'came_from': self.request.params.get("came_from") or "/",
        }

    @view_config(route_name='login')
    def login(self):
        login = self.request.params.get('login', None)
        password = self.request.params.get('password', None)
        if not (login and password):
            return HTTPBadRequest(
                '"login" and "password" should be '
                'available in request params'
            )  # pragma nocover
        if self.request.registry.validate_user(self.request, login, password):
            headers = remember(self.request, login)
            log.info("User '%s' logged in." % login)

            came_from = self.request.params.get("came_from")
            if came_from:
                return HTTPFound(location=came_from, headers=headers)
            else:
                response = Response(
                    'true', headers=headers, cache_control="no-cache"
                )
                return response
        else:
            return HTTPUnauthorized('bad credentials')

    @view_config(route_name='logout')
    def logout(self):
        headers = forget(self.request)

        # if there's no user to log out, we send a 404 Not Found (which
        # is the status code that applies best here)
        if not self.request.user:
            return HTTPNotFound()

        log.info("User '%s' (%i) logging out." % (
            self.request.user.username,
            self.request.user.id
        ))

        return Response('true', headers=headers, cache_control="no-cache")

    @view_config(route_name='loginchange', renderer='json')
    def loginchange(self):
        self.request.response.cache_control.no_cache = True
        new_password = self.request.params.get('newPassword', None)
        new_password_confirm = self.request.params.get('confirmNewPassword', None)
        if new_password is None or new_password_confirm is None:
            raise HTTPBadRequest('"newPassword" and "confirmNewPassword" should be \
                   available in request params')

        # check if loggedin
        if not self.request.user:
            raise HTTPUnauthorized('bad credentials')
        if new_password != new_password_confirm:
            raise HTTPBadRequest("the new password and the new password \
                   confirmation don't match")

        u = self.request.user
        u._set_password(new_password)
        u.is_password_changed = True
        DBSession.flush()
        log.info("password changed for user: %s" % self.request.user.username)

        # handle replication
        if 'auth_replication_enabled' in self.request.registry.settings and \
                self.request.registry.settings['auth_replication_enabled'] == \
                'true':  # pragma: no cover
            try:
                log.debug("trying to find if engine set for replication exists")
                engine = sqlahelper.get_engine('replication')
            except RuntimeError:
                log.debug("engine for replication doesn't exist yet, trying \
                          to create")
                engine = engine_from_config(
                    self.request.registry.settings,
                    'sqlalchemy_replication.')
                sqlahelper.add_engine(engine, 'replication')

            session2 = scoped_session(sessionmaker(bind=engine))

            dbuser_r = session2.query(User).filter(User.id == self.request.user.id)
            result = dbuser_r.all()
            if len(result) == 0:
                msg = 'user not found in replication target database: %s' \
                    % self.request.user.username
                log.exception(msg)
                return {
                    "success": "false",
                    "error": _("User not found in replication target database"),
                }
            else:
                u_r = dbuser_r.all()[0]
                u_r._set_password(new_password)
                u_r.is_password_changed = True
                session2.commit()
                log.info("password changed in replication target database \
                    for user: %s" % self.request.user.username)

        return {
            "success": "true"
<<<<<<< HEAD
        }
=======
        }

    @view_config(route_name='permalinktheme', renderer='index.html')
    def permalinktheme(self):
        # recover themes from url route
        themes = self.request.matchdict['themes']
        d = {}
        d['permalink_themes'] = themes
        # call home with extra params
        return self.home(d)
>>>>>>> 8540379f
<|MERGE_RESOLUTION|>--- conflicted
+++ resolved
@@ -785,7 +785,7 @@
         # recover themes from url route
         themes = self.request.matchdict['themes']
         d = {}
-        d['permalink_themes'] = ','.join(themes)
+        d['permalink_themes'] = themes
         # call home with extra params
         return self.get_cgxp_index_vars(d)
 
@@ -1174,17 +1174,4 @@
 
         return {
             "success": "true"
-<<<<<<< HEAD
-        }
-=======
-        }
-
-    @view_config(route_name='permalinktheme', renderer='index.html')
-    def permalinktheme(self):
-        # recover themes from url route
-        themes = self.request.matchdict['themes']
-        d = {}
-        d['permalink_themes'] = themes
-        # call home with extra params
-        return self.home(d)
->>>>>>> 8540379f
+        }