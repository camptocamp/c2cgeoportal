--- conflicted
+++ resolved
@@ -1627,37 +1627,22 @@
 
     @view_config(route_name="loginresetpassword", renderer="json")
     def loginresetpassword(self):  # pragma: no cover
-<<<<<<< HEAD
         set_common_headers(
             self.request, "login", NO_CACHE
-=======
-        set_common_headers(self.request, "loginresetpassword", NO_CACHE)
-
-        user, username, password = self._loginresetpassword()
-        smtp_config = self.request.registry.settings.get("smtp", {})
-        reset_password_config = self.request.registry.settings.get("reset_password", {})
-
-        send_email(
-            reset_password_config.get("email_from"),
-            [user.email],
-            reset_password_config.get("email_body").format(user=username,
-                                                           password=password).encode("utf-8"),
-            reset_password_config.get("email_subject"),
-            smtp_config
->>>>>>> 82d6a024
         )
 
         user, username, password, error = self._loginresetpassword()
         if error is not None:
             log.info(error)
             raise HTTPBadRequest("See server logs for details")
-        settings = self.request.registry.settings["reset_password"]
+        smtp_config = self.request.registry.settings["smtp"]
+        reset_password_config = self.request.registry.settings["reset_password"]
         try:
             send_email(
-                settings["email_from"], [user.email],
-                settings["email_body"].format(user=username, password=password).encode("utf-8"),
-                settings["email_subject"],
-                self.request.registry.settings["smtp"],
+                reset_password_config["email_from"], [user.email],
+                reset_password_config["email_body"].format(user=username, password=password).encode("utf-8"),
+                reset_password_config["email_subject"],
+                smtp_config,
             )
 
             return {
