--- conflicted
+++ resolved
@@ -258,13 +258,8 @@
     def test_proxy_describe_feature_type_get(self):
         request = _create_dummy_request(username=u"__test_user1")
         request.registry.settings["tinyowsproxy"] = {
-<<<<<<< HEAD
-            "tinyows_url": "test",
-            "tinyows_host": "demo.gmf.org"
-=======
             "tinyows_host": "demo.gmf.org",
             "tinyows_url": "http://example.com",
->>>>>>> c61bc86f
         }
         request.params.update(dict(
             service="wfs", version="1.1.0", request="DescribeFeatureType",
