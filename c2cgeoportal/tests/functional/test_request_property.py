import base64
from nose.plugins.attrib import attr
from pyramid import testing
from unittest import TestCase

<<<<<<< HEAD
from c2cgeoportal.tests.functional import (  # noqa
    tear_down_common as tearDownModule,
    set_up_common as setUpModule,
    create_dummy_request)
=======
from c2cgeoportal.tests.functional import (  # NOQA
    tearDownCommon as tearDownModule,
    setUpCommon as setUpModule
)
>>>>>>> 2b4c02d3


@attr(functional=True)
@attr(request_property=True)
class TestRequestProperty(TestCase):

    def setUp(self):  # noqa
        self.config = testing.setUp()

        import transaction
        from c2cgeoportal.models import DBSession, User, Role

        r = Role(name=u'__test_role')
        u = User(
            username=u'__test_user', password=u'__test_user', role=r
        )

        DBSession.add(u)
        transaction.commit()

    def tearDown(self):  # noqa
        testing.tearDown()

        import transaction
        from c2cgeoportal.models import DBSession, User, Role

        transaction.commit()

        DBSession.query(User).filter_by(username=u'__test_user').delete()
        DBSession.query(Role).filter_by(name=u'__test_role').delete()
        transaction.commit()

    @attr(no_auth=True)
    def test_request_no_auth(self):
        request = self._create_request()
        self.assertEqual(request.user, None)

    @attr(auth=True)
    def test_request_auth(self):
        self.config.testing_securitypolicy(u'__test_user')
        request = self._create_request()
        self.assertEqual(request.user.username, u'__test_user')
        self.assertEqual(request.user.role.name, u'__test_role')

    @attr(right_auth=True)
    def test_request_right_auth(self):
        from pyramid.testing import DummyRequest
        from c2cgeoportal import get_user_from_request
        from c2cgeoportal import default_user_validator
        from c2cgeoportal.lib.authentication import create_authentication

        request = DummyRequest(headers={
            'Authorization': 'Basic ' + base64.b64encode('__test_user:__test_user').replace('\n', '')
        })
        request.registry.validate_user = default_user_validator
        request._get_authentication_policy = lambda: create_authentication({
            'authtkt_cookie_name': '__test'
        })
        request.set_property(
            get_user_from_request, name='user', reify=True
        )

        self.assertEqual(request.user.username, u'__test_user')

    @attr(wrong_auth=True)
    def test_request_wrong_auth(self):
        from pyramid.testing import DummyRequest
        from c2cgeoportal import get_user_from_request
        from c2cgeoportal import default_user_validator
        from c2cgeoportal.lib.authentication import create_authentication

        request = DummyRequest(headers={
            'Authorization': 'Basic ' + base64.b64encode('__test_user:__wrong_pass').replace('\n', '')
        })
        request.registry.validate_user = default_user_validator
        request._get_authentication_policy = lambda: create_authentication({
            'authtkt_cookie_name': '__test'
        })
        request.set_property(
            get_user_from_request, name='user', reify=True
        )

        self.assertEqual(request.user, None)

    def test_request_auth_overwritten_property(self):
        def setter(request):
            class User(object):
                pass

            class Role(object):
                pass

            u = User()
            u.username = u'__foo'
            u.role = Role()
            u.role.name = u'__bar'
            return u

        self.config.testing_securitypolicy(u'__test_user')
        request = self._create_request()
        request.set_property(setter, name='user', reify=True)
        self.assertEqual(request.user.username, u'__foo')
        self.assertEqual(request.user.role.name, u'__bar')

    def _create_request(self):
        from pyramid.request import Request
        from c2cgeoportal import get_user_from_request
        request = Request({})
        request.set_property(
            get_user_from_request, name='user'
        )
        return request<|MERGE_RESOLUTION|>--- conflicted
+++ resolved
@@ -3,17 +3,10 @@
 from pyramid import testing
 from unittest import TestCase
 
-<<<<<<< HEAD
 from c2cgeoportal.tests.functional import (  # noqa
-    tear_down_common as tearDownModule,
-    set_up_common as setUpModule,
-    create_dummy_request)
-=======
-from c2cgeoportal.tests.functional import (  # NOQA
     tearDownCommon as tearDownModule,
     setUpCommon as setUpModule
 )
->>>>>>> 2b4c02d3
 
 
 @attr(functional=True)
