# -*- coding: utf-8 -*-

# Copyright (c) 2013-2014, Camptocamp SA
# All rights reserved.

# Redistribution and use in source and binary forms, with or without
# modification, are permitted provided that the following conditions are met:

# 1. Redistributions of source code must retain the above copyright notice, this
#    list of conditions and the following disclaimer.
# 2. Redistributions in binary form must reproduce the above copyright notice,
#    this list of conditions and the following disclaimer in the documentation
#    and/or other materials provided with the distribution.

# THIS SOFTWARE IS PROVIDED BY THE COPYRIGHT HOLDERS AND CONTRIBUTORS "AS IS" AND
# ANY EXPRESS OR IMPLIED WARRANTIES, INCLUDING, BUT NOT LIMITED TO, THE IMPLIED
# WARRANTIES OF MERCHANTABILITY AND FITNESS FOR A PARTICULAR PURPOSE ARE
# DISCLAIMED. IN NO EVENT SHALL THE COPYRIGHT OWNER OR CONTRIBUTORS BE LIABLE FOR
# ANY DIRECT, INDIRECT, INCIDENTAL, SPECIAL, EXEMPLARY, OR CONSEQUENTIAL DAMAGES
# (INCLUDING, BUT NOT LIMITED TO, PROCUREMENT OF SUBSTITUTE GOODS OR SERVICES;
# LOSS OF USE, DATA, OR PROFITS; OR BUSINESS INTERRUPTION) HOWEVER CAUSED AND
# ON ANY THEORY OF LIABILITY, WHETHER IN CONTRACT, STRICT LIABILITY, OR TORT
# (INCLUDING NEGLIGENCE OR OTHERWISE) ARISING IN ANY WAY OUT OF THE USE OF THIS
# SOFTWARE, EVEN IF ADVISED OF THE POSSIBILITY OF SUCH DAMAGE.

# The views and conclusions contained in the software and documentation are those
# of the authors and should not be interpreted as representing official policies,
# either expressed or implied, of the FreeBSD Project.


#
#
#                                       ^
#                                       |
#                                       |
#                                       |
#        +--------------------------------------------------------------+ area1
#        |  +--------------------------------------------------------+  |
#        |  |   p2       area3          |+45                    p3   |  |
#        |  +--------------------------------------------------------+  |
#        |               area1          |                               |
#        +--------------------------------------------------------------+
#                                       |
#        +--------------------------------------------------------------+
#        |               area2          |                               |
#    +---+--------------------------------------------------------------+-------->
#       -100   -90                      |                       +90    +100)
#                                       |
#                                       |
#                                       |
#                                       |
#                                       |
#               p1                      |-45                    p4
#                                       |
#                                       |
#                                       +
#
#

import os
import hashlib
from unittest2 import TestCase
from nose.plugins.attrib import attr

from sqlalchemy import Column, types
from geoalchemy2 import Geometry, WKTElement
import transaction
import sqlahelper

from c2cgeoportal.tests.functional import (  # noqa
    tear_down_common as tearDownModule,
    set_up_common as setUpModule,
    create_dummy_request, mapserv_url)

Base = sqlahelper.get_base()

# GetMap hash for MapServer 6.0 and 7.0
FOUR_POINTS = ["61cbb0a6d18b72e4a28c1087019de245", "e2fe30a8085b0db4040c9ad0d331b6b8"]
TWO_POINTS = ["0a4fac2209d06c6fa36048c125b1679a", "0469e20ee04f22ab7ccdfebaa125f203"]
NO_POINT = ["ef33223235b26c782736c88933b35331", "aaa27d9450664d34fd8f53b6e76af1e1"]


class TestPoint(Base):
    __tablename__ = "testpoint"
    __table_args__ = {"schema": "main"}
    id = Column(types.Integer, primary_key=True)
    the_geom = Column(Geometry("MULTIPOINT", srid=21781))
    name = Column(types.Unicode)
    city = Column(types.Unicode)
    country = Column(types.Unicode)

GETFEATURE_REQUEST = u"""<?xml version='1.0' encoding="UTF-8" ?>
<wfs:GetFeature xmlns:wfs="http://www.opengis.net/wfs" service="WFS" version="1.1.0" xsi:schemaLocation="http://www.opengis.net/wfs http://schemas.opengis.net/wfs/1.1.0/wfs.xsd" xmlns:xsi="http://www.w3.org/2001/XMLSchema-instance">
<wfs:Query typeName="feature:%(feature)s" srsName="EPSG:21781" xmlns:feature="http://mapserver.gis.umn.edu/mapserver">
<ogc:Filter xmlns:ogc="http://www.opengis.net/ogc">
<ogc:PropertyIs%(function)s matchCase="false" %(arguments)s>
<ogc:PropertyName>%(property)s</ogc:PropertyName>
<ogc:Literal>%(value)s</ogc:Literal>
</ogc:PropertyIs%(function)s>
</ogc:Filter>
</wfs:Query>
</wfs:GetFeature>"""

SUBSTITUTION_GETFEATURE_REQUEST = (GETFEATURE_REQUEST % {
    "feature": u"testpoint_substitution",
    "function": u"NotEqualTo",
    "arguments": u"",
    "property": u"name",
    "value": "toto",
}).encode("utf-8")

COLUMN_RESTRICTION_GETFEATURE_REQUEST = (GETFEATURE_REQUEST % {
    "feature": u"testpoint_column_restriction",
    "function": u"NotEqualTo",
    "arguments": u"",
    "property": u"name",
    "value": "bar",
}).encode("utf-8")


@attr(functional=True)
class TestMapserverproxyView(TestCase):

    def setUp(self):  # noqa
        self.maxDiff = None

        from c2cgeoportal.models import User, Role, LayerV1, RestrictionArea, \
            Functionality, Interface, DBSession, management

        if management:
            TestPoint.__table__.c.the_geom.type.management = True

        TestPoint.__table__.create(bind=DBSession.bind, checkfirst=True)

        geom = WKTElement("MULTIPOINT((-90 -45))", srid=21781)
        p1 = TestPoint(the_geom=geom, name=u"foo", city=u"Lausanne", country=u"Swiss")
        geom = WKTElement("MULTIPOINT((-90 45))", srid=21781)
        p2 = TestPoint(the_geom=geom, name=u"bar", city=u"Chambéry", country=u"France")
        geom = WKTElement("MULTIPOINT((90 45))", srid=21781)
        p3 = TestPoint(the_geom=geom, name=u"éàè", city="Paris", country=u"France")
        geom = WKTElement("MULTIPOINT((90 -45))", srid=21781)
        p4 = TestPoint(the_geom=geom, name=u"123", city="Londre", country=u"UK")

        pt1 = Functionality(name=u"print_template", value=u"1 Wohlen A4 portrait")
        pt2 = Functionality(name=u"print_template", value=u"2 Wohlen A3 landscape")
        user1 = User(username=u"__test_user1", password=u"__test_user1")
        role1 = Role(name=u"__test_role1", description=u"__test_role1", functionalities=[pt1, pt2])
        user1.role_name = role1.name
        user1.email = u"Tarenpion"

        user2 = User(username=u"__test_user2", password=u"__test_user2")
        role2 = Role(name=u"__test_role2", description=u"__test_role2", functionalities=[pt1, pt2])
        user2.role_name = role2.name
        user2.email = u"Tarenpion"

        user3 = User(username=u"__test_user3", password=u"__test_user3")
        role3 = Role(name=u"__test_role3", description=u"__test_role3", functionalities=[pt1, pt2])
        user3.role_name = role3.name
        user3.email = u"Tarenpion"

        main = Interface(name=u"main")

        layer2 = LayerV1(u"testpoint_protected", public=False)
        layer2.interfaces = [main]
        layer3 = LayerV1(u"testpoint_protected_query_with_collect", public=False)
        layer3.interfaces = [main]

        area = "POLYGON((-100 30, -100 50, 100 50, 100 30, -100 30))"
        area = WKTElement(area, srid=21781)
        restricted_area1 = RestrictionArea(u"__test_ra1", u"", [layer2, layer3], [role1], area)

        area = "POLYGON((-100 0, -100 20, 100 20, 100 0, -100 0))"
        area = WKTElement(area, srid=21781)
        restricted_area2 = RestrictionArea(u"__test_ra2", u"", [layer2, layer3], [role2, role3], area)

        area = "POLYGON((-95 43, -95 47, 95 47, 95 43, -95 43))"
        area = WKTElement(area, srid=21781)
        restricted_area3 = RestrictionArea(u"__test_ra3", u"", [layer3], [role3], area, readwrite=True)

        DBSession.add_all([
            p1, p2, p3, p4, user1, user2, user3, role1, role2, role3,
            restricted_area1, restricted_area2, restricted_area3
        ])
        DBSession.flush()

        self.id_lausanne = p1.id
        self.id_paris = p3.id

        transaction.commit()

    def tearDown(self):  # noqa
        from c2cgeoportal.models import User, Role, LayerV1, RestrictionArea, \
            Functionality, Interface, DBSession

        DBSession.query(User).filter(User.username == "__test_user1").delete()
        DBSession.query(User).filter(User.username == "__test_user2").delete()
        DBSession.query(User).filter(User.username == "__test_user3").delete()

        ra = DBSession.query(RestrictionArea).filter(
            RestrictionArea.name == "__test_ra1"
        ).one()
        ra.roles = []
        ra.layers = []
        DBSession.delete(ra)
        ra = DBSession.query(RestrictionArea).filter(
            RestrictionArea.name == "__test_ra2"
        ).one()
        ra.roles = []
        ra.layers = []
        DBSession.delete(ra)
        ra = DBSession.query(RestrictionArea).filter(
            RestrictionArea.name == "__test_ra3"
        ).one()
        ra.roles = []
        ra.layers = []
        DBSession.delete(ra)

        r = DBSession.query(Role).filter(Role.name == "__test_role1").one()
        r.functionalities = []
        DBSession.delete(r)
        r = DBSession.query(Role).filter(Role.name == "__test_role2").one()
        r.functionalities = []
        DBSession.delete(r)
        r = DBSession.query(Role).filter(Role.name == "__test_role3").one()
        r.functionalities = []
        DBSession.delete(r)

        for f in DBSession.query(Functionality).filter(Functionality.value == u"1 Wohlen A4 portrait").all():
            DBSession.delete(f)
        for f in DBSession.query(Functionality).filter(Functionality.value == u"2 Wohlen A3 landscape").all():
            DBSession.delete(f)
        for layer in DBSession.query(LayerV1).filter(LayerV1.name == "testpoint_unprotected").all():
            DBSession.delete(layer)  # pragma: nocover
        for layer in DBSession.query(LayerV1).filter(LayerV1.name == "testpoint_protected").all():
            DBSession.delete(layer)
        for layer in DBSession.query(LayerV1).filter(LayerV1.name == "testpoint_protected_query_with_collect").all():
            DBSession.delete(layer)
        DBSession.query(Interface).filter(
            Interface.name == "main"
        ).delete()

        transaction.commit()
        TestPoint.__table__.drop(bind=DBSession.bind, checkfirst=True)

    def _create_dummy_request(self, username=None):
        from c2cgeoportal.models import DBSession, User

        request = create_dummy_request({
            "mapserverproxy": {"mapserv_url": mapserv_url},
        })
        request.params = {"map": os.path.join(
            os.path.dirname(os.path.abspath(__file__)),
            "c2cgeoportal_test.map"
        )}
        request.user = None if username is None else \
            DBSession.query(User).filter_by(username=username).one()
        return request

<<<<<<< HEAD
=======
    def test_no_params(self):
        from c2cgeoportal.views.mapserverproxy import MapservProxy

        request = self._create_dummy_request()
        response = MapservProxy(request).proxy()
        self.assertEqual(response.status_code, 200)

    @attr(functional=True)
>>>>>>> 161667a0
    def test_get_legend_graphic(self):
        from c2cgeoportal.views.mapserverproxy import MapservProxy

        request = self._create_dummy_request()
        request.params.update(dict(
            service="wms", version="1.1.1",
            request="getlegendgraphic",
            layer="testpoint_unprotected",
            srs="EPSG:21781",
            format="image/png",
            extraparam=u"with spéciàl chârs"
        ))
        response = MapservProxy(request).proxy()
        self.assertTrue(response.cache_control.public)
        self.assertEqual(response.cache_control.max_age, 1000)

    def test_getlegendgraphic_custom_nocache(self):
        from c2cgeoportal.views.mapserverproxy import MapservProxy

        request = self._create_dummy_request()
        request.registry.settings.update({
            "cache_control": {
                "mapserver": {
                    "max_age": 0
                }
            }
        })
        request.params.update(dict(
            service="wms", version="1.1.1",
            request="getlegendgraphic",
            layer="testpoint_unprotected",
            srs="EPSG:21781",
            format="image/png",
            extraparam=u"with spéciàl chârs"
        ))
        response = MapservProxy(request).proxy()
        self.assertTrue(response.cache_control.public)
        self.assertTrue(response.cache_control.no_cache)

    def test_get_feature_info(self):
        from c2cgeoportal.views.mapserverproxy import MapservProxy

        request = self._create_dummy_request()
        request.params.update(dict(
            service="wms", version="1.1.1",
            request="getfeatureinfo", bbox="-90,-45,90,0",
            layers="testpoint_unprotected",
            query_layers="testpoint_unprotected",
            srs="EPSG:21781", format="image/png",
            info_format="application/vnd.ogc.gml",
            width="600", height="400", x="0", y="400"
        ))
        response = MapservProxy(request).proxy()

        expected_response = """
        <?xmlversion="1.0"encoding="UTF-8"?>
        <msGMLOutput
         xmlns:gml="http://www.opengis.net/gml"
         xmlns:xlink="http://www.w3.org/1999/xlink"
         xmlns:xsi="http://www.w3.org/2001/XMLSchema-instance">
        <testpoint_unprotected_layer>
        <gml:name>countries</gml:name>
                <testpoint_unprotected_feature>
                        <gml:boundedBy>
                                <gml:Box srsName="EPSG:21781">
                                        <gml:coordinates>-90.000000,-45.000000 -90.000000,-45.000000</gml:coordinates>
                                </gml:Box>
                        </gml:boundedBy>
                        <the_geom>
                        <gml:Point srsName="EPSG:21781">
                          <gml:coordinates>-90.000000,-45.000000</gml:coordinates>
                        </gml:Point>
                        </the_geom>
                        <name>foo</name>
                        <city>Lausanne</city>
                        <country>Swiss</country>
                </testpoint_unprotected_feature>
        </testpoint_unprotected_layer>
        </msGMLOutput>
        """
        import re
        pattern = re.compile(r"\s+")
        expected_response = "".join(
            re.sub(pattern, "", l) for l in expected_response.splitlines()
        )
        response_body = "".join(
            re.sub(pattern, "", l) for l in response.body.splitlines()
        )
        self.assertEqual(response_body, expected_response)
        self.assertEqual(str(response.cache_control), "no-cache")

    def test_get_feature_info_jsonp(self):
        from c2cgeoportal.views.mapserverproxy import MapservProxy

        request = self._create_dummy_request()
        request.params.update(dict(
            service="wms", version="1.1.1",
            request="getfeatureinfo", bbox="-90,-45,90,0",
            layers="testpoint_unprotected",
            query_layers="testpoint_unprotected",
            srs="EPSG:21781", format="image/png",
            info_format="application/vnd.ogc.gml",
            width="600", height="400", x="0", y="400",
            callback="cb"
        ))
        response = MapservProxy(request).proxy()

        expected_response = """
        <?xmlversion="1.0"encoding="UTF-8"?>
        <msGMLOutput
         xmlns:gml="http://www.opengis.net/gml"
         xmlns:xlink="http://www.w3.org/1999/xlink"
         xmlns:xsi="http://www.w3.org/2001/XMLSchema-instance">
        <testpoint_unprotected_layer>
        <gml:name>countries</gml:name>
                <testpoint_unprotected_feature>
                        <gml:boundedBy>
                                <gml:Box srsName="EPSG:21781">
                                        <gml:coordinates>-90.000000,-45.000000 -90.000000,-45.000000</gml:coordinates>
                                </gml:Box>
                        </gml:boundedBy>
                        <the_geom>
                        <gml:Point srsName="EPSG:21781">
                          <gml:coordinates>-90.000000,-45.000000</gml:coordinates>
                        </gml:Point>
                        </the_geom>
                        <name>foo</name>
                        <city>Lausanne</city>
                        <country>Swiss</country>
                </testpoint_unprotected_feature>
        </testpoint_unprotected_layer>
        </msGMLOutput>
        """
        import re
        pattern = re.compile(r"\s+")
        expected_response = "".join(
            re.sub(pattern, "", l) for l in expected_response.splitlines()
        )
        expected_response = "%s('%s');" % ("cb", expected_response)
        response_body = "".join(
            re.sub(pattern, "", l) for l in response.body.splitlines()
        )
        self.assertEqual(response_body, expected_response)
        self.assertFalse(response.cache_control.public)
        self.assertEqual(str(response.cache_control), "no-cache")

    def test_get_map_unprotected_layer_anonymous(self):
        from c2cgeoportal.views.mapserverproxy import MapservProxy

        request = self._create_dummy_request()
        request.params.update(dict(
            service="wms", version="1.1.1", request="getmap",
            bbox="-180,-90,180,90", layers="testpoint_unprotected",
            width="600", height="400", srs="EPSG:21781", format="image/png"
        ))
        response = MapservProxy(request).proxy()

        self.assertTrue(response.status_int, 200)
        self.assertEqual(str(response.cache_control), "no-cache")
        # 4 points
        md5sum = hashlib.md5(response.body).hexdigest()
        self.assertIn(md5sum, FOUR_POINTS)

    def test_get_map_unprotected_layer_user1(self):
        from c2cgeoportal.views.mapserverproxy import MapservProxy

        request = self._create_dummy_request(username=u"__test_user1")
        request.params.update(dict(
            service="wms", version="1.1.1", request="getmap",
            bbox="-180,-90,180,90", layers="testpoint_unprotected",
            width="600", height="400", srs="EPSG:21781", format="image/png"
        ))
        response = MapservProxy(request).proxy()

        self.assertTrue(response.status_int, 200)
        self.assertEqual(str(response.cache_control), "no-cache")
        # 4 points
        md5sum = hashlib.md5(response.body).hexdigest()
        self.assertIn(md5sum, FOUR_POINTS)

    def test_get_map_unprotected_layer_user2(self):
        from c2cgeoportal.views.mapserverproxy import MapservProxy

        request = self._create_dummy_request(username=u"__test_user2")
        request.params.update(dict(
            service="wms", version="1.1.1", request="getmap",
            bbox="-180,-90,180,90", layers="testpoint_unprotected",
            width="600", height="400", srs="EPSG:21781", format="image/png"
        ))
        response = MapservProxy(request).proxy()

        self.assertTrue(response.status_int, 200)
        self.assertEqual(str(response.cache_control), "no-cache")
        # 4 points
        md5sum = hashlib.md5(response.body).hexdigest()
        self.assertIn(md5sum, FOUR_POINTS)

    def test_get_map_protected_layer_anonymous(self):
        from c2cgeoportal.views.mapserverproxy import MapservProxy

        request = self._create_dummy_request()
        request.params.update(dict(
            service="wms", version="1.1.1", request="getmap",
            bbox="-180,-90,180,90", layers="testpoint_protected",
            width="600", height="400", srs="EPSG:21781", format="image/png"
        ))
        response = MapservProxy(request).proxy()

        self.assertTrue(response.status_int, 200)
        self.assertEqual(str(response.cache_control), "no-cache")
        # empty
        md5sum = hashlib.md5(response.body).hexdigest()
        self.assertIn(md5sum, NO_POINT)

    def test_get_map_protected_layer_user1(self):
        from c2cgeoportal.views.mapserverproxy import MapservProxy

        request = self._create_dummy_request(username=u"__test_user1")
        request.params.update(dict(
            service="wms", version="1.1.1", request="getmap",
            bbox="-180,-90,180,90", layers="testpoint_protected",
            width="600", height="400", srs="EPSG:21781", format="image/png"
        ))
        response = MapservProxy(request).proxy()

        self.assertTrue(response.status_int, 200)
        self.assertEqual(str(response.cache_control), "no-cache")
        # two points
        md5sum = hashlib.md5(response.body).hexdigest()
        self.assertIn(md5sum, TWO_POINTS)

    def test_get_map_protected_layer_user2(self):
        from c2cgeoportal.views.mapserverproxy import MapservProxy

        request = self._create_dummy_request(username=u"__test_user2")
        request.params.update(dict(
            service="wms", version="1.1.1", request="getmap",
            bbox="-180,-90,180,90", layers="testpoint_protected",
            width="600", height="400", srs="EPSG:21781", format="image/png"
        ))
        response = MapservProxy(request).proxy()

        self.assertEqual(str(response.cache_control), "no-cache")
        # empty
        md5sum = hashlib.md5(response.body).hexdigest()
        self.assertIn(md5sum, NO_POINT)

    def test_get_map_protected_layer_collect_query_user1(self):
        from c2cgeoportal.views.mapserverproxy import MapservProxy

        request = self._create_dummy_request(username=u"__test_user1")
        request.params.update(dict(
            service="wms", version="1.1.1", request="getmap",
            bbox="-180,-90,180,90", layers="testpoint_protected_query_with_collect",
            width="600", height="400", srs="EPSG:21781", format="image/png"
        ))
        response = MapservProxy(request).proxy()

        self.assertTrue(response.status_int, 200)
        self.assertEqual(str(response.cache_control), "no-cache")
        # two points
        md5sum = hashlib.md5(response.body).hexdigest()
        self.assertIn(md5sum, TWO_POINTS)

    def test_get_map_protected_layer_collect_query_user2(self):
        from c2cgeoportal.views.mapserverproxy import MapservProxy

        request = self._create_dummy_request(username=u"__test_user2")
        request.params.update(dict(
            service="wms", version="1.1.1", request="getmap",
            bbox="-180,-90,180,90", layers="testpoint_protected_query_with_collect",
            width="600", height="400", srs="EPSG:21781", format="image/png"
        ))
        response = MapservProxy(request).proxy()

        self.assertTrue(response.status_int, 200)
        self.assertEqual(str(response.cache_control), "no-cache")
        # empty
        md5sum = hashlib.md5(response.body).hexdigest()
        self.assertIn(md5sum, NO_POINT)

    def test_get_map_protected_layer_collect_query_user3(self):
        from c2cgeoportal.views.mapserverproxy import MapservProxy

        request = self._create_dummy_request(username=u"__test_user3")
        request.params.update(dict(
            service="wms", version="1.1.1", request="getmap",
            bbox="-180,-90,180,90", layers="testpoint_protected_query_with_collect",
            width="600", height="400", srs="EPSG:21781", format="image/png"
        ))
        response = MapservProxy(request).proxy()

        self.assertTrue(response.status_int, 200)
        self.assertEqual(str(response.cache_control), "no-cache")
        # two points
        md5sum = hashlib.md5(response.body).hexdigest()
        self.assertIn(md5sum, TWO_POINTS)

    def _create_getcap_request(self, username=None):
        from c2cgeoportal.models import DBSession, User

        request = create_dummy_request({
            "mapserverproxy": {"mapserv_url": "%s?map=%s" % (mapserv_url, os.path.join(
                os.path.dirname(os.path.abspath(__file__)),
                "c2cgeoportal_test.map"
            ))}
        })
        request.user = None if username is None else \
            DBSession.query(User).filter_by(username=username).one()
        return request

    def test_wms_get_capabilities(self):
        from c2cgeoportal.views.mapserverproxy import MapservProxy

        request = self._create_getcap_request()
        request.params.update(dict(
            service="wms", version="1.1.1", request="getcapabilities",
        ))
        response = MapservProxy(request).proxy()

        self.assertFalse((response.body).find("<Name>testpoint_protected</Name>") > 0)

        request = self._create_getcap_request(username=u"__test_user1")
        request.params.update(dict(
            service="wms", version="1.1.1", request="getcapabilities",
        ))
        response = MapservProxy(request).proxy()
        self.assertTrue(response.body.find("<Name>testpoint_protected</Name>") > 0)

    def test_wfs_get_capabilities(self):
        from c2cgeoportal.views.mapserverproxy import MapservProxy

        request = self._create_getcap_request()
        request.params.update(dict(
            service="wfs", version="1.1.1", request="getcapabilities",
        ))
        response = MapservProxy(request).proxy()

        self.assertFalse((response.body).find("<Name>testpoint_protected</Name>") > 0)

        request = self._create_getcap_request(username=u"__test_user1")
        request.params.update(dict(
            service="wfs", version="1.1.1", request="getcapabilities",
        ))
        response = MapservProxy(request).proxy()
        self.assertTrue(response.body.find("<Name>testpoint_protected</Name>") > 0)

    def _get_feature_is_equal_to(self, value):
        from c2cgeoportal.views.mapserverproxy import MapservProxy

        request = self._create_dummy_request()

        request.method = "POST"
        request.body = (GETFEATURE_REQUEST % {
            "feature": u"testpoint_unprotected",
            "function": u"EqualTo",
            "arguments": u"",
            "property": u"name",
            "value": value,
        }).encode("utf-8")
        return MapservProxy(request).proxy()

    def test_get_feature_is_equal_to(self):
        response = self._get_feature_is_equal_to(u"foo")
        self.assertTrue(response.status_int, 200)
        self.assertTrue(unicode(response.body.decode("utf-8")).find(u"foo") > 0)
        self.assertTrue(unicode(response.body.decode("utf-8")).find(u"bar") < 0)
        self.assertTrue(unicode(response.body.decode("utf-8")).find(u"éàè") < 0)
        self.assertTrue(unicode(response.body.decode("utf-8")).find(u"123") < 0)

        response = self._get_feature_is_equal_to(u"éàè")
        self.assertTrue(response.status_int, 200)  # 500)
        self.assertTrue(unicode(response.body.decode("utf-8")).find(u"foo") < 0)
        self.assertTrue(unicode(response.body.decode("utf-8")).find(u"bar") < 0)
        self.assertTrue(unicode(response.body.decode("utf-8")).find(u"éàè") > 0)
        self.assertTrue(unicode(response.body.decode("utf-8")).find(u"123") < 0)

        response = self._get_feature_is_equal_to(u"123")
        self.assertTrue(response.status_int, 200)
        self.assertTrue(unicode(response.body.decode("utf-8")).find(u"foo") < 0)
        self.assertTrue(unicode(response.body.decode("utf-8")).find(u"bar") < 0)
        self.assertTrue(unicode(response.body.decode("utf-8")).find(u"éàè") < 0)
        self.assertTrue(unicode(response.body.decode("utf-8")).find(u"123") > 0)

    def _get_feature_is_not_equal_to(self, value):
        from c2cgeoportal.views.mapserverproxy import MapservProxy

        request = self._create_dummy_request()
        request.headers["Content-Type"] = "application/xml; charset=UTF-8"

        request.method = "POST"
        request.body = (GETFEATURE_REQUEST % {
            "feature": u"testpoint_unprotected",
            "function": u"NotEqualTo",
            "arguments": u"",
            "property": u"name",
            "value": value,
        }).encode("utf-8")
        return MapservProxy(request).proxy()

    def test_get_feature_is_not_equal_to(self):
        response = self._get_feature_is_not_equal_to(u"foo")
        self.assertTrue(response.status_int, 200)
        self.assertTrue(unicode(response.body.decode("utf-8")).find(u"foo") < 0)
        self.assertTrue(unicode(response.body.decode("utf-8")).find(u"bar") > 0)
        self.assertTrue(unicode(response.body.decode("utf-8")).find(u"éàè") > 0)
        self.assertTrue(unicode(response.body.decode("utf-8")).find(u"123") > 0)

        response = self._get_feature_is_not_equal_to(u"éàè")
        self.assertTrue(response.status_int, 200)
        self.assertTrue(unicode(response.body.decode("utf-8")).find(u"foo") > 0)
        self.assertTrue(unicode(response.body.decode("utf-8")).find(u"bar") > 0)
        self.assertTrue(unicode(response.body.decode("utf-8")).find(u"éàè") < 0)
        self.assertTrue(unicode(response.body.decode("utf-8")).find(u"123") > 0)

        response = self._get_feature_is_not_equal_to(u"123")
        self.assertTrue(response.status_int, 200)
        self.assertTrue(unicode(response.body.decode("utf-8")).find(u"foo") > 0)
        self.assertTrue(unicode(response.body.decode("utf-8")).find(u"bar") > 0)
        self.assertTrue(unicode(response.body.decode("utf-8")).find(u"éàè") > 0)
        self.assertTrue(unicode(response.body.decode("utf-8")).find(u"123") < 0)

    def _get_feature_is_like(self, value):
        from c2cgeoportal.views.mapserverproxy import MapservProxy

        request = self._create_dummy_request()

        request.method = "POST"
        request.body = (GETFEATURE_REQUEST % {
            "feature": u"testpoint_unprotected",
            "function": u"Like",
            "arguments": u'wildCard="*" singleChar="." escapeChar="!"',
            "property": u"name",
            "value": value,
        }).encode("utf-8")
        return MapservProxy(request).proxy()

    def test_get_feature_is_like(self):
        response = self._get_feature_is_like(u"*o*")
        self.assertTrue(response.status_int, 200)
        self.assertTrue(unicode(response.body.decode("utf-8")).find(u"foo") > 0)
        self.assertTrue(unicode(response.body.decode("utf-8")).find(u"bar") < 0)
        self.assertTrue(unicode(response.body.decode("utf-8")).find(u"éàè") < 0)
        self.assertTrue(unicode(response.body.decode("utf-8")).find(u"123") < 0)

        response = self._get_feature_is_like(u"*à*")
        self.assertTrue(response.status_int, 200)
        self.assertTrue(unicode(response.body.decode("utf-8")).find(u"foo") < 0)
        self.assertTrue(unicode(response.body.decode("utf-8")).find(u"bar") < 0)
        self.assertTrue(unicode(response.body.decode("utf-8")).find(u"éàè") > 0)
        self.assertTrue(unicode(response.body.decode("utf-8")).find(u"123") < 0)

        response = self._get_feature_is_like(u"*2*")
        self.assertTrue(response.status_int, 200)
        self.assertTrue(unicode(response.body.decode("utf-8")).find(u"foo") < 0)
        self.assertTrue(unicode(response.body.decode("utf-8")).find(u"bar") < 0)
        self.assertTrue(unicode(response.body.decode("utf-8")).find(u"éàè") < 0)
        self.assertTrue(unicode(response.body.decode("utf-8")).find(u"123") > 0)

    def test_get_feature_feature_id_get(self):
        from c2cgeoportal.views.mapserverproxy import MapservProxy

        request = self._create_dummy_request()

        featureid = "%(typename)s.%(fid1)s,%(typename)s.%(fid2)s" % {
            "typename": "testpoint_unprotected",
            "fid1": self.id_lausanne,
            "fid2": self.id_paris
        }
        request.params.update(dict(
            service="wfs", version="1.0.0",
            request="getfeature", typename="testpoint_unprotected",
            featureid=featureid
        ))
        response = MapservProxy(request).proxy()
        self.assertTrue("Lausanne" in response.body)
        self.assertTrue("Paris" in response.body)
        self.assertFalse("Londre" in response.body)
        self.assertFalse("Chambéry" in response.body)
        self.assertEqual(response.content_type, "text/xml")

    def test_get_feature_feature_id_get_jsonp(self):
        from c2cgeoportal.views.mapserverproxy import MapservProxy

        request = self._create_dummy_request()

        featureid = "%(typename)s.%(fid1)s,%(typename)s.%(fid2)s" % {
            "typename": "testpoint_unprotected",
            "fid1": self.id_lausanne,
            "fid2": self.id_paris
        }
        request.params.update(dict(
            service="wfs", version="1.0.0",
            request="getfeature", typename="testpoint_unprotected",
            featureid=featureid, callback="cb"
        ))
        response = MapservProxy(request).proxy()
        self.assertTrue("Lausanne" in response.body)
        self.assertTrue("Paris" in response.body)
        self.assertFalse("Londre" in response.body)
        self.assertFalse("Chambéry" in response.body)
        self.assertEqual(response.content_type, "application/javascript")

    def test_get_feature_wfs_url(self):
        from c2cgeoportal.views.mapserverproxy import MapservProxy

        request = self._create_dummy_request()
        request.registry.settings.update({
            "mapserverproxy": {"mapserv_wfs_url": request.registry.settings["mapserverproxy"]["mapserv_url"]},
        })

        featureid = "%(typename)s.%(fid1)s,%(typename)s.%(fid2)s" % {
            "typename": "testpoint_unprotected",
            "fid1": self.id_lausanne,
            "fid2": self.id_paris
        }
        request.params.update(dict(
            service="wfs", version="1.0.0",
            request="getfeature", typename="testpoint_unprotected",
            featureid=featureid, callback="cb"
        ))
        response = MapservProxy(request).proxy()

        self.assertTrue(response.body != "")
        self.assertEqual(str(response.cache_control), "no-cache")

    def test_get_feature_external_url(self):
        from c2cgeoportal.views.mapserverproxy import MapservProxy

        request = self._create_dummy_request()
        request.registry.settings.update({
            "mapserverproxy": {"external_mapserv_url": request.registry.settings["mapserverproxy"]["mapserv_url"]},
        })

        featureid = "%(typename)s.%(fid1)s,%(typename)s.%(fid2)s" % {
            "typename": "testpoint_unprotected",
            "fid1": self.id_lausanne,
            "fid2": self.id_paris
        }
        request.params.update(dict(
            service="wfs", version="1.0.0",
            request="getfeature", typename="testpoint_unprotected",
            featureid=featureid, callback="cb", EXTERNAL=1
        ))
        response = MapservProxy(request).proxy()

        self.assertTrue(response.body != "")
        self.assertEqual(str(response.cache_control), "no-cache")

    def test_get_feature_external_wfs_url(self):
        from c2cgeoportal.views.mapserverproxy import MapservProxy

        request = self._create_dummy_request()
        request.registry.settings.update({
            "mapserverproxy": {"external_mapserv_wfs_url": request.registry.settings["mapserverproxy"]["mapserv_url"]},
        })

        featureid = "%(typename)s.%(fid1)s,%(typename)s.%(fid2)s" % {
            "typename": "testpoint_unprotected",
            "fid1": self.id_lausanne,
            "fid2": self.id_paris
        }
        request.params.update(dict(
            service="wfs", version="1.0.0",
            request="getfeature", typename="testpoint_unprotected",
            featureid=featureid, callback="cb", EXTERNAL=1
        ))
        response = MapservProxy(request).proxy()

        self.assertTrue(response.body != "")
        self.assertEqual(str(response.cache_control), "no-cache")

    def test_substitution(self):
        from c2cgeoportal.views.mapserverproxy import MapservProxy

        request = self._create_dummy_request()
        request.method = "POST"
        request.headers["Content-Type"] = "application/xml; charset=UTF-8"
        request.body = SUBSTITUTION_GETFEATURE_REQUEST

        response = MapservProxy(request).proxy()
        self.assertTrue(response.status_int, 200)
        self.assertTrue(unicode(response.body.decode("utf-8")).find(u"foo") > 0)
        self.assertTrue(unicode(response.body.decode("utf-8")).find(u"bar") < 0)
        self.assertTrue(unicode(response.body.decode("utf-8")).find(u"éàè") < 0)
        self.assertTrue(unicode(response.body.decode("utf-8")).find(u"123") < 0)

        request.params.update(dict(s_name="bar"))
        response = MapservProxy(request).proxy()
        self.assertTrue(response.status_int, 200)
        self.assertTrue(unicode(response.body.decode("utf-8")).find(u"foo") > 0)
        self.assertTrue(unicode(response.body.decode("utf-8")).find(u"bar") < 0)
        self.assertTrue(unicode(response.body.decode("utf-8")).find(u"éàè") < 0)
        self.assertTrue(unicode(response.body.decode("utf-8")).find(u"123") < 0)

        request = self._create_dummy_request()
        request.method = "POST"
        request.body = SUBSTITUTION_GETFEATURE_REQUEST
        request.params.update(dict(S_NAME="bar"))
        response = MapservProxy(request).proxy()
        self.assertTrue(response.status_int, 200)
        self.assertTrue(unicode(response.body.decode("utf-8")).find(u"foo") > 0)
        self.assertTrue(unicode(response.body.decode("utf-8")).find(u"bar") < 0)
        self.assertTrue(unicode(response.body.decode("utf-8")).find(u"éàè") < 0)
        self.assertTrue(unicode(response.body.decode("utf-8")).find(u"123") < 0)

        request = self._create_dummy_request()
        request.method = "POST"
        request.body = SUBSTITUTION_GETFEATURE_REQUEST
        request.registry.settings["functionalities"]["anonymous"] = {
            "mapserver_substitution": ["name=bar"]
        }
        response = MapservProxy(request).proxy()
        self.assertTrue(response.status_int, 200)
        self.assertTrue(unicode(response.body.decode("utf-8")).find(u"foo") < 0)
        self.assertTrue(unicode(response.body.decode("utf-8")).find(u"bar") > 0)
        self.assertTrue(unicode(response.body.decode("utf-8")).find(u"éàè") < 0)
        self.assertTrue(unicode(response.body.decode("utf-8")).find(u"123") < 0)

        request.body = COLUMN_RESTRICTION_GETFEATURE_REQUEST
        request.registry.settings["functionalities"]["anonymous"] = {
            "mapserver_substitution": ["cols=name", "cols=city", "cols=country"]
        }
        response = MapservProxy(request).proxy()
        self.assertTrue(response.status_int, 200)
        self.assertTrue(unicode(response.body.decode("utf-8")).find(u"Lausanne") > 0)
        self.assertTrue(unicode(response.body.decode("utf-8")).find(u"Swiss") > 0)

        request.registry.settings["functionalities"]["anonymous"] = {
            "mapserver_substitution": ["cols=name", "cols=city"]
        }
        response = MapservProxy(request).proxy()
        self.assertTrue(response.status_int, 200)
        self.assertTrue(unicode(response.body.decode("utf-8")).find(u"Lausanne") > 0)
        self.assertTrue(unicode(response.body.decode("utf-8")).find(u"Swiss") < 0)

        request.registry.settings["functionalities"]["anonymous"] = {
            "mapserver_substitution": ["cols=name", "cols=country"]
        }
        response = MapservProxy(request).proxy()
        self.assertTrue(response.status_int, 200)
        self.assertTrue(unicode(response.body.decode("utf-8")).find(u"Lausanne") < 0)
        self.assertTrue(unicode(response.body.decode("utf-8")).find(u"Swiss") > 0)

        request.registry.settings["functionalities"]["anonymous"] = {
            "mapserver_substitution": ["cols=name"]
        }
        response = MapservProxy(request).proxy()
        self.assertTrue(response.status_int, 200)
        self.assertTrue(unicode(response.body.decode("utf-8")).find(u"Lausanne") < 0)
        self.assertTrue(unicode(response.body.decode("utf-8")).find(u"Swiss") < 0)

        request = self._create_dummy_request()
        request.method = "POST"
        request.body = SUBSTITUTION_GETFEATURE_REQUEST
        request.registry.settings["functionalities"]["anonymous"] = {
            "mapserver_substitution": ["foo_bar"]
        }
        request.params.update(dict(
            s_test1="to be removed", S_TEST2="to be removed"
        ))
        # just pass in the log messagse
        response = MapservProxy(request).proxy()<|MERGE_RESOLUTION|>--- conflicted
+++ resolved
@@ -256,8 +256,6 @@
             DBSession.query(User).filter_by(username=username).one()
         return request
 
-<<<<<<< HEAD
-=======
     def test_no_params(self):
         from c2cgeoportal.views.mapserverproxy import MapservProxy
 
@@ -265,8 +263,6 @@
         response = MapservProxy(request).proxy()
         self.assertEqual(response.status_code, 200)
 
-    @attr(functional=True)
->>>>>>> 161667a0
     def test_get_legend_graphic(self):
         from c2cgeoportal.views.mapserverproxy import MapservProxy
 
