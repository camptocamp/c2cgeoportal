# -*- coding: utf-8 -*-

# Copyright (c) 2013-2017, Camptocamp SA
# All rights reserved.

# Redistribution and use in source and binary forms, with or without
# modification, are permitted provided that the following conditions are met:

# 1. Redistributions of source code must retain the above copyright notice, this
#    list of conditions and the following disclaimer.
# 2. Redistributions in binary form must reproduce the above copyright notice,
#    this list of conditions and the following disclaimer in the documentation
#    and/or other materials provided with the distribution.

# THIS SOFTWARE IS PROVIDED BY THE COPYRIGHT HOLDERS AND CONTRIBUTORS "AS IS" AND
# ANY EXPRESS OR IMPLIED WARRANTIES, INCLUDING, BUT NOT LIMITED TO, THE IMPLIED
# WARRANTIES OF MERCHANTABILITY AND FITNESS FOR A PARTICULAR PURPOSE ARE
# DISCLAIMED. IN NO EVENT SHALL THE COPYRIGHT OWNER OR CONTRIBUTORS BE LIABLE FOR
# ANY DIRECT, INDIRECT, INCIDENTAL, SPECIAL, EXEMPLARY, OR CONSEQUENTIAL DAMAGES
# (INCLUDING, BUT NOT LIMITED TO, PROCUREMENT OF SUBSTITUTE GOODS OR SERVICES;
# LOSS OF USE, DATA, OR PROFITS; OR BUSINESS INTERRUPTION) HOWEVER CAUSED AND
# ON ANY THEORY OF LIABILITY, WHETHER IN CONTRACT, STRICT LIABILITY, OR TORT
# (INCLUDING NEGLIGENCE OR OTHERWISE) ARISING IN ANY WAY OUT OF THE USE OF THIS
# SOFTWARE, EVEN IF ADVISED OF THE POSSIBILITY OF SUCH DAMAGE.

# The views and conclusions contained in the software and documentation are those
# of the authors and should not be interpreted as representing official policies,
# either expressed or implied, of the FreeBSD Project.


#
#
#                                       ^
#                                       |
#                                       |
#                                       |
#        +--------------------------------------------------------------+ area1
#        |  +--------------------------------------------------------+  |
#        |  |   p2       area3          |+45                    p3   |  |
#        |  +--------------------------------------------------------+  |
#        |               area1          |                               |
#        +--------------------------------------------------------------+
#                                       |
#        +--------------------------------------------------------------+
#        |               area2          |                               |
#    +---+--------------------------------------------------------------+-------->
#       -100   -90                      |                       +90    +100)
#                                       |
#                                       |
#                                       |
#                                       |
#                                       |
#               p1                      |-45                    p4
#                                       |
#                                       |
#                                       +
#
#

import hashlib
from unittest2 import TestCase
from nose.plugins.attrib import attr

from sqlalchemy import Column, types
from geoalchemy2 import Geometry, WKTElement
import transaction
import sqlahelper

from c2cgeoportal.lib import functionality
from c2cgeoportal.tests.functional import (  # noqa
    tear_down_common as tearDownModule,
    set_up_common as setUpModule,
    create_dummy_request, mapserv_url, create_default_ogcserver,
)

Base = sqlahelper.get_base()

# GetMap hash for MapServer 6.0 and 7.0
FOUR_POINTS = ["61cbb0a6d18b72e4a28c1087019de245", "e2fe30a8085b0db4040c9ad0d331b6b8"]
TWO_POINTS = ["0a4fac2209d06c6fa36048c125b1679a", "0469e20ee04f22ab7ccdfebaa125f203"]
NO_POINT = ["ef33223235b26c782736c88933b35331", "aaa27d9450664d34fd8f53b6e76af1e1"]


class TestPoint(Base):
    __tablename__ = "testpoint"
    __table_args__ = {"schema": "geodata"}
    id = Column(types.Integer, primary_key=True)
    geom = Column(Geometry("POINT", srid=21781))
    name = Column(types.Unicode)
    city = Column(types.Unicode)
    country = Column(types.Unicode)


GETFEATURE_REQUEST = u"""<?xml version='1.0' encoding="UTF-8" ?>
<wfs:GetFeature xmlns:wfs="http://www.opengis.net/wfs" service="WFS" version="1.1.0" xsi:schemaLocation="http://www.opengis.net/wfs http://schemas.opengis.net/wfs/1.1.0/wfs.xsd" xmlns:xsi="http://www.w3.org/2001/XMLSchema-instance">
<wfs:Query typeName="feature:%(feature)s" srsName="EPSG:21781" xmlns:feature="http://mapserver.gis.umn.edu/mapserver">
<ogc:Filter xmlns:ogc="http://www.opengis.net/ogc">
<ogc:PropertyIs%(function)s matchCase="false" %(arguments)s>
<ogc:PropertyName>%(property)s</ogc:PropertyName>
<ogc:Literal>%(value)s</ogc:Literal>
</ogc:PropertyIs%(function)s>
</ogc:Filter>
</wfs:Query>
</wfs:GetFeature>"""

SUBSTITUTION_GETFEATURE_REQUEST = (GETFEATURE_REQUEST % {
    "feature": u"testpoint_substitution",
    "function": u"NotEqualTo",
    "arguments": u"",
    "property": u"name",
    "value": "toto",
}).encode("utf-8")

COLUMN_RESTRICTION_GETFEATURE_REQUEST = (GETFEATURE_REQUEST % {
    "feature": u"testpoint_column_restriction",
    "function": u"NotEqualTo",
    "arguments": u"",
    "property": u"name",
    "value": "bar",
}).encode("utf-8")


@attr(functional=True)
class TestMapserverproxyView(TestCase):

    def setUp(self):  # noqa
        self.maxDiff = None

<<<<<<< HEAD
        from c2cgeoportal.models import User, Role, LayerV1, RestrictionArea, \
            Functionality, Interface, DBSession, OGCServer, \
            OGCSERVER_TYPE_GEOSERVER, OGCSERVER_AUTH_GEOSERVER

        create_default_ogcserver()
=======
        from c2cgeoportal.models import User, Role, LayerWMS, RestrictionArea, \
            Functionality, Interface, DBSession, management, OGCServer, \
            OGCSERVER_TYPE_GEOSERVER, OGCSERVER_AUTH_GEOSERVER

        if management:
            TestPoint.__table__.c.the_geom.type.management = True

        ogc_server_internal, _ = create_default_ogcserver()
>>>>>>> c807286d
        ogcserver_geoserver = OGCServer(name="__test_ogc_server_geoserver")
        ogcserver_geoserver.url = mapserv_url
        ogcserver_geoserver.type = OGCSERVER_TYPE_GEOSERVER
        ogcserver_geoserver.auth = OGCSERVER_AUTH_GEOSERVER

        TestPoint.__table__.create(bind=DBSession.bind, checkfirst=True)

        geom = WKTElement("POINT(-90 -45)", srid=21781)
        p1 = TestPoint(geom=geom, name=u"foo", city=u"Lausanne", country=u"Swiss")
        geom = WKTElement("POINT(-90 45)", srid=21781)
        p2 = TestPoint(geom=geom, name=u"bar", city=u"Chambéry", country=u"France")
        geom = WKTElement("POINT(90 45)", srid=21781)
        p3 = TestPoint(geom=geom, name=u"éàè", city="Paris", country=u"France")
        geom = WKTElement("POINT(90 -45)", srid=21781)
        p4 = TestPoint(geom=geom, name=u"123", city="Londre", country=u"UK")

        pt1 = Functionality(name=u"print_template", value=u"1 Wohlen A4 portrait")
        pt2 = Functionality(name=u"print_template", value=u"2 Wohlen A3 landscape")
        user1 = User(username=u"__test_user1", password=u"__test_user1")
        role1 = Role(name=u"__test_role1", description=u"__test_role1", functionalities=[pt1, pt2])
        user1.role_name = role1.name
        user1.email = u"Tarenpion"

        user2 = User(username=u"__test_user2", password=u"__test_user2")
        role2 = Role(name=u"__test_role2", description=u"__test_role2", functionalities=[pt1, pt2])
        user2.role_name = role2.name
        user2.email = u"Tarenpion"

        user3 = User(username=u"__test_user3", password=u"__test_user3")
        role3 = Role(name=u"__test_role3", description=u"__test_role3", functionalities=[pt1, pt2])
        user3.role_name = role3.name

        main = Interface(name=u"main")

        layer2 = LayerWMS(u"testpoint_protected", public=False)
        layer2.layer = u"testpoint_protected"
        layer2.ogc_server = ogc_server_internal
        layer2.interfaces = [main]

        layer3 = LayerWMS(u"testpoint_protected_query_with_collect", public=False)
        layer3.layer = u"testpoint_protected_query_with_collect"
        layer3.ogc_server = ogc_server_internal
        layer3.interfaces = [main]

        area = "POLYGON((-100 30, -100 50, 100 50, 100 30, -100 30))"
        area = WKTElement(area, srid=21781)
        restricted_area1 = RestrictionArea(u"__test_ra1", u"", [layer2, layer3], [role1], area)

        area = "POLYGON((-100 0, -100 20, 100 20, 100 0, -100 0))"
        area = WKTElement(area, srid=21781)
        restricted_area2 = RestrictionArea(u"__test_ra2", u"", [layer2, layer3], [role2, role3], area)

        area = "POLYGON((-95 43, -95 47, 95 47, 95 43, -95 43))"
        area = WKTElement(area, srid=21781)
        restricted_area3 = RestrictionArea(u"__test_ra3", u"", [layer3], [role3], area, readwrite=True)

        DBSession.add_all([
            p1, p2, p3, p4, user1, user2, user3, role1, role2, role3,
            restricted_area1, restricted_area2, restricted_area3, ogcserver_geoserver
        ])
        DBSession.flush()

        self.id_lausanne = p1.id
        self.id_paris = p3.id

        transaction.commit()

    @staticmethod
    def tearDown():  # noqa
        from c2cgeoportal.models import User, Role, LayerWMS, RestrictionArea, \
            Functionality, Interface, DBSession, OGCServer

        functionality.FUNCTIONALITIES_TYPES = None

        DBSession.query(User).filter(User.username == "__test_user1").delete()
        DBSession.query(User).filter(User.username == "__test_user2").delete()
        DBSession.query(User).filter(User.username == "__test_user3").delete()

        ra = DBSession.query(RestrictionArea).filter(
            RestrictionArea.name == "__test_ra1"
        ).one()
        ra.roles = []
        ra.layers = []
        DBSession.delete(ra)
        ra = DBSession.query(RestrictionArea).filter(
            RestrictionArea.name == "__test_ra2"
        ).one()
        ra.roles = []
        ra.layers = []
        DBSession.delete(ra)
        ra = DBSession.query(RestrictionArea).filter(
            RestrictionArea.name == "__test_ra3"
        ).one()
        ra.roles = []
        ra.layers = []
        DBSession.delete(ra)

        r = DBSession.query(Role).filter(Role.name == "__test_role1").one()
        r.functionalities = []
        DBSession.delete(r)
        r = DBSession.query(Role).filter(Role.name == "__test_role2").one()
        r.functionalities = []
        DBSession.delete(r)
        r = DBSession.query(Role).filter(Role.name == "__test_role3").one()
        r.functionalities = []
        DBSession.delete(r)

        DBSession.query(Functionality).filter(Functionality.value == u"1 Wohlen A4 portrait").delete()
        DBSession.query(Functionality).filter(Functionality.value == u"2 Wohlen A3 landscape").delete()
        for layer in DBSession.query(LayerWMS).filter(LayerWMS.name == "testpoint_unprotected").all():
            DBSession.delete(layer)  # pragma: no cover
        for layer in DBSession.query(LayerWMS).filter(LayerWMS.name == "testpoint_protected").all():
            DBSession.delete(layer)
        for layer in DBSession.query(LayerWMS).filter(LayerWMS.name == "testpoint_protected_query_with_collect").all():
            DBSession.delete(layer)
        DBSession.query(Interface).filter(
            Interface.name == "main"
        ).delete()
        DBSession.query(OGCServer).delete()

        transaction.commit()
        DBSession.query(TestPoint).delete()

    @staticmethod
    def _create_dummy_request(username=None):
        from c2cgeoportal.models import DBSession, User

        request = create_dummy_request({
            "admin_interface": {
                "available_functionalities": [
                    "mapserver_substitution",
                    "print_template",
                ]
            }
        })
        request.user = None if username is None else \
            DBSession.query(User).filter_by(username=username).one()
        return request

    def test_no_params(self):
        from c2cgeoportal.views.mapserverproxy import MapservProxy

        request = self._create_dummy_request()
        response = MapservProxy(request).proxy()
        self.assertEqual(response.status_code, 200)

    def test_get_legend_graphic(self):
        from c2cgeoportal.views.mapserverproxy import MapservProxy

        request = self._create_dummy_request()
        request.params.update(dict(
            service="wms", version="1.1.1",
            request="getlegendgraphic",
            layer="testpoint_unprotected",
            srs="EPSG:21781",
            format="image/png",
            extraparam=u"with spéciàl chârs"
        ))
        response = MapservProxy(request).proxy()
        self.assertTrue(response.cache_control.public)
        self.assertEqual(response.cache_control.max_age, 3600)

    def test_getlegendgraphic_custom_nocache(self):
        from c2cgeoportal.views.mapserverproxy import MapservProxy

        request = self._create_dummy_request()
        request.registry.settings.update({
            "headers": {
                "mapserver": {
                    "cache_control_max_age": 0,
                    "access_control_allow_origin": "*"
                }
            }
        })
        request.params.update(dict(
            service="wms", version="1.1.1",
            request="getlegendgraphic",
            layer="testpoint_unprotected",
            srs="EPSG:21781",
            format="image/png",
            extraparam=u"with spéciàl chârs"
        ))
        response = MapservProxy(request).proxy()
        self.assertTrue(response.cache_control.public)
        self.assertTrue(response.cache_control.no_cache)

    def test_get_feature_info(self):
        from c2cgeoportal.views.mapserverproxy import MapservProxy

        request = self._create_dummy_request()
        request.params.update(dict(
            service="wms", version="1.1.1",
            request="getfeatureinfo", bbox="-90,-45,90,0",
            layers="testpoint_unprotected",
            query_layers="testpoint_unprotected",
            srs="EPSG:21781", format="image/png",
            info_format="application/vnd.ogc.gml",
            width="600", height="400", x="0", y="400"
        ))
        response = MapservProxy(request).proxy()

        expected_response = """
        <?xmlversion="1.0"encoding="UTF-8"?>
        <msGMLOutput
         xmlns:gml="http://www.opengis.net/gml"
         xmlns:xlink="http://www.w3.org/1999/xlink"
         xmlns:xsi="http://www.w3.org/2001/XMLSchema-instance">
        <testpoint_unprotected_layer>
        <gml:name>countries</gml:name>
                <testpoint_unprotected_feature>
                        <gml:boundedBy>
                                <gml:Box srsName="EPSG:21781">
                                        <gml:coordinates>-90.000000,-45.000000 -90.000000,-45.000000</gml:coordinates>
                                </gml:Box>
                        </gml:boundedBy>
                        <geom>
                        <gml:Point srsName="EPSG:21781">
                          <gml:coordinates>-90.000000,-45.000000</gml:coordinates>
                        </gml:Point>
                        </geom>
                        <name>foo</name>
                        <city>Lausanne</city>
                        <country>Swiss</country>
                </testpoint_unprotected_feature>
        </testpoint_unprotected_layer>
        </msGMLOutput>
        """
        import re
        pattern = re.compile(r"\s+")
        expected_response = "".join(
            re.sub(pattern, "", l) for l in expected_response.splitlines()
        )
        response_body = "".join(
            re.sub(pattern, "", l) for l in response.body.splitlines()
        )
        self.assertEqual(response_body, expected_response)
        self.assertEqual(str(response.cache_control), "no-cache")

    def test_get_feature_info_jsonp(self):
        from c2cgeoportal.views.mapserverproxy import MapservProxy

        request = self._create_dummy_request()
        request.params.update(dict(
            service="wms", version="1.1.1",
            request="getfeatureinfo", bbox="-90,-45,90,0",
            layers="testpoint_unprotected",
            query_layers="testpoint_unprotected",
            srs="EPSG:21781", format="image/png",
            info_format="application/vnd.ogc.gml",
            width="600", height="400", x="0", y="400",
            callback="cb"
        ))
        response = MapservProxy(request).proxy()

        expected_response = """
        <?xmlversion="1.0"encoding="UTF-8"?>
        <msGMLOutput
         xmlns:gml="http://www.opengis.net/gml"
         xmlns:xlink="http://www.w3.org/1999/xlink"
         xmlns:xsi="http://www.w3.org/2001/XMLSchema-instance">
        <testpoint_unprotected_layer>
        <gml:name>countries</gml:name>
                <testpoint_unprotected_feature>
                        <gml:boundedBy>
                                <gml:Box srsName="EPSG:21781">
                                        <gml:coordinates>-90.000000,-45.000000 -90.000000,-45.000000</gml:coordinates>
                                </gml:Box>
                        </gml:boundedBy>
                        <geom>
                        <gml:Point srsName="EPSG:21781">
                          <gml:coordinates>-90.000000,-45.000000</gml:coordinates>
                        </gml:Point>
                        </geom>
                        <name>foo</name>
                        <city>Lausanne</city>
                        <country>Swiss</country>
                </testpoint_unprotected_feature>
        </testpoint_unprotected_layer>
        </msGMLOutput>
        """
        import re
        pattern = re.compile(r"\s+")
        expected_response = "".join(
            re.sub(pattern, "", l) for l in expected_response.splitlines()
        )
        expected_response = "{0!s}('{1!s}');".format("cb", expected_response)
        response_body = "".join(
            re.sub(pattern, "", l) for l in response.body.splitlines()
        )
        self.assertEqual(response_body, expected_response)
        self.assertFalse(response.cache_control.public)
        self.assertEqual(str(response.cache_control), "no-cache")

    def test_get_map_unprotected_layer_anonymous(self):
        from c2cgeoportal.views.mapserverproxy import MapservProxy

        request = self._create_dummy_request()
        request.params.update(dict(
            service="wms", version="1.1.1", request="getmap",
            bbox="-180,-90,180,90", layers="testpoint_unprotected",
            width="600", height="400", srs="EPSG:21781", format="image/png"
        ))
        response = MapservProxy(request).proxy()

        self.assertTrue(response.status_int, 200)
        self.assertEqual(str(response.cache_control), "no-cache")
        # 4 points
        md5sum = hashlib.md5(response.body).hexdigest()
        self.assertIn(md5sum, FOUR_POINTS)

    def test_get_map_unprotected_layer_user1(self):
        from c2cgeoportal.views.mapserverproxy import MapservProxy

        request = self._create_dummy_request(username=u"__test_user1")
        request.params.update(dict(
            service="wms", version="1.1.1", request="getmap",
            bbox="-180,-90,180,90", layers="testpoint_unprotected",
            width="600", height="400", srs="EPSG:21781", format="image/png"
        ))
        response = MapservProxy(request).proxy()

        self.assertTrue(response.status_int, 200)
        self.assertEqual(str(response.cache_control), "no-cache")
        # 4 points
        md5sum = hashlib.md5(response.body).hexdigest()
        self.assertIn(md5sum, FOUR_POINTS)

    def test_get_map_unprotected_layer_user2(self):
        from c2cgeoportal.views.mapserverproxy import MapservProxy

        request = self._create_dummy_request(username=u"__test_user2")
        request.params.update(dict(
            service="wms", version="1.1.1", request="getmap",
            bbox="-180,-90,180,90", layers="testpoint_unprotected",
            width="600", height="400", srs="EPSG:21781", format="image/png"
        ))
        response = MapservProxy(request).proxy()

        self.assertTrue(response.status_int, 200)
        self.assertEqual(str(response.cache_control), "no-cache")
        # 4 points
        md5sum = hashlib.md5(response.body).hexdigest()
        self.assertIn(md5sum, FOUR_POINTS)

    def test_get_map_protected_layer_anonymous(self):
        from c2cgeoportal.views.mapserverproxy import MapservProxy

        request = self._create_dummy_request()
        request.params.update(dict(
            service="wms", version="1.1.1", request="getmap",
            bbox="-180,-90,180,90", layers="testpoint_protected",
            width="600", height="400", srs="EPSG:21781", format="image/png"
        ))
        response = MapservProxy(request).proxy()

        self.assertTrue(response.status_int, 200)
        self.assertEqual(str(response.cache_control), "no-cache")
        # empty
        md5sum = hashlib.md5(response.body).hexdigest()
        self.assertIn(md5sum, NO_POINT)

    def test_get_map_protected_layer_user1(self):
        from c2cgeoportal.views.mapserverproxy import MapservProxy

        request = self._create_dummy_request(username=u"__test_user1")
        request.params.update(dict(
            service="wms", version="1.1.1", request="getmap",
            bbox="-180,-90,180,90", layers="testpoint_protected",
            width="600", height="400", srs="EPSG:21781", format="image/png"
        ))
        response = MapservProxy(request).proxy()

        self.assertTrue(response.status_int, 200)
        self.assertEqual(str(response.cache_control), "no-cache")
        # two points
        md5sum = hashlib.md5(response.body).hexdigest()
        self.assertIn(md5sum, TWO_POINTS)

    def test_get_map_protected_layer_user2(self):
        from c2cgeoportal.views.mapserverproxy import MapservProxy

        request = self._create_dummy_request(username=u"__test_user2")
        request.params.update(dict(
            service="wms", version="1.1.1", request="getmap",
            bbox="-180,-90,180,90", layers="testpoint_protected",
            width="600", height="400", srs="EPSG:21781", format="image/png"
        ))
        response = MapservProxy(request).proxy()

        self.assertEqual(str(response.cache_control), "no-cache")
        # empty
        md5sum = hashlib.md5(response.body).hexdigest()
        self.assertIn(md5sum, NO_POINT)

    def test_get_map_protected_layer_collect_query_user1(self):
        from c2cgeoportal.views.mapserverproxy import MapservProxy

        request = self._create_dummy_request(username=u"__test_user1")
        request.params.update(dict(
            service="wms", version="1.1.1", request="getmap",
            bbox="-180,-90,180,90", layers="testpoint_protected_query_with_collect",
            width="600", height="400", srs="EPSG:21781", format="image/png"
        ))
        response = MapservProxy(request).proxy()

        self.assertTrue(response.status_int, 200)
        self.assertEqual(str(response.cache_control), "no-cache")
        # two points
        md5sum = hashlib.md5(response.body).hexdigest()
        self.assertIn(md5sum, TWO_POINTS)

    def test_get_map_protected_layer_collect_query_user2(self):
        from c2cgeoportal.views.mapserverproxy import MapservProxy

        request = self._create_dummy_request(username=u"__test_user2")
        request.params.update(dict(
            service="wms", version="1.1.1", request="getmap",
            bbox="-180,-90,180,90", layers="testpoint_protected_query_with_collect",
            width="600", height="400", srs="EPSG:21781", format="image/png"
        ))
        response = MapservProxy(request).proxy()

        self.assertTrue(response.status_int, 200)
        self.assertEqual(str(response.cache_control), "no-cache")
        # empty
        md5sum = hashlib.md5(response.body).hexdigest()
        self.assertIn(md5sum, NO_POINT)

    def test_get_map_protected_layer_collect_query_user3(self):
        from c2cgeoportal.views.mapserverproxy import MapservProxy

        request = self._create_dummy_request(username=u"__test_user3")
        request.params.update(dict(
            service="wms", version="1.1.1", request="getmap",
            bbox="-180,-90,180,90", layers="testpoint_protected_query_with_collect",
            width="600", height="400", srs="EPSG:21781", format="image/png"
        ))
        response = MapservProxy(request).proxy()

        self.assertTrue(response.status_int, 200)
        self.assertEqual(str(response.cache_control), "no-cache")
        # two points
        md5sum = hashlib.md5(response.body).hexdigest()
        self.assertIn(md5sum, TWO_POINTS)

    @staticmethod
    def _create_getcap_request(username=None, additional_settings=None):
        if additional_settings is None:
            additional_settings = {}
        from c2cgeoportal.models import DBSession, User

        request = create_dummy_request(additional_settings)
        request.user = None if username is None else \
            DBSession.query(User).filter_by(username=username).one()
        return request

    def test_wms_get_capabilities(self):
        from c2cgeoportal.views.mapserverproxy import MapservProxy

        request = self._create_getcap_request()
        request.params.update(dict(
            service="wms", version="1.1.1", request="getcapabilities",
        ))
        response = MapservProxy(request).proxy()

        self.assertFalse((response.body).find("<Name>testpoint_protected</Name>") > 0)

        request = self._create_getcap_request(username=u"__test_user1")
        request.params.update(dict(
            service="wms", version="1.1.1", request="getcapabilities",
        ))
        response = MapservProxy(request).proxy()
        self.assertTrue(response.body.find("<Name>testpoint_protected</Name>") > 0)

    def test_wfs_get_capabilities(self):
        from c2cgeoportal.views.mapserverproxy import MapservProxy

        request = self._create_getcap_request()
        request.params.update(dict(
            service="wfs", version="1.1.1", request="getcapabilities",
        ))
        response = MapservProxy(request).proxy()

        self.assertFalse((response.body).find("<Name>testpoint_protected</Name>") > 0)

        request = self._create_getcap_request(username=u"__test_user1")
        request.params.update(dict(
            service="wfs", version="1.1.1", request="getcapabilities",
        ))
        response = MapservProxy(request).proxy()
        self.assertTrue(response.body.find("<Name>testpoint_protected</Name>") > 0)

    def _get_feature_is_equal_to(self, value):
        from c2cgeoportal.views.mapserverproxy import MapservProxy

        request = self._create_dummy_request()

        request.method = "POST"
        request.body = (GETFEATURE_REQUEST % {
            "feature": u"testpoint_unprotected",
            "function": u"EqualTo",
            "arguments": u"",
            "property": u"name",
            "value": value,
        }).encode("utf-8")
        return MapservProxy(request).proxy()

    def test_get_feature_is_equal_to(self):
        response = self._get_feature_is_equal_to(u"foo")
        self.assertTrue(response.status_int, 200)
        self.assertTrue(unicode(response.body.decode("utf-8")).find(u"foo") > 0)
        self.assertTrue(unicode(response.body.decode("utf-8")).find(u"bar") < 0)
        self.assertTrue(unicode(response.body.decode("utf-8")).find(u"éàè") < 0)
        self.assertTrue(unicode(response.body.decode("utf-8")).find(u"123") < 0)

        response = self._get_feature_is_equal_to(u"éàè")
        self.assertTrue(response.status_int, 200)  # 500)
        self.assertTrue(unicode(response.body.decode("utf-8")).find(u"foo") < 0)
        self.assertTrue(unicode(response.body.decode("utf-8")).find(u"bar") < 0)
        self.assertTrue(unicode(response.body.decode("utf-8")).find(u"éàè") > 0)
        self.assertTrue(unicode(response.body.decode("utf-8")).find(u"123") < 0)

        response = self._get_feature_is_equal_to(u"123")
        self.assertTrue(response.status_int, 200)
        self.assertTrue(unicode(response.body.decode("utf-8")).find(u"foo") < 0)
        self.assertTrue(unicode(response.body.decode("utf-8")).find(u"bar") < 0)
        self.assertTrue(unicode(response.body.decode("utf-8")).find(u"éàè") < 0)
        self.assertTrue(unicode(response.body.decode("utf-8")).find(u"123") > 0)

    def _get_feature_is_not_equal_to(self, value):
        from c2cgeoportal.views.mapserverproxy import MapservProxy

        request = self._create_dummy_request()
        request.headers["Content-Type"] = "application/xml; charset=UTF-8"

        request.method = "POST"
        request.body = (GETFEATURE_REQUEST % {
            "feature": u"testpoint_unprotected",
            "function": u"NotEqualTo",
            "arguments": u"",
            "property": u"name",
            "value": value,
        }).encode("utf-8")
        return MapservProxy(request).proxy()

    def test_get_feature_is_not_equal_to(self):
        response = self._get_feature_is_not_equal_to(u"foo")
        self.assertTrue(response.status_int, 200)
        self.assertTrue(unicode(response.body.decode("utf-8")).find(u"foo") < 0)
        self.assertTrue(unicode(response.body.decode("utf-8")).find(u"bar") > 0)
        self.assertTrue(unicode(response.body.decode("utf-8")).find(u"éàè") > 0)
        self.assertTrue(unicode(response.body.decode("utf-8")).find(u"123") > 0)

        response = self._get_feature_is_not_equal_to(u"éàè")
        self.assertTrue(response.status_int, 200)
        self.assertTrue(unicode(response.body.decode("utf-8")).find(u"foo") > 0)
        self.assertTrue(unicode(response.body.decode("utf-8")).find(u"bar") > 0)
        self.assertTrue(unicode(response.body.decode("utf-8")).find(u"éàè") < 0)
        self.assertTrue(unicode(response.body.decode("utf-8")).find(u"123") > 0)

        response = self._get_feature_is_not_equal_to(u"123")
        self.assertTrue(response.status_int, 200)
        self.assertTrue(unicode(response.body.decode("utf-8")).find(u"foo") > 0)
        self.assertTrue(unicode(response.body.decode("utf-8")).find(u"bar") > 0)
        self.assertTrue(unicode(response.body.decode("utf-8")).find(u"éàè") > 0)
        self.assertTrue(unicode(response.body.decode("utf-8")).find(u"123") < 0)

    def _get_feature_is_like(self, value):
        from c2cgeoportal.views.mapserverproxy import MapservProxy

        request = self._create_dummy_request()

        request.method = "POST"
        request.body = (GETFEATURE_REQUEST % {
            "feature": u"testpoint_unprotected",
            "function": u"Like",
            "arguments": u'wildCard="*" singleChar="." escapeChar="!"',
            "property": u"name",
            "value": value,
        }).encode("utf-8")
        return MapservProxy(request).proxy()

    def test_get_feature_is_like(self):
        response = self._get_feature_is_like(u"*o*")
        self.assertTrue(response.status_int, 200)
        self.assertTrue(unicode(response.body.decode("utf-8")).find(u"foo") > 0)
        self.assertTrue(unicode(response.body.decode("utf-8")).find(u"bar") < 0)
        self.assertTrue(unicode(response.body.decode("utf-8")).find(u"éàè") < 0)
        self.assertTrue(unicode(response.body.decode("utf-8")).find(u"123") < 0)

        response = self._get_feature_is_like(u"*à*")
        self.assertTrue(response.status_int, 200)
        self.assertTrue(unicode(response.body.decode("utf-8")).find(u"foo") < 0)
        self.assertTrue(unicode(response.body.decode("utf-8")).find(u"bar") < 0)
        self.assertTrue(unicode(response.body.decode("utf-8")).find(u"éàè") > 0)
        self.assertTrue(unicode(response.body.decode("utf-8")).find(u"123") < 0)

        response = self._get_feature_is_like(u"*2*")
        self.assertTrue(response.status_int, 200)
        self.assertTrue(unicode(response.body.decode("utf-8")).find(u"foo") < 0)
        self.assertTrue(unicode(response.body.decode("utf-8")).find(u"bar") < 0)
        self.assertTrue(unicode(response.body.decode("utf-8")).find(u"éàè") < 0)
        self.assertTrue(unicode(response.body.decode("utf-8")).find(u"123") > 0)

    def test_get_feature_feature_id_get(self):
        from c2cgeoportal.views.mapserverproxy import MapservProxy

        request = self._create_dummy_request()

        featureid = "{typename!s}.{fid1!s},{typename!s}.{fid2!s}".format(
            typename="testpoint_unprotected",
            fid1=self.id_lausanne,
            fid2=self.id_paris
        )
        request.params.update(dict(
            service="wfs", version="1.0.0",
            request="getfeature", typename="testpoint_unprotected",
            featureid=featureid
        ))
        response = MapservProxy(request).proxy()
        self.assertTrue("Lausanne" in response.body)
        self.assertTrue("Paris" in response.body)
        self.assertFalse("Londre" in response.body)
        self.assertFalse("Chambéry" in response.body)
        self.assertEqual(response.content_type, "text/xml")

    def test_get_feature_feature_id_get_jsonp(self):
        from c2cgeoportal.views.mapserverproxy import MapservProxy

        request = self._create_dummy_request()

        featureid = "{typename!s}.{fid1!s},{typename!s}.{fid2!s}".format(
            typename="testpoint_unprotected",
            fid1=self.id_lausanne,
            fid2=self.id_paris
        )
        request.params.update(dict(
            service="wfs", version="1.0.0",
            request="getfeature", typename="testpoint_unprotected",
            featureid=featureid, callback="cb"
        ))
        response = MapservProxy(request).proxy()
        self.assertTrue("Lausanne" in response.body)
        self.assertTrue("Paris" in response.body)
        self.assertFalse("Londre" in response.body)
        self.assertFalse("Chambéry" in response.body)
        self.assertEqual(response.content_type, "application/javascript")

    def test_get_feature_wfs_url(self):
        from c2cgeoportal.views.mapserverproxy import MapservProxy

        request = self._create_dummy_request()

        featureid = "{typename!s}.{fid1!s},{typename!s}.{fid2!s}".format(
            typename="testpoint_unprotected",
            fid1=self.id_lausanne,
            fid2=self.id_paris
        )
        request.params.update(dict(
            service="wfs", version="1.0.0",
            request="getfeature", typename="testpoint_unprotected",
            featureid=featureid, callback="cb"
        ))
        response = MapservProxy(request).proxy()

        self.assertTrue(response.body != "")
        self.assertEqual(str(response.cache_control), "no-cache")

    def test_get_feature_external_url(self):
        from c2cgeoportal.views.mapserverproxy import MapservProxy

        request = self._create_dummy_request()

        featureid = "{typename!s}.{fid1!s},{typename!s}.{fid2!s}".format(
            typename="testpoint_unprotected",
            fid1=self.id_lausanne,
            fid2=self.id_paris
        )
        request.params.update(dict(
            service="wfs", version="1.0.0",
            request="getfeature", typename="testpoint_unprotected",
            featureid=featureid, callback="cb", EXTERNAL=1
        ))
        response = MapservProxy(request).proxy()

        self.assertTrue(response.body != "")
        self.assertEqual(str(response.cache_control), "no-cache")

    def test_get_feature_external_wfs_url(self):
        from c2cgeoportal.views.mapserverproxy import MapservProxy

        request = self._create_dummy_request()

        featureid = "{typename!s}.{fid1!s},{typename!s}.{fid2!s}".format(
            typename="testpoint_unprotected",
            fid1=self.id_lausanne,
            fid2=self.id_paris
        )
        request.params.update(dict(
            service="wfs", version="1.0.0",
            request="getfeature", typename="testpoint_unprotected",
            featureid=featureid, callback="cb", EXTERNAL=1
        ))
        response = MapservProxy(request).proxy()

        self.assertTrue(response.body != "")
        self.assertEqual(str(response.cache_control), "no-cache")

    def test_substitution(self):
        from c2cgeoportal.views.mapserverproxy import MapservProxy

        request = self._create_dummy_request()
        request.method = "POST"
        request.headers["Content-Type"] = "application/xml; charset=UTF-8"
        request.body = SUBSTITUTION_GETFEATURE_REQUEST

        response = MapservProxy(request).proxy()
        self.assertTrue(response.status_int, 200)
        self.assertTrue(unicode(response.body.decode("utf-8")).find(u"foo") > 0)
        self.assertTrue(unicode(response.body.decode("utf-8")).find(u"bar") < 0)
        self.assertTrue(unicode(response.body.decode("utf-8")).find(u"éàè") < 0)
        self.assertTrue(unicode(response.body.decode("utf-8")).find(u"123") < 0)

        request.params.update(dict(s_name="bar"))
        response = MapservProxy(request).proxy()
        self.assertTrue(response.status_int, 200)
        self.assertTrue(unicode(response.body.decode("utf-8")).find(u"foo") > 0)
        self.assertTrue(unicode(response.body.decode("utf-8")).find(u"bar") < 0)
        self.assertTrue(unicode(response.body.decode("utf-8")).find(u"éàè") < 0)
        self.assertTrue(unicode(response.body.decode("utf-8")).find(u"123") < 0)

        request = self._create_dummy_request()
        request.method = "POST"
        request.body = SUBSTITUTION_GETFEATURE_REQUEST
        request.params.update(dict(S_NAME="bar"))
        response = MapservProxy(request).proxy()
        self.assertTrue(response.status_int, 200)
        self.assertTrue(unicode(response.body.decode("utf-8")).find(u"foo") > 0)
        self.assertTrue(unicode(response.body.decode("utf-8")).find(u"bar") < 0)
        self.assertTrue(unicode(response.body.decode("utf-8")).find(u"éàè") < 0)
        self.assertTrue(unicode(response.body.decode("utf-8")).find(u"123") < 0)

        request = self._create_dummy_request()
        request.method = "POST"
        request.body = SUBSTITUTION_GETFEATURE_REQUEST
        request.registry.settings["functionalities"]["anonymous"] = {
            "mapserver_substitution": ["name=bar"]
        }
        response = MapservProxy(request).proxy()
        self.assertTrue(response.status_int, 200)
        self.assertTrue(unicode(response.body.decode("utf-8")).find(u"foo") < 0)
        self.assertTrue(unicode(response.body.decode("utf-8")).find(u"bar") > 0)
        self.assertTrue(unicode(response.body.decode("utf-8")).find(u"éàè") < 0)
        self.assertTrue(unicode(response.body.decode("utf-8")).find(u"123") < 0)

        request.body = COLUMN_RESTRICTION_GETFEATURE_REQUEST
        request.registry.settings["functionalities"]["anonymous"] = {
            "mapserver_substitution": ["cols=name", "cols=city", "cols=country"]
        }
        response = MapservProxy(request).proxy()
        self.assertTrue(response.status_int, 200)
        self.assertTrue(unicode(response.body.decode("utf-8")).find(u"Lausanne") > 0)
        self.assertTrue(unicode(response.body.decode("utf-8")).find(u"Swiss") > 0)

        request.registry.settings["functionalities"]["anonymous"] = {
            "mapserver_substitution": ["cols=name", "cols=city"]
        }
        response = MapservProxy(request).proxy()
        self.assertTrue(response.status_int, 200)
        self.assertTrue(unicode(response.body.decode("utf-8")).find(u"Lausanne") > 0)
        self.assertTrue(unicode(response.body.decode("utf-8")).find(u"Swiss") < 0)

        request.registry.settings["functionalities"]["anonymous"] = {
            "mapserver_substitution": ["cols=name", "cols=country"]
        }
        response = MapservProxy(request).proxy()
        self.assertTrue(response.status_int, 200)
        self.assertTrue(unicode(response.body.decode("utf-8")).find(u"Lausanne") < 0)
        self.assertTrue(unicode(response.body.decode("utf-8")).find(u"Swiss") > 0)

        request.registry.settings["functionalities"]["anonymous"] = {
            "mapserver_substitution": ["cols=name"]
        }
        response = MapservProxy(request).proxy()
        self.assertTrue(response.status_int, 200)
        self.assertTrue(unicode(response.body.decode("utf-8")).find(u"Lausanne") < 0)
        self.assertTrue(unicode(response.body.decode("utf-8")).find(u"Swiss") < 0)

        request = self._create_dummy_request()
        request.registry.settings["admin_interface"] = {"available_functionalities": [
            "mapserver_substitution"
        ]}
        request.method = "POST"
        request.body = SUBSTITUTION_GETFEATURE_REQUEST
        request.registry.settings["functionalities"]["anonymous"] = {
            "mapserver_substitution": ["foo_bar"]
        }
        request.params.update(dict(
            s_test1="to be removed", S_TEST2="to be removed"
        ))
        # just pass in the log messagse
        response = MapservProxy(request).proxy()

    def test_geoserver(self):
        from c2cgeoportal.views.mapserverproxy import MapservProxy

        request = self._create_getcap_request(username=u"__test_user1", additional_settings={
            "mapserverproxy": {
                "default_ogc_server": "__test_ogc_server_geoserver",
            }
        })
        request.params.update(dict(
            service="wms", version="1.1.1", request="getcapabilities",
        ))
        response = MapservProxy(request).proxy()

        self.assertTrue((response.body).find("<Name>testpoint_protected</Name>") > 0)<|MERGE_RESOLUTION|>--- conflicted
+++ resolved
@@ -126,22 +126,11 @@
     def setUp(self):  # noqa
         self.maxDiff = None
 
-<<<<<<< HEAD
-        from c2cgeoportal.models import User, Role, LayerV1, RestrictionArea, \
+        from c2cgeoportal.models import User, Role, LayerWMS, RestrictionArea, \
             Functionality, Interface, DBSession, OGCServer, \
             OGCSERVER_TYPE_GEOSERVER, OGCSERVER_AUTH_GEOSERVER
 
-        create_default_ogcserver()
-=======
-        from c2cgeoportal.models import User, Role, LayerWMS, RestrictionArea, \
-            Functionality, Interface, DBSession, management, OGCServer, \
-            OGCSERVER_TYPE_GEOSERVER, OGCSERVER_AUTH_GEOSERVER
-
-        if management:
-            TestPoint.__table__.c.the_geom.type.management = True
-
         ogc_server_internal, _ = create_default_ogcserver()
->>>>>>> c807286d
         ogcserver_geoserver = OGCServer(name="__test_ogc_server_geoserver")
         ogcserver_geoserver.url = mapserv_url
         ogcserver_geoserver.type = OGCSERVER_TYPE_GEOSERVER
