--- conflicted
+++ resolved
@@ -254,12 +254,7 @@
             DBSession.query(User).filter_by(username=username).one()
         return request
 
-<<<<<<< HEAD
     def test_get_legend_graphic(self):
-=======
-    @attr(GetLegendGraphic=True)
-    def test_GetLegendGraphic(self):
->>>>>>> 7fbe1a20
         from c2cgeoportal.views.mapserverproxy import MapservProxy
 
         request = self._create_dummy_request()
@@ -275,9 +270,6 @@
         self.assertTrue(response.cache_control.public)
         self.assertEqual(response.cache_control.max_age, 1000)
 
-<<<<<<< HEAD
-    def test_get_feature_info(self):
-=======
     @attr(GetLegendGraphic_custom_nocache=True)
     def test_getlegendgraphic_custom_nocache(self):
         from c2cgeoportal.views.mapserverproxy import MapservProxy
@@ -302,8 +294,7 @@
         self.assertTrue(response.cache_control.public)
         self.assertTrue(response.cache_control.no_cache)
 
-    def test_GetFeatureInfo(self):
->>>>>>> 7fbe1a20
+    def test_get_feature_info(self):
         from c2cgeoportal.views.mapserverproxy import MapservProxy
 
         request = self._create_dummy_request()
