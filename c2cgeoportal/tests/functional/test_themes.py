--- conflicted
+++ resolved
@@ -273,8 +273,6 @@
             }
         )
 
-<<<<<<< HEAD
-=======
     def test_group_update(self):
         from c2cgeoportal.models import DBSession, LayerGroup
         layer_group_3 = DBSession.query(LayerGroup).filter(LayerGroup.name == u"__test_layer_group_3").one()
@@ -302,7 +300,6 @@
         )
 
     @attr(min_levels=True)
->>>>>>> 827720d5
     def test_min_levels(self):
         entry = self._create_entry_obj(params={
             "version": "2",
