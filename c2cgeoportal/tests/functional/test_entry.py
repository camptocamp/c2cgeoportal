# -*- coding: utf-8 -*-

# Copyright (c) 2013-2016, Camptocamp SA
# All rights reserved.

# Redistribution and use in source and binary forms, with or without
# modification, are permitted provided that the following conditions are met:

# 1. Redistributions of source code must retain the above copyright notice, this
#    list of conditions and the following disclaimer.
# 2. Redistributions in binary form must reproduce the above copyright notice,
#    this list of conditions and the following disclaimer in the documentation
#    and/or other materials provided with the distribution.

# THIS SOFTWARE IS PROVIDED BY THE COPYRIGHT HOLDERS AND CONTRIBUTORS "AS IS" AND
# ANY EXPRESS OR IMPLIED WARRANTIES, INCLUDING, BUT NOT LIMITED TO, THE IMPLIED
# WARRANTIES OF MERCHANTABILITY AND FITNESS FOR A PARTICULAR PURPOSE ARE
# DISCLAIMED. IN NO EVENT SHALL THE COPYRIGHT OWNER OR CONTRIBUTORS BE LIABLE FOR
# ANY DIRECT, INDIRECT, INCIDENTAL, SPECIAL, EXEMPLARY, OR CONSEQUENTIAL DAMAGES
# (INCLUDING, BUT NOT LIMITED TO, PROCUREMENT OF SUBSTITUTE GOODS OR SERVICES;
# LOSS OF USE, DATA, OR PROFITS; OR BUSINESS INTERRUPTION) HOWEVER CAUSED AND
# ON ANY THEORY OF LIABILITY, WHETHER IN CONTRACT, STRICT LIABILITY, OR TORT
# (INCLUDING NEGLIGENCE OR OTHERWISE) ARISING IN ANY WAY OUT OF THE USE OF THIS
# SOFTWARE, EVEN IF ADVISED OF THE POSSIBILITY OF SUCH DAMAGE.

# The views and conclusions contained in the software and documentation are those
# of the authors and should not be interpreted as representing official policies,
# either expressed or implied, of the FreeBSD Project.


from unittest2 import TestCase
from nose.plugins.attrib import attr

import re
import transaction
import json
from geoalchemy2 import WKTElement
from pyramid import testing

from c2cgeoportal.lib import functionality
from c2cgeoportal.tests.functional import (  # noqa
    tear_down_common as tearDownModule,
    set_up_common as setUpModule,
    mapserv_url, create_dummy_request,
    create_default_ogcserver,
)

import logging
log = logging.getLogger(__name__)


@attr(functional=True)
class TestEntryView(TestCase):

    def setUp(self):  # noqa
        # Always see the diff
        # https://docs.python.org/2/library/unittest.html#unittest.TestCase.maxDiff
        self.maxDiff = None

        functionality.FUNCTIONALITIES_TYPES = None

        from c2cgeoportal.models import DBSession, User, Role, LayerV1, \
            RestrictionArea, Theme, LayerGroup, Functionality, Interface, \
            LayerWMS, OGCServer, FullTextSearch, OGCSERVER_TYPE_GEOSERVER, OGCSERVER_AUTH_GEOSERVER
        from sqlalchemy import func

        role1 = Role(name=u"__test_role1")
        role1.id = 999
        user1 = User(username=u"__test_user1", password=u"__test_user1", role=role1)
        user1.email = "__test_user1@example.com"

        role2 = Role(name=u"__test_role2", extent=WKTElement(
            "POLYGON((1 2, 1 4, 3 4, 3 2, 1 2))", srid=21781
        ))
        user2 = User(username=u"__test_user2", password=u"__test_user2", role=role2)

        main = Interface(name=u"desktop")
        mobile = Interface(name=u"mobile")

        public_layer = LayerV1(name=u"__test_public_layer", public=True)
        public_layer.is_checked = False
        public_layer.interfaces = [main, mobile]

        private_layer = LayerV1(name=u"__test_private_layer", public=False)
        private_layer.geo_table = "a_schema.a_geo_table"
        private_layer.interfaces = [main, mobile]

        ogcserver, ogcserver_external = create_default_ogcserver()
        ogcserver_normapfile = OGCServer(name="__test_ogc_server_notmapfile")
        ogcserver_normapfile.url = mapserv_url + "?map=not_a_mapfile"
        ogcserver_geoserver = OGCServer(name="__test_ogc_server_geoserver")
        ogcserver_geoserver.url = mapserv_url
        ogcserver_geoserver.type = OGCSERVER_TYPE_GEOSERVER
        ogcserver_geoserver.auth = OGCSERVER_AUTH_GEOSERVER

        public_layer2 = LayerWMS(
            name=u"__test_public_layer2", layer=u"__test_public_layer_bis", public=True)
        public_layer2.interfaces = [main, mobile]
        public_layer2.ogc_server = ogcserver

        private_layer2 = LayerWMS(
            name=u"__test_private_layer2", layer=u"__test_private_layer_bis", public=False)
        private_layer2.interfaces = [main, mobile]
        private_layer2.ogc_server = ogcserver

        public_layer_not_mapfile = LayerWMS(
            name=u"__test_public_layer_not_mapfile", layer=u"__test_public_layer_not_in_mapfile", public=True)
        public_layer_not_mapfile.interfaces = [main, mobile]
        public_layer_not_mapfile.ogc_server = ogcserver

        public_layer_no_layers = LayerWMS(
            name=u"__test_public_layer_no_layers", public=True)
        public_layer_no_layers.interfaces = [main, mobile]
        public_layer_no_layers.ogc_server = ogcserver

        layer_in_group = LayerV1(name=u"__test_layer_in_group")
        layer_in_group.interfaces = [main, mobile]
        layer_group = LayerGroup(name=u"__test_layer_group_1")
        layer_group.children = [layer_in_group]

        layer_wmsgroup = LayerV1(name=u"test_wmsfeaturesgroup")
        layer_wmsgroup.is_checked = False
        layer_wmsgroup.interfaces = [main, mobile]

        group = LayerGroup(name=u"__test_layer_group_2")
        group.children = [
            public_layer, private_layer, layer_group, layer_wmsgroup,
            public_layer2, public_layer_not_mapfile, public_layer_no_layers,
            private_layer2
        ]
        theme = Theme(name=u"__test_theme")
        theme.children = [group]
        theme.interfaces = [main]

        functionality1 = Functionality(name=u"test_name", value=u"test_value_1")
        functionality2 = Functionality(name=u"test_name", value=u"test_value_2")
        theme.functionalities = [functionality1, functionality2]

        poly = "POLYGON((-100 0, -100 20, 100 20, 100 0, -100 0))"

        area = WKTElement(poly, srid=21781)
        RestrictionArea(
            name=u"__test_ra1", description=u"", layers=[private_layer, private_layer2],
            roles=[role1], area=area
        )

        area = WKTElement(poly, srid=21781)
        RestrictionArea(
            name=u"__test_ra2", description=u"", layers=[private_layer, private_layer2],
            roles=[role2], area=area, readwrite=True
        )

        entry1 = FullTextSearch()
        entry1.label = "label1"
        entry1.layer_name = "layer1"
        entry1.ts = func.to_tsvector("french", "soleil travail")
        entry1.the_geom = WKTElement("POINT(-90 -45)", 21781)
        entry1.public = True

        entry2 = FullTextSearch()
        entry2.label = "label1"
        entry2.layer_name = "layer1"
        entry2.ts = func.to_tsvector("french", "soleil travail")
        entry2.the_geom = WKTElement("POINT(-90 -45)", 21781)
        entry2.public = True

        entry3 = FullTextSearch()
        entry3.label = "label1"
        entry3.layer_name = None
        entry3.ts = func.to_tsvector("french", "soleil travail")
        entry3.the_geom = WKTElement("POINT(-90 -45)", 21781)
        entry3.public = True

        DBSession.add_all([
            user1, user2, ogcserver_normapfile, ogcserver_geoserver,
            public_layer, private_layer, public_layer2, private_layer2,
            entry1, entry2, entry3,
        ])

        transaction.commit()

    @staticmethod
    def tearDown():  # noqa
        testing.tearDown()

        functionality.FUNCTIONALITIES_TYPES = None

        from c2cgeoportal.models import DBSession, User, Role, Layer, \
            RestrictionArea, Theme, LayerGroup, Interface, OGCServer

        DBSession.query(User).filter(User.username == "__test_user1").delete()
        DBSession.query(User).filter(User.username == "__test_user2").delete()

        ra = DBSession.query(RestrictionArea).filter(
            RestrictionArea.name == "__test_ra1"
        ).one()
        ra.roles = []
        DBSession.delete(ra)
        ra = DBSession.query(RestrictionArea).filter(
            RestrictionArea.name == "__test_ra2"
        ).one()
        ra.roles = []
        DBSession.delete(ra)

        DBSession.query(Role).filter(Role.name == "__test_role1").delete()
        DBSession.query(Role).filter(Role.name == "__test_role2").delete()

        for layer in DBSession.query(Layer).all():
            DBSession.delete(layer)
        for g in DBSession.query(LayerGroup).all():
            DBSession.delete(g)
        for t in DBSession.query(Theme).all():
            DBSession.delete(t)
        DBSession.query(Interface).filter(
            Interface.name == "desktop"
        ).delete()
        DBSession.query(OGCServer).delete()

        transaction.commit()

    #
    # login/logout tests
    #

    def test_login(self):
        from pyramid.httpexceptions import HTTPBadRequest
        from c2cgeoportal.views.entry import Entry

        request = self._create_request_obj(params={
            "came_from": "/came_from",
        }, POST={
            "login": u"__test_user1",
            "password": u"__test_user1",
        })
        response = Entry(request).login()
        self.assertEquals(response.status_int, 302)
        self.assertEquals(response.headers["Location"], "/came_from")

        request = self._create_request_obj(POST={
            "login": u"__test_user1",
            "password": u"__test_user1",
        })
        response = Entry(request).login()
        self.assertEquals(response.status_int, 200)
        self.assertEquals(json.loads(response.body), {
            "success": True,
            "username": "__test_user1",
            "is_password_changed": False,
            "role_name": "__test_role1",
            "role_id": 999,
            "functionalities": {},
        })

        request = self._create_request_obj(POST={
            "login": u"__test_user1",
            "password": u"bad password",
        })
        entry = Entry(request)
        self.assertRaises(HTTPBadRequest, entry.login)

    def test_logout_no_auth(self):
        from pyramid.httpexceptions import HTTPBadRequest
        from c2cgeoportal.views.entry import Entry

        request = self._create_request_obj(path="/", params={
            "came_from": "/came_from"
        })
        entry = Entry(request)
        self.assertRaises(HTTPBadRequest, entry.logout)

    def test_logout(self):
        from c2cgeoportal.models import DBSession, User
        from c2cgeoportal.views.entry import Entry

        request = self._create_request_obj(path="/")
        request.user = DBSession.query(User).filter_by(
            username=u"__test_user1"
        ).one()
        response = Entry(request).logout()
        self.assertEquals(response.status_int, 200)
        self.assertEquals(response.body, "true")

        request = self._create_request_obj(path="/")
        request.route_url = lambda url: "/dummy/route/url"
        request.user = DBSession.query(User).filter_by(
            username=u"__test_user1"
        ).one()
        response = Entry(request).logout()
        self.assertEquals(response.status_int, 200)
        self.assertEquals(response.body, "true")

    def test_reset_password(self):
        from c2cgeoportal.views.entry import Entry

        request = self._create_request_obj(POST={
            "login": u"__test_user1",
        })
        entry = Entry(request)
        user, username, password, error = entry._loginresetpassword()

        request = self._create_request_obj(POST={
            "login": username,
            "password": password,
        })
        response = Entry(request).login()
        self.assertEquals(response.status_int, 200)
        self.assertEquals(json.loads(response.body), {
            "success": True,
            "username": "__test_user1",
            "is_password_changed": True,
            "role_name": "__test_role1",
            "role_id": 999,
            "functionalities": {},
        })

    #
    # viewer view tests
    #

    @staticmethod
    def _create_request_obj(username=None, params=None, **kwargs):
        if params is None:
            params = {}
        from c2cgeoportal.models import DBSession, User

        request = create_dummy_request(**kwargs)
        request.static_url = lambda url: "/dummy/static/url"
        request.route_url = lambda url, **kwargs: mapserv_url
        request.interface_name = "desktop"
        request.params = params

        if username is not None:
            request.user = DBSession.query(User) \
                .filter_by(username=username).one()

        return request

    def _create_entry_obj(self, **kwargs):
        from c2cgeoportal.views.entry import Entry

        return Entry(self._create_request_obj(**kwargs))

    @staticmethod
    def _get_filtered_errors(errors):
        regex = re.compile("The layer \\'[a-z0-9_]*\\' is not defined in WMS capabilities")
        errors = [e for e in errors if not regex.match(e)]
        return set(errors)

    def test_index_no_auth(self):
        entry = self._create_entry_obj()
        response = entry.get_cgxp_viewer_vars()
        assert "__test_public_layer" in response["themes"]
        assert "__test_private_layer" not in response["themes"]

    def test_index_auth_no_edit_permission(self):
        import json

        entry = self._create_entry_obj(username=u"__test_user1")
        response = entry.get_cgxp_viewer_vars()

        themes = json.loads(response["themes"])
        self.assertEqual(len(themes), 1)

        layers = themes[0]["children"][0]["children"]
        self.assertEqual(len(layers), 4)

        self.assertEqual([
            "editable" in layer
            for layer in themes[0]["children"][0]["children"]
            if layer["name"] == "test_wmsfeaturesgroup"
        ], [False])

        self.assertEqual([
            "editable" in layer
            for layer in themes[0]["children"][0]["children"]
            if layer["name"] == "__test_private_layer"
        ], [False])

        self.assertEqual([
            "editable" in layer
            for layer in themes[0]["children"][0]["children"]
            if layer["name"] == "__test_public_layer"
        ], [False])

    def test_index_auth_edit_permission(self):
        import json

        entry = self._create_entry_obj(username=u"__test_user2", params={
            "min_levels": "0"
        })
        response = entry.get_cgxp_viewer_vars()

        self.assertEqual(
            self._get_filtered_errors(json.loads(response["serverError"])),
            set()
        )

        themes = json.loads(response["themes"])
        self.assertEqual(len(themes), 1)

        layers = themes[0]["children"][0]["children"]
        self.assertEqual(len(layers), 4)

        self.assertEqual([
            "editable" in layer
            for layer in themes[0]["children"][0]["children"]
            if layer["name"] == "test_wmsfeaturesgroup"
        ], [False])

        self.assertEqual([
            "editable" in layer
            for layer in themes[0]["children"][0]["children"]
            if layer["name"] == "__test_private_layer"
        ], [True])

        self.assertEqual([
            "editable" in layer
            for layer in themes[0]["children"][0]["children"]
            if layer["name"] == "__test_public_layer"
        ], [False])

    def test_theme(self):
        from c2cgeoportal.models import DBSession, User
        from c2cgeoportal.views.entry import Entry
        request = self._create_request_obj()
        entry = Entry(request)

        # unautenticated
        themes, errors = entry._themes(None, "desktop")
        self.assertEquals(errors, set([
            u"The layer '__test_layer_in_group' is not defined in WMS capabilities",
        ]))
        self.assertEquals(len(themes), 1)
        layers = {l["name"] for l in themes[0]["children"][0]["children"]}
        self.assertEquals(layers, set([
            u"test_wmsfeaturesgroup",
            u"__test_layer_group_1",
            u"__test_public_layer",
        ]))

        # autenticated on parent
        request.params = {
            "role_id": DBSession.query(User).filter_by(username=u"__test_user1").one().role.id
        }
        request.client_addr = "127.0.0.1"
        themes = entry.themes()
        self.assertEquals(len(themes), 1)
        layers = [l["name"] for l in themes[0]["children"][0]["children"]]
        self.assertTrue("__test_public_layer" in layers)
        self.assertTrue("__test_private_layer" in layers)

        # autenticated
        request.params = {}
        request.user = DBSession.query(User).filter_by(username=u"__test_user1").one()
        themes, errors = entry._themes(request.user.role.id)
        self.assertEquals(errors, set([
            u"The layer '__test_layer_in_group' is not defined in WMS capabilities",
        ]))
        self.assertEquals(len(themes), 1)
        layers = {l["name"] for l in themes[0]["children"][0]["children"]}
        self.assertEquals(layers, set([
            u"test_wmsfeaturesgroup",
            u"__test_layer_group_1",
            u"__test_public_layer",
            u"__test_private_layer",
        ]))

    def test_notmapfile(self):
        # mapfile error
        from c2cgeoportal.views.entry import Entry
        request = self._create_request_obj(additional_settings={
            "mapserverproxy": {
                "default_ogc_server": "__test_ogc_server_notmapfile",
            }
        })
        entry = Entry(request)
        request.params = {}

        from c2cgeoportal.lib import caching
        caching.invalidate_region()
        themes, errors = entry._themes(None, "desktop")
        self.assertEquals({e[:100] for e in errors}, set([
            u"The layer '__test_public_layer' is not defined in WMS capabilities",
            u"The layer '__test_layer_in_group' is not defined in WMS capabilities",
            u"The layer 'test_wmsfeaturesgroup' is not defined in WMS capabilities",
            u"GetCapabilities from URL http://mapserver/?map=not_a_mapfile&VERSION=1.1.1&REQUEST=GetCapabilities&S"
        ]))

    def test_themev2(self):
        from c2cgeoportal.models import DBSession, User
        from c2cgeoportal.views.entry import Entry
        request = self._create_request_obj()
        entry = Entry(request)

        # unautenticated
        request.params = {
            "version": "2"
        }
        themes = entry.themes()
        self.assertEquals(len(themes["themes"]), 1)
        layers = {l["name"] for l in themes["themes"][0]["children"][0]["children"]}
        self.assertEquals(layers, set([
            u"__test_public_layer2",
            u"__test_public_layer_not_mapfile",
        ]))

        self.assertEquals(set(themes["errors"]), set([
            u"The layer '__test_public_layer_not_in_mapfile' (__test_public_layer_not_mapfile) is not defined in WMS capabilities from '__test_ogc_server'",
            u"The layer '__test_public_layer_no_layers' don't have any layers",
        ]))

        # autenticated
        request.params = {
            "version": "2"
        }
        request.user = DBSession.query(User).filter_by(username=u"__test_user1").one()
        themes = entry.themes()
        self.assertEquals(len(themes["themes"]), 1)
        layers = {l["name"] for l in themes["themes"][0]["children"][0]["children"]}
        self.assertEquals(layers, set([
            u"__test_public_layer2",
            u"__test_private_layer2",
            u"__test_public_layer_not_mapfile",
        ]))
        self.assertEquals(set(themes["errors"]), set([
            u"The layer '__test_public_layer_not_in_mapfile' (__test_public_layer_not_mapfile) is not defined in WMS capabilities from '__test_ogc_server'",
            u"The layer '__test_public_layer_no_layers' don't have any layers",
        ]))

    def test_theme_geoserver(self):
        from c2cgeoportal.models import DBSession, User
        from c2cgeoportal.views.entry import Entry
        request = self._create_request_obj(additional_settings={
            "mapserverproxy": {
                "default_ogc_server": "__test_ogc_server_geoserver",
            }
        })
        entry = Entry(request)

        # unautenticated v1
        themes, errors = entry._themes(None, "desktop")
        self.assertEquals(errors, set())
        self.assertEquals(len(themes), 1)
        layers = {l["name"] for l in themes[0]["children"][0]["children"]}
        self.assertEquals(layers, set([
            u"test_wmsfeaturesgroup",
            u"__test_public_layer",
            u"__test_layer_group_1",
        ]))

        # autenticated v1
        request.params = {}
        request.user = DBSession.query(User).filter_by(username=u"__test_user1").one()
        themes, errors = entry._themes(request.user.role.id)
        self.assertEquals(errors, set())
        self.assertEquals(len(themes), 1)
        layers = {l["name"] for l in themes[0]["children"][0]["children"]}
        self.assertEquals(layers, set([
            u"test_wmsfeaturesgroup",
            u"__test_public_layer",
            u"__test_private_layer",
            u"__test_layer_group_1",
        ]))

        # don't test anything related to geoserver ...
        # unautenticated v2
        request.params = {
            "version": "2"
        }
        request.user = None
        themes = entry.themes()
        self.assertEquals(set(themes["errors"]), set([
            u"The layer '__test_public_layer_not_in_mapfile' (__test_public_layer_not_mapfile) is not defined in WMS capabilities from '__test_ogc_server'",
            u"The layer '__test_public_layer_no_layers' don't have any layers",
        ]))
        self.assertEquals(len(themes["themes"]), 1)
        layers = {l["name"] for l in themes["themes"][0]["children"][0]["children"]}
        self.assertEquals(layers, set([
            u"__test_public_layer2",
            u"__test_public_layer_not_mapfile",
        ]))

        # autenticated v2
        request.params = {
            "version": "2"
        }
        request.user = DBSession.query(User).filter_by(username=u"__test_user1").one()
        themes = entry.themes()
        self.assertEquals(set(themes["errors"]), set([
            u"The layer '__test_public_layer_not_in_mapfile' (__test_public_layer_not_mapfile) is not defined in WMS capabilities from '__test_ogc_server'",
            u"The layer '__test_public_layer_no_layers' don't have any layers",
        ]))
        self.assertEquals(len(themes["themes"]), 1)
        layers = {l["name"] for l in themes["themes"][0]["children"][0]["children"]}
        self.assertEquals(layers, set([
            u"__test_public_layer2",
            u"__test_private_layer2",
            u"__test_public_layer_not_mapfile",
        ]))

    def test_wfs_types(self):
        from c2cgeoportal.views.entry import Entry

        request = self._create_request_obj()
        entry = Entry(request)

        response = entry.get_cgxp_viewer_vars()
        self.assertEquals(
            self._get_filtered_errors(json.loads(response["serverError"])),
            set()
        )

        result = set([
            "testpoint_unprotected",
            "testpoint_protected",
            "testpoint_protected_2",
            "testpoint_protected_query_with_collect",
            "testpoint_substitution",
            "testpoint_column_restriction",
            "test_wmsfeatures",
            "test_wmstime",
            "test_wmstime2",
            "__test_public_layer",
            "__test_private_layer",
            "__test_public_layer_bis",
            "__test_private_layer_bis",
            "__test_layer_internal_wms",
            "test_noscale",
            "test_minscale",
            "test_maxscale",
            "test_boothscale",
        ])

        self.assertEquals(set(json.loads(response["WFSTypes"])), result)
        self.assertEquals(set(json.loads(response["externalWFSTypes"])), result)

    def test_permalink_themes(self):
        from c2cgeoportal.views.entry import Entry
        request = self._create_request_obj()
        request.params = {
            "permalink_themes": "my_themes",
        }
        entry = Entry(request)

        response = entry.get_cgxp_viewer_vars()
        self.assertEquals(response["permalink_themes"], '["my_themes"]')

    def _create_entry(self):
        from c2cgeoportal.views.entry import Entry

        request = self._create_request_obj()
        request.current_route_url = lambda **kwargs: "http://example.com/current/view"
        request.registry.settings.update({
            "layers": {
                "enum": {
                    "layer_test": {
                        "attributes": {
                            "label": None
                        }
                    }
                }
            }
        })
        request.matchdict = {
            "themes": ["theme"],
        }
        entry = Entry(request)
        request.user = None
        return entry, request

    def test_entry_points(self):
        entry, request = self._create_entry()

        result = entry.get_cgxp_index_vars()
        self.assertEquals(
            set(result.keys()),
            set(["lang", "debug", "extra_params"])
        )
        result = entry.get_cgxp_viewer_vars()
        self.assertEquals(set(result.keys()), set([
            "lang", "tiles_url", "debug",
            "serverError", "themes", "external_themes", "functionality",
            "WFSTypes", "externalWFSTypes", "user", "queryer_attribute_urls",
            "version_role_params", "version_params",
        ]))
        self.assertEquals(
            result["queryer_attribute_urls"],
            '{{"layer_test": {{"label": "{0!s}"}}}}'.format(mapserv_url)
        )

        result = entry.get_ngeo_index_vars()
        self.assertEquals(set(result.keys()), set([
            "debug", "fulltextsearch_groups", "wfs_types"
        ]))
        result = entry.get_ngeo_permalinktheme_vars()
        self.assertEquals(set(result.keys()), set([
            "debug", "fulltextsearch_groups", "permalink_themes", "wfs_types"
        ]))

        result = entry.apijs()
        self.assertEquals(
            set(result.keys()),
            set(["lang", "debug", "queryable_layers", "tiles_url", "url_params"])
        )
        result = entry.xapijs()
        self.assertEquals(
            set(result.keys()),
            set(["lang", "debug", "queryable_layers", "tiles_url", "url_params"])
        )
        result = entry.apihelp()
        self.assertEquals(set(result.keys()), set(["lang", "debug"]))
        result = entry.xapihelp()
        self.assertEquals(set(result.keys()), set(["lang", "debug"]))

    def test_ngeo_vars(self):
        entry, _ = self._create_entry()
        result = entry.get_ngeo_index_vars()
        self.assertEquals(
            result["fulltextsearch_groups"],
            ["layer1"],
        )

    def test_auth_home(self):
        from c2cgeoportal.views.entry import Entry
        from c2cgeoportal.models import User, Role

        request = self._create_request_obj()
        request.registry.settings.update({
            "layers": {
                "enum": {
                    "layer_test": {
                        "attributes": {
                            "label": None
                        }
                    }
                }
            }
        })
        entry = Entry(request)
        request.user = User()
        request.user.username = "a user"
        request.user.role_name = "a role"
        request.user._cached_role = Role()
        request.user._cached_role.name = "a role"
        request.user._cached_role_name = "a role"

        result = entry.get_cgxp_index_vars()
        self.assertEquals(
            set(result.keys()),
            set(["lang", "debug", "extra_params"])
        )
        self.assertEquals(
            set(result["extra_params"].keys()),
            set(["lang"])
        )
        self.assertEquals(result["extra_params"]["lang"], "fr")

    def test_entry_points_version(self):
        from c2cgeoportal.views.entry import Entry

        request = testing.DummyRequest()
        request.user = None

        request.static_url = lambda url: "http://example.com/dummy/static/url"
        request.route_url = lambda url, **kwargs: mapserv_url
        request.registry.settings = {
            "default_max_age": 76,
            "layers": {
                "enum": {
                    "layer_test": {
                        "attributes": {
                            "label": None
                        }
                    }
                }
            }
        }
        entry = Entry(request)
        request.user = None

        result = entry.get_cgxp_index_vars()
        self.assertEquals(
            set(result.keys()),
            set(["lang", "debug", "extra_params"])
        )

    def test_entry_points_wfs(self):
        from c2cgeoportal.views.entry import Entry
        from c2cgeoportal.models import User, Role

        request = self._create_request_obj()
        request.registry.settings.update({
            "layers": {
                "enum": {
                    "layer_test": {
                        "attributes": {
                            "label": None
                        }
                    }
                }
            }
        })
        entry = Entry(request)
        request.user = User()
        request.user.username = "a user"
        request.user.role_name = "a role"
        request.user._cached_role = Role()
        request.user._cached_role.name = "a role"
        request.user._cached_role_name = "a role"

        result = entry.get_cgxp_index_vars()
        self.assertEquals(
            set(result.keys()),
            set([
                "lang", "debug", "extra_params"
            ])
        )
        self.assertEquals(
            set(result["extra_params"].keys()),
            set(["lang"]),
        )
        self.assertEquals(result["extra_params"]["lang"], "fr")

    def test_entry_points_wfs_url(self):
        from c2cgeoportal.views.entry import Entry

        request = self._create_request_obj()
        request.registry.settings.update({
            "layers": {
                "enum": {
                    "layer_test": {
                        "attributes": {
                            "label": None
                        }
                    }
                }
            }
        })

        entry = Entry(request)

        result = entry.get_cgxp_index_vars()
        self.assertEquals(
            set(result.keys()),
            set(["lang", "debug", "extra_params"])
        )
        result = entry.get_cgxp_viewer_vars()

    def test_entry_points_noexternal(self):
        from c2cgeoportal.views.entry import Entry

        request = self._create_request_obj()
        request.registry.settings.update({
            "layers": {
                "enum": {
                    "layer_test": {
                        "attributes": {
                            "label": None
                        }
                    }
                }
            }
        })

        entry = Entry(request)

        result = entry.get_cgxp_index_vars()
        self.assertEquals(
            set(result.keys()),
            set(["lang", "debug", "extra_params"])
        )
        result = entry.get_cgxp_viewer_vars()

    def test_permalink_theme(self):
        from c2cgeoportal.views.entry import Entry
        request = self._create_request_obj()
        entry = Entry(request)

        request.matchdict = {
            "themes": ["theme"],
        }
        result = entry.get_cgxp_permalinktheme_vars()
        self.assertEquals(
            set(result.keys()),
            set([
                "lang", "permalink_themes",
                "debug", "extra_params",
            ])
        )
        self.assertEquals(
            set(result["extra_params"].keys()),
            set(["lang", "permalink_themes"])
        )
        self.assertEquals(result["extra_params"]["lang"], "fr")
        self.assertEquals(result["extra_params"]["permalink_themes"], ["theme"])
        self.assertEquals(result["permalink_themes"], ["theme"])

        request.matchdict = {
            "themes": ["theme1", "theme2"],
        }
        result = entry.get_cgxp_permalinktheme_vars()
        self.assertEquals(
            set(result.keys()),
            set([
                "lang", "permalink_themes", "debug", "extra_params"
            ])
        )
        self.assertEquals(
            set(result["extra_params"].keys()),
            set(["lang", "permalink_themes"])
        )
        self.assertEquals(result["extra_params"]["lang"], "fr")
        self.assertEquals(result["extra_params"]["permalink_themes"], ["theme1", "theme2"])
        self.assertEquals(result["permalink_themes"], ["theme1", "theme2"])

    def test_layer(self):
        import httplib2
        from c2cgeoportal.views.entry import Entry
        from c2cgeoportal.models import LayerV1, LayerGroup
        from c2cgeoportal.lib.wmstparsing import TimeInformation

        request = self._create_request_obj()
        request.static_url = lambda name: "/dummy/static/" + name
        request.route_url = lambda name: "/dummy/route/" + name
        request.registry.settings["package"] = "test_layer"
        entry = Entry(request)

        self.assertEqual(entry._group(
            "", LayerGroup(), layers=[]), (None, set())
        )

        layer = LayerV1()
        layer.id = 20
        layer.name = "test internal WMS"
        layer.layer = "test internal WMS"
        layer.metadata_url = "http://example.com/tiwms"
        layer.is_checked = True
        layer.layer_type = "internal WMS"
        layer.image_type = "image/png"
        layer.style = "my-style"
        layer.kml = "static:///tiwms.kml"
        layer.legend = True
        layer.legend_rule = "rule"
        layer.legend_image = "static://legend:static/tiwms-legend.png"
        layer.is_legend_expanded = False
        layer.min_resolution = 10
        layer.max_resolution = 1000
        layer.disclaimer = "Camptocamp"
        layer.identifier_attribute_field = "name"
        layer.geo_table = "tiwms"
        layer.public = True

        self.assertEqual(entry._layer(layer, role_id=None), ({
            "id": 20,
            "name": "test internal WMS",
            "metadataURL": "http://example.com/tiwms",
            "isChecked": True,
            "icon": "/dummy/route/mapserverproxy?"
            "LAYER=test+internal+WMS&SERVICE=WMS&FORMAT=image%2Fpng&"
            "REQUEST=GetLegendGraphic&RULE=rule&VERSION=1.1.1&TRANSPARENT=TRUE",
            "type": "internal WMS",
            "imageType": "image/png",
            "style": "my-style",
            "kml": "/dummy/static/c2cgeoportal:project/tiwms.kml",
            "legend": True,
            "legendImage": "/dummy/static/legend:static/tiwms-legend.png",
            "isLegendExpanded": False,
            "minResolutionHint": 10,
            "maxResolutionHint": 1000,
            "disclaimer": "Camptocamp",
            "identifierAttribute": "name",
            "public": True,
            "metadata": {},
        }, set(["The layer 'test internal WMS' is not defined in WMS capabilities"])))

        layer = LayerV1()
        layer.id = 20
        layer.name = "test external WMS"
        layer.layer = "test external WMS"
        layer.is_checked = False
        layer.icon = "static:///tewms.png"
        layer.layer_type = "external WMS"
        layer.url = "http://example.com"
        layer.image_type = "image/jpeg"
        layer.is_single_tile = True
        layer.legend = False
        layer.is_legend_expanded = False
        layer.min_resolution = 10
        layer.max_resolution = 1000
        layer.public = True
        self.assertEqual(entry._layer(layer), ({
            "id": 20,
            "name": "test external WMS",
            "icon": "/dummy/static/c2cgeoportal:project/tewms.png",
            "isChecked": False,
            "type": "external WMS",
            "url": "http://example.com",
            "imageType": "image/jpeg",
            "isSingleTile": True,
            "legend": False,
            "isLegendExpanded": False,
            "minResolutionHint": 10,
            "maxResolutionHint": 1000,
            "public": True,
            "metadata": {},
        }, set()))

        layer = LayerV1()
        layer.id = 20
        layer.name = "test WMTS"
        layer.layer = "test WMTS"
        layer.is_checked = False
        layer.layer_type = "WMTS"
        layer.url = "http://example.com/WMTS-Capabilities.xml"
        layer.style = "wmts-style"
        layer.dimensions = '{"DATE": "1012"}'
        layer.matrix_set = "swissgrid"
        layer.wms_url = "http://example.com/"
        layer.wms_layers = "test"
        layer.legend = False
        layer.is_legend_expanded = False
        layer.min_resolution = 10
        layer.max_resolution = 1000
        layer.public = True
        self.assertEqual(entry._layer(layer), ({
            "id": 20,
            "name": "test WMTS",
            "isChecked": False,
            "type": "WMTS",
            "url": "http://example.com/WMTS-Capabilities.xml",
            "style": "wmts-style",
            "dimensions": {u"DATE": u"1012"},
            "matrixSet": "swissgrid",
            "wmsUrl": "http://example.com/",
            "wmsLayers": "test",
            "legend": False,
            "isLegendExpanded": False,
            "minResolutionHint": 10,
            "maxResolutionHint": 1000,
            "public": True,
            "metadata": {},
        }, set()))

        layer = LayerV1()
        layer.id = 20
        layer.name = "test WMTS"
        layer.layer = "test WMTS"
        layer.is_checked = False
        layer.layer_type = "WMTS"
        layer.url = "http://example.com/WMTS-Capabilities.xml"
        layer.wms_url = "http://example.com/"
        layer.legend = False
        layer.is_legend_expanded = False
        layer.min_resolution = 10
        layer.max_resolution = 1000
        layer.public = True
        self.assertEqual(entry._layer(layer), ({
            "id": 20,
            "name": "test WMTS",
            "isChecked": False,
            "type": "WMTS",
            "url": "http://example.com/WMTS-Capabilities.xml",
            "wmsUrl": "http://example.com/",
            "wmsLayers": "test WMTS",
            "legend": False,
            "isLegendExpanded": False,
            "minResolutionHint": 10,
            "maxResolutionHint": 1000,
            "public": True,
            "metadata": {},
        }, set()))

        layer = LayerV1()
        layer.id = 20
        layer.name = "test WMTS"
        layer.layer = "test WMTS"
        layer.is_checked = False
        layer.layer_type = "WMTS"
        layer.url = "http://example.com/WMTS-Capabilities.xml"
        layer.wms_layers = "test"
        layer.legend = False
        layer.is_legend_expanded = False
        layer.min_resolution = 10
        layer.max_resolution = 1000
        layer.public = True
        self.assertEqual(entry._layer(layer), ({
            "id": 20,
            "name": "test WMTS",
            "isChecked": False,
            "type": "WMTS",
            "url": "http://example.com/WMTS-Capabilities.xml",
            "wmsUrl": "/dummy/route/mapserverproxy",
            "wmsLayers": "test",
            "queryLayers": [],
            "legend": False,
            "isLegendExpanded": False,
            "minResolutionHint": 10,
            "maxResolutionHint": 1000,
            "public": True,
            "metadata": {},
        }, set()))

        layer = LayerV1()
        layer.id = 20
        layer.name = "test no 2D"
        layer.layer = "test no 2D"
        layer.is_checked = False
        layer.layer_type = "no 2D"
        layer.legend = False
        layer.is_legend_expanded = False
        layer.metadata_url = "http://example.com/wmsfeatures.metadata"
        layer.public = True
        self.assertEqual(entry._layer(layer), ({
            "id": 20,
            "name": u"test no 2D",
            "isChecked": False,
            "type": "no 2D",
            "legend": False,
            "isLegendExpanded": False,
            "metadataURL": u"http://example.com/wmsfeatures.metadata",
            "public": True,
            "metadata": {},
        }, set()))

        params = (
            ("SERVICE", "WMS"),
            ("VERSION", "1.1.1"),
            ("REQUEST", "GetCapabilities"),
        )
<<<<<<< HEAD
        url = mapserv_url + "?" + "&".join(["=".join(p) for p in params])
=======
        mapserv = "{0!s}?map={1!s}&".format(mapserv_url, mapfile)
        url = mapserv + "&".join(["=".join(p) for p in params])
>>>>>>> 54cb1f3b
        http = httplib2.Http()
        resp, xml = http.request(url, method="GET")

        layer = LayerV1()
        layer.id = 20
        layer.name = "test_wmsfeaturesgroup"
        layer.layer = "test_wmsfeaturesgroup"
        layer.layer_type = "internal WMS"
        layer.image_type = "image/png"
        layer.is_checked = False
        layer.legend = False
        layer.is_legend_expanded = False
        layer.public = True
        self.assertEqual(entry._layer(layer), ({
            "id": 20,
            "name": u"test_wmsfeaturesgroup",
            "type": "internal WMS",
            "isChecked": False,
            "legend": False,
            "isLegendExpanded": False,
            "imageType": u"image/png",
            "minResolutionHint": 1.76,
            "maxResolutionHint": 8.8200000000000003,
            "public": True,
            "queryable": 0,
            "metadataUrls": [{
                "url": "http://example.com/wmsfeatures.metadata",
                "type": "TC211",
                "format": "text/plain",
            }],
            "metadata": {},
            "childLayers": [{
                "name": u"test_wmsfeatures",
                "minResolutionHint": 1.76,
                "maxResolutionHint": 8.8200000000000003,
                "queryable": 1,
            }],
        }, set()))

        layer_t1 = LayerV1()
        layer_t1.id = 20
        layer_t1.name = "test_wmstime"
        layer_t1.layer = "test_wmstime"
        layer_t1.layer_type = "internal WMS"
        layer_t1.image_type = "image/png"
        layer_t1.is_checked = False
        layer_t1.legend = False
        layer_t1.is_legend_expanded = False
        layer_t1.public = True
        layer_t1.time_mode = "value"
        time = TimeInformation()
        entry._layer(layer_t1, time=time, mixed=False)
        self.assertEqual(time.to_dict(), {
            "resolution": "year",
            "interval": (1, 0, 0, 0),
            "maxValue": "2010-01-01T00:00:00Z",
            "minValue": "2000-01-01T00:00:00Z",
            "mode": "value",
            "widget": "slider",
            "minDefValue": "2000-01-01T00:00:00Z",
            "maxDefValue": None,
        })

        layer_t2 = LayerV1()
        layer_t2.id = 30
        layer_t2.name = "test_wmstime2"
        layer_t2.layer = "test_wmstime2"
        layer_t2.layer_type = "internal WMS"
        layer_t2.image_type = "image/png"
        layer_t2.is_checked = False
        layer_t2.legend = False
        layer_t2.is_legend_expanded = False
        layer_t2.public = True
        layer_t2.time_mode = "value"
        layer_t2.time_widget = "slider"
        time = TimeInformation()
        entry._layer(layer_t2, time=time, mixed=False)
        self.assertEqual(time.to_dict(), {
            "resolution": "year",
            "interval": (1, 0, 0, 0),
            "maxValue": "2020-01-01T00:00:00Z",
            "minValue": "2015-01-01T00:00:00Z",
            "mode": "value",
            "widget": "slider",
            "minDefValue": "2015-01-01T00:00:00Z",
            "maxDefValue": None,
        })

        group = LayerGroup()
        group.name = "time"
        group.children = [layer_t1, layer_t2]
        time = TimeInformation()
        entry._group(
            "", group, [layer_t1.name, layer_t2.name],
            time=time, mixed=False, depth=2
        )
        self.assertEqual(time.to_dict(), {
            "resolution": "year",
            "interval": (1, 0, 0, 0),
            "maxValue": "2020-01-01T00:00:00Z",
            "minValue": "2000-01-01T00:00:00Z",
            "mode": "value",
            "widget": "slider",
            "minDefValue": "2000-01-01T00:00:00Z",
            "maxDefValue": None,
        })

        layer = LayerV1()
        layer.id = 20
        layer.name = "test_wmstimegroup"
        layer.layer = "test_wmstimegroup"
        layer.layer_type = "internal WMS"
        layer.image_type = "image/png"
        layer.is_checked = False
        layer.legend = False
        layer.is_legend_expanded = False
        layer.public = True
        layer.time_mode = "value"
        layer.time_widget = "datepicker"
        time = TimeInformation()
        entry._layer(layer, time=time, mixed=False)
        self.assertEqual(time.to_dict(), {
            "resolution": "year",
            "interval": (1, 0, 0, 0),
            "maxValue": "2020-01-01T00:00:00Z",
            "minValue": "2000-01-01T00:00:00Z",
            "mode": "value",
            "widget": "datepicker",
            "minDefValue": "2000-01-01T00:00:00Z",
            "maxDefValue": None,
        })

        layer = LayerV1()
        layer.id = 20
        layer.name = "test WMTS"
        layer.layer = "test WMTS"
        layer.is_checked = False
        layer.layer_type = "WMTS"
        layer.url = "http://example.com/WMTS-Capabilities.xml"
        layer.wms_layers = "test_wmsfeatures"
        layer.legend = False
        layer.is_legend_expanded = False
        layer.public = True
        self.assertEqual(entry._layer(layer), ({
            "id": 20,
            "name": "test WMTS",
            "isChecked": False,
            "type": "WMTS",
            "url": "http://example.com/WMTS-Capabilities.xml",
            "wmsUrl": "/dummy/route/mapserverproxy",
            "wmsLayers": "test_wmsfeatures",
            "queryLayers": [{
                "name": "test_wmsfeatures",
                "minResolutionHint": 1.76,
                "maxResolutionHint": 8.8200000000000003
            }],
            "legend": False,
            "isLegendExpanded": False,
            "public": True,
            "metadata": {},
        }, set()))

        layer = LayerV1()
        layer.id = 20
        layer.name = "test WMTS"
        layer.layer = "test WMTS"
        layer.is_checked = False
        layer.layer_type = "WMTS"
        layer.url = "http://example.com/WMTS-Capabilities.xml"
        layer.wms_layers = "foo"
        layer.query_layers = "test_wmsfeatures"
        layer.legend = False
        layer.is_legend_expanded = False
        layer.public = True
        self.assertEqual(entry._layer(layer), ({
            "id": 20,
            "name": "test WMTS",
            "isChecked": False,
            "type": "WMTS",
            "url": "http://example.com/WMTS-Capabilities.xml",
            "wmsUrl": "/dummy/route/mapserverproxy",
            "wmsLayers": "foo",
            "queryLayers": [{
                "name": "test_wmsfeatures",
                "minResolutionHint": 1.76,
                "maxResolutionHint": 8.8200000000000003
            }],
            "legend": False,
            "isLegendExpanded": False,
            "public": True,
            "metadata": {},
        }, set()))

        group1 = LayerGroup()
        group1.name = "block"
        group1.id = 11
        group2 = LayerGroup()
        group2.id = 12
        group2.name = "node"
        group2.metadata_url = "http://example.com/group.metadata"
        layer = LayerV1()
        layer.id = 20
        layer.name = "test layer in group"
        layer.layer = "test layer in group"
        layer.is_checked = False
        layer.layer_type = "internal WMS"
        layer.image_type = "image/png"
        layer.legend = False
        layer.is_legend_expanded = False
        layer.public = True
        group1.children = [group2]
        group2.children = [layer]

        self.assertEqual(entry._group(
            "", group1, [layer.name],
        ), ({
            "id": 11,
            "isExpanded": False,
            "isInternalWMS": True,
            "name": "block",
            "isBaseLayer": False,
            "metadata": {},
            "mixed": False,
            "children": [{
                "id": 12,
                "isExpanded": False,
                "isInternalWMS": True,
                "name": "node",
                "isBaseLayer": False,
                "metadataURL": "http://example.com/group.metadata",
                "metadata": {},
                "mixed": False,
                "children": [{
                    "name": "test layer in group",
                    "id": 20,
                    "isChecked": False,
                    "type": "internal WMS",
                    "legend": False,
                    "isLegendExpanded": False,
                    "imageType": "image/png",
                    "public": True,
                    "metadata": {},
                }]
            }]
        }, set(["The layer 'test layer in group' is not defined in WMS capabilities"])))

    def _assert_has_error(self, errors, error):
        self.assertIn(error, errors)
        self.assertEquals(
            len([e for e in errors if e == error]), 1,
            "Error '{0!s}' more than one time in errors:\n{1!r}".format(error, errors),
        )

    def test_internalwms(self):
        from c2cgeoportal.views.entry import Entry
        from c2cgeoportal.models import LayerV1, LayerGroup

        request = self._create_request_obj()
        request.static_url = lambda name: "/dummy/static/" + name
        request.route_url = lambda name: "/dummy/route/" + name
        request.registry.settings["package"] = "test_layer"
        entry = Entry(request)

        group1 = LayerGroup()
        group1.is_internal_wms = True
        group2 = LayerGroup()
        group2.is_internal_wms = False
        group1.children = [group2]
        _, errors = entry._group("", group1, [], catalogue=False)
        self._assert_has_error(errors, "Group '' cannot be in group '' (internal/external mix).")

        group1 = LayerGroup()
        group1.is_internal_wms = False
        group2 = LayerGroup()
        group2.is_internal_wms = True
        group1.children = [group2]
        _, errors = entry._group("", group1, [], catalogue=False)
        self._assert_has_error(errors, "Group '' cannot be in group '' (internal/external mix).")

        group = LayerGroup()
        group.is_internal_wms = True
        layer = LayerV1()
        layer.layer_type = "internal WMS"
        group.children = [layer]
        _, errors = entry._group("", group, [layer.name], catalogue=False)
        self.assertEqual(errors, set([
            u"The layer '' is not defined in WMS capabilities",
        ]))

        group = LayerGroup()
        group.is_internal_wms = True
        layer = LayerV1()
        layer.layer_type = "external WMS"
        group.children = [layer]
        _, errors = entry._group("", group, [layer.name], catalogue=False)
        self._assert_has_error(errors, "Layer '' cannot be in the group '' (internal/external mix).")

        group = LayerGroup()
        group.is_internal_wms = True
        layer = LayerV1()
        layer.layer_type = "WMTS"
        group.children = [layer]
        _, errors = entry._group("", group, [layer.name], catalogue=False)
        self._assert_has_error(errors, "Layer '' cannot be in the group '' (internal/external mix).")

        group = LayerGroup()
        group.is_internal_wms = True
        layer = LayerV1()
        layer.layer_type = "no 2D"
        group.children = [layer]
        _, errors = entry._group("", group, [layer.name], catalogue=False)
        self._assert_has_error(errors, "Layer '' cannot be in the group '' (internal/external mix).")

        group = LayerGroup()
        group.is_internal_wms = False
        layer = LayerV1()
        layer.layer_type = "internal WMS"
        group.children = [layer]
        _, errors = entry._group("", group, [layer.name], catalogue=False)
        self._assert_has_error(errors, "Layer '' cannot be in the group '' (internal/external mix).")

        group = LayerGroup()
        group.is_internal_wms = False
        layer = LayerV1()
        layer.layer_type = "external WMS"
        group.children = [layer]
        _, errors = entry._group("", group, [layer.name], catalogue=False, min_levels=0)
        self.assertEqual(errors, set())

        group = LayerGroup()
        group.is_internal_wms = False
        layer = LayerV1()
        layer.layer_type = "WMTS"
        group.children = [layer]
        _, errors = entry._group("", group, [layer.name], catalogue=False, min_levels=0)
        self.assertEqual(errors, set())

        group = LayerGroup()
        group.is_internal_wms = False
        layer = LayerV1()
        layer.layer_type = "no 2D"
        group.children = [layer]
        _, errors = entry._group("", group, [layer.name], catalogue=False, min_levels=0)
        self.assertEqual(errors, set())

    def test_loginchange_no_params(self):
        from pyramid.httpexceptions import HTTPBadRequest
        from c2cgeoportal.views.entry import Entry

        request = self._create_request_obj(username=u"__test_user1", params={
            "lang": "en"
        }, POST={})
        entry = Entry(request)
        self.assertRaises(HTTPBadRequest, entry.loginchange)

    def test_loginchange_wrong_old(self):
        from pyramid.httpexceptions import HTTPBadRequest
        from c2cgeoportal.views.entry import Entry

        request = self._create_request_obj(username=u"__test_user1", params={
            "lang": "en"
        }, POST={
            "oldPassword": "",
            "newPassword": "1234",
            "confirmNewPassword": "12345",
        })
        entry = Entry(request)
        self.assertRaises(HTTPBadRequest, entry.loginchange)

    def test_loginchange_different(self):
        from pyramid.httpexceptions import HTTPBadRequest
        from c2cgeoportal.views.entry import Entry

        request = self._create_request_obj(username=u"__test_user1", params={
            "lang": "en"
        }, POST={
            "oldPassword": "__test_user1",
            "newPassword": "1234",
            "confirmNewPassword": "12345",
        })
        entry = Entry(request)
        self.assertRaises(HTTPBadRequest, entry.loginchange)

    def test_loginchange_good_is_password_changed(self):
        from c2cgeoportal.views.entry import Entry
        from hashlib import sha1

        request = self._create_request_obj(username=u"__test_user1", params={
            "lang": "en"
        }, POST={
            "oldPassword": "__test_user1",
            "newPassword": "1234",
            "confirmNewPassword": "1234"
        })
        self.assertEquals(request.user.is_password_changed, False)
        self.assertEquals(request.user._password, unicode(sha1("__test_user1").hexdigest()))
        entry = Entry(request)
        self.assertNotEqual(entry.loginchange(), None)
        self.assertEqual(request.user.is_password_changed, True)
        self.assertEqual(request.user._password, unicode(sha1("1234").hexdigest()))

    def test_json_extent(self):
        from c2cgeoportal.models import DBSession, Role

        role = DBSession.query(Role).filter(Role.name == "__test_role1").one()
        self.assertEqual(role.bounds, None)

        role = DBSession.query(Role).filter(Role.name == "__test_role2").one()
        self.assertEqual(role.bounds, (1, 2, 3, 4))<|MERGE_RESOLUTION|>--- conflicted
+++ resolved
@@ -1127,12 +1127,7 @@
             ("VERSION", "1.1.1"),
             ("REQUEST", "GetCapabilities"),
         )
-<<<<<<< HEAD
         url = mapserv_url + "?" + "&".join(["=".join(p) for p in params])
-=======
-        mapserv = "{0!s}?map={1!s}&".format(mapserv_url, mapfile)
-        url = mapserv + "&".join(["=".join(p) for p in params])
->>>>>>> 54cb1f3b
         http = httplib2.Http()
         resp, xml = http.request(url, method="GET")
 
