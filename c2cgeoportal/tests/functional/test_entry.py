--- conflicted
+++ resolved
@@ -338,12 +338,7 @@
             [u'__test_layer_in_group', u'__test_public_layer', u'test_wmsfeaturesgroup']
         )
 
-<<<<<<< HEAD
-        self.assertEqual(theme['layers'], '__test_layer_in_group')
-=======
-        visible_layers = theme['layers']
-        self.assertEqual(visible_layers, ['__test_layer_in_group'])
->>>>>>> 8540379f
+        self.assertEqual(theme['layers'], ['__test_layer_in_group'])
 
         info = response['info']
         self.assertEqual(
