# -*- coding: utf-8 -*-

# Copyright (c) 2013-2017, Camptocamp SA
# All rights reserved.

# Redistribution and use in source and binary forms, with or without
# modification, are permitted provided that the following conditions are met:

# 1. Redistributions of source code must retain the above copyright notice, this
#    list of conditions and the following disclaimer.
# 2. Redistributions in binary form must reproduce the above copyright notice,
#    this list of conditions and the following disclaimer in the documentation
#    and/or other materials provided with the distribution.

# THIS SOFTWARE IS PROVIDED BY THE COPYRIGHT HOLDERS AND CONTRIBUTORS "AS IS" AND
# ANY EXPRESS OR IMPLIED WARRANTIES, INCLUDING, BUT NOT LIMITED TO, THE IMPLIED
# WARRANTIES OF MERCHANTABILITY AND FITNESS FOR A PARTICULAR PURPOSE ARE
# DISCLAIMED. IN NO EVENT SHALL THE COPYRIGHT OWNER OR CONTRIBUTORS BE LIABLE FOR
# ANY DIRECT, INDIRECT, INCIDENTAL, SPECIAL, EXEMPLARY, OR CONSEQUENTIAL DAMAGES
# (INCLUDING, BUT NOT LIMITED TO, PROCUREMENT OF SUBSTITUTE GOODS OR SERVICES;
# LOSS OF USE, DATA, OR PROFITS; OR BUSINESS INTERRUPTION) HOWEVER CAUSED AND
# ON ANY THEORY OF LIABILITY, WHETHER IN CONTRACT, STRICT LIABILITY, OR TORT
# (INCLUDING NEGLIGENCE OR OTHERWISE) ARISING IN ANY WAY OUT OF THE USE OF THIS
# SOFTWARE, EVEN IF ADVISED OF THE POSSIBILITY OF SUCH DAMAGE.

# The views and conclusions contained in the software and documentation are those
# of the authors and should not be interpreted as representing official policies,
# either expressed or implied, of the FreeBSD Project.


from unittest2 import TestCase
from nose.plugins.attrib import attr

import sqlahelper
import re
import transaction
import json
from geoalchemy2 import WKTElement
from pyramid import testing

from c2cgeoportal.tests.functional import (  # noqa
    tear_down_common as tearDownModule,
    set_up_common as setUpModule,
<<<<<<< HEAD
    mapserv_url, create_dummy_request,
    create_default_ogcserver,
=======
    mapserv_url, mapserv, host, create_dummy_request,
    create_default_ogcserver, cleanup_db
>>>>>>> a196becb
)

import logging
log = logging.getLogger(__name__)


@attr(functional=True)
class TestEntryView(TestCase):

    def setUp(self):  # noqa
        # Always see the diff
        # https://docs.python.org/2/library/unittest.html#unittest.TestCase.maxDiff
        self.maxDiff = None
        self._tables = []

        from c2cgeoportal.models import DBSession, User, Role, LayerV1, \
            RestrictionArea, TreeItem, Theme, LayerGroup, Functionality, Interface, \
            LayerWMS, OGCServer, FullTextSearch, OGCSERVER_TYPE_GEOSERVER, OGCSERVER_AUTH_GEOSERVER
        from sqlalchemy import func

<<<<<<< HEAD
        from sqlalchemy import Column, Table, types
        from sqlalchemy.ext.declarative import declarative_base
        from geoalchemy2 import Geometry
        from c2cgeoportal.lib.dbreflection import init

        for o in DBSession.query(RestrictionArea).all():
            DBSession.delete(o)
        for o in DBSession.query(Role).all():
            DBSession.delete(o)
        for o in DBSession.query(User).all():
            DBSession.delete(o)
        for o in DBSession.query(TreeItem).all():
            DBSession.delete(o)
=======
        cleanup_db()
>>>>>>> a196becb

        role1 = Role(name=u"__test_role1")
        user1 = User(username=u"__test_user1", password=u"__test_user1", role=role1)
        user1.email = "__test_user1@example.com"

        role2 = Role(name=u"__test_role2", extent=WKTElement(
            "POLYGON((1 2, 1 4, 3 4, 3 2, 1 2))", srid=21781
        ))
        user2 = User(username=u"__test_user2", password=u"__test_user2", role=role2)

        main = Interface(name=u"desktop")
        mobile = Interface(name=u"mobile")

        engine = sqlahelper.get_engine()
        init(engine)
        engine.connect()

        a_geo_table = Table(
            "a_geo_table", declarative_base(bind=engine).metadata,
            Column("id", types.Integer, primary_key=True),
            Column("geom", Geometry("POINT", srid=21781)),
            schema="geodata"
        )

        self._tables = [a_geo_table]
        a_geo_table.drop(checkfirst=True)
        a_geo_table.create()

        public_layer = LayerV1(name=u"__test_public_layer", public=True)
        public_layer.is_checked = False
        public_layer.interfaces = [main, mobile]

        private_layer = LayerV1(name=u"__test_private_layer", public=False)
        private_layer.geo_table = "geodata.a_geo_table"
        private_layer.interfaces = [main, mobile]

        ogcserver, ogcserver_external = create_default_ogcserver()
        ogcserver_normapfile = OGCServer(name="__test_ogc_server_notmapfile")
        ogcserver_normapfile.url = mapserv_url + "?map=not_a_mapfile"
        ogcserver_geoserver = OGCServer(name="__test_ogc_server_geoserver")
        ogcserver_geoserver.url = mapserv_url
        ogcserver_geoserver.type = OGCSERVER_TYPE_GEOSERVER
        ogcserver_geoserver.auth = OGCSERVER_AUTH_GEOSERVER

        private_layerv2 = LayerWMS(name=u"__test_private_layer", public=False)
        private_layerv2.layer = u"__test_private_layer"
        private_layerv2.geo_table = "a_schema.a_geo_table"
        private_layerv2.interfaces = [main, mobile]
        private_layerv2.ogc_server = ogcserver

        public_layer2 = LayerWMS(
            name=u"__test_public_layer2", layer=u"__test_public_layer_bis", public=True)
        public_layer2.interfaces = [main, mobile]
        public_layer2.ogc_server = ogcserver

        private_layer2 = LayerWMS(
            name=u"__test_private_layer2", layer=u"__test_private_layer_bis", public=False)
        private_layer2.interfaces = [main, mobile]
        private_layer2.ogc_server = ogcserver

        public_layer_not_mapfile = LayerWMS(
            name=u"__test_public_layer_not_mapfile", layer=u"__test_public_layer_not_in_mapfile", public=True)
        public_layer_not_mapfile.interfaces = [main, mobile]
        public_layer_not_mapfile.ogc_server = ogcserver

        public_layer_no_layers = LayerWMS(
            name=u"__test_public_layer_no_layers", public=True)
        public_layer_no_layers.interfaces = [main, mobile]
        public_layer_no_layers.ogc_server = ogcserver

        layer_in_group = LayerV1(name=u"__test_layer_in_group")
        layer_in_group.interfaces = [main, mobile]
        layer_group = LayerGroup(name=u"__test_layer_group_1")
        layer_group.children = [layer_in_group]

        layer_wmsgroup = LayerV1(name=u"test_wmsfeaturesgroup")
        layer_wmsgroup.is_checked = False
        layer_wmsgroup.interfaces = [main, mobile]

        group = LayerGroup(name=u"__test_layer_group_2")
        group.children = [
            public_layer, private_layer, private_layerv2, layer_group, layer_wmsgroup,
            public_layer2, public_layer_not_mapfile, public_layer_no_layers,
            private_layer2
        ]
        theme = Theme(name=u"__test_theme")
        theme.children = [group]
        theme.interfaces = [main]

        functionality1 = Functionality(name=u"test_name", value=u"test_value_1")
        functionality2 = Functionality(name=u"test_name", value=u"test_value_2")
        theme.functionalities = [functionality1, functionality2]

        poly = "POLYGON((-100 0, -100 20, 100 20, 100 0, -100 0))"

        area = WKTElement(poly, srid=21781)
        RestrictionArea(
            name=u"__test_ra1", description=u"", layers=[private_layer, private_layerv2, private_layer2],
            roles=[role1], area=area
        )

        area = WKTElement(poly, srid=21781)
        RestrictionArea(
            name=u"__test_ra2", description=u"", layers=[private_layer, private_layerv2, private_layer2],
            roles=[role2], area=area, readwrite=True
        )

        entry1 = FullTextSearch()
        entry1.label = "label1"
        entry1.layer_name = "layer1"
        entry1.ts = func.to_tsvector("french", "soleil travail")
        entry1.the_geom = WKTElement("POINT(-90 -45)", 21781)
        entry1.public = True

        entry2 = FullTextSearch()
        entry2.label = "label1"
        entry2.layer_name = "layer1"
        entry2.ts = func.to_tsvector("french", "soleil travail")
        entry2.the_geom = WKTElement("POINT(-90 -45)", 21781)
        entry2.public = True

        entry3 = FullTextSearch()
        entry3.label = "label1"
        entry3.layer_name = None
        entry3.ts = func.to_tsvector("french", "soleil travail")
        entry3.the_geom = WKTElement("POINT(-90 -45)", 21781)
        entry3.public = True

        DBSession.add_all([
            user1, user2, ogcserver_normapfile, ogcserver_geoserver,
            public_layer, private_layer, private_layerv2, public_layer2, private_layer2,
            entry1, entry2, entry3,
        ])

        DBSession.flush()

        self.role1_id = role1.id

        transaction.commit()

    def tearDown(self):  # noqa
        testing.tearDown()

<<<<<<< HEAD
        functionality.FUNCTIONALITIES_TYPES = None

        from c2cgeoportal.models import DBSession, User, Role, TreeItem, \
            RestrictionArea, Interface, OGCServer

        DBSession.query(User).filter(User.username == "__test_user1").delete()
        DBSession.query(User).filter(User.username == "__test_user2").delete()

        ra = DBSession.query(RestrictionArea).filter(
            RestrictionArea.name == "__test_ra1"
        ).one()
        ra.roles = []
        DBSession.delete(ra)
        ra = DBSession.query(RestrictionArea).filter(
            RestrictionArea.name == "__test_ra2"
        ).one()
        ra.roles = []
        DBSession.delete(ra)

        DBSession.query(Role).filter(Role.name == "__test_role1").delete()
        DBSession.query(Role).filter(Role.name == "__test_role2").delete()

        for item in DBSession.query(TreeItem).all():
            DBSession.delete(item)
        DBSession.query(Interface).filter(
            Interface.name == "desktop"
        ).delete()
        DBSession.query(OGCServer).delete()

        for table in self._tables[::-1]:
            table.drop(checkfirst=True)

        transaction.commit()
=======
        cleanup_db()
>>>>>>> a196becb

    #
    # login/logout tests
    #

    def test_login(self):
        from pyramid.httpexceptions import HTTPBadRequest
        from c2cgeoportal.views.entry import Entry

        request = self._create_request_obj(params={
            "came_from": "/came_from",
        }, POST={
            "login": u"__test_user1",
            "password": u"__test_user1",
        })
        response = Entry(request).login()
        self.assertEquals(response.status_int, 302)
        self.assertEquals(response.headers["Location"], "/came_from")

        request = self._create_request_obj(POST={
            "login": u"__test_user1",
            "password": u"__test_user1",
        })
        response = Entry(request).login()
        self.assertEquals(response.status_int, 200)
        self.assertEquals(json.loads(response.body), {
            "success": True,
            "username": "__test_user1",
            "is_password_changed": False,
            "role_name": "__test_role1",
            "role_id": self.role1_id,
            "functionalities": {},
        })

        request = self._create_request_obj(POST={
            "login": u"__test_user1",
            "password": u"bad password",
        })
        entry = Entry(request)
        self.assertRaises(HTTPBadRequest, entry.login)

    def test_logout_no_auth(self):
        from pyramid.httpexceptions import HTTPBadRequest
        from c2cgeoportal.views.entry import Entry

        request = self._create_request_obj(path="/", params={
            "came_from": "/came_from"
        })
        entry = Entry(request)
        self.assertRaises(HTTPBadRequest, entry.logout)

    def test_logout(self):
        from c2cgeoportal.models import DBSession, User
        from c2cgeoportal.views.entry import Entry

        request = self._create_request_obj(path="/")
        request.user = DBSession.query(User).filter_by(
            username=u"__test_user1"
        ).one()
        response = Entry(request).logout()
        self.assertEquals(response.status_int, 200)
        self.assertEquals(response.body, "true")

        request = self._create_request_obj(path="/")
        request.route_url = lambda url: "/dummy/route/url"
        request.user = DBSession.query(User).filter_by(
            username=u"__test_user1"
        ).one()
        response = Entry(request).logout()
        self.assertEquals(response.status_int, 200)
        self.assertEquals(response.body, "true")

    def test_reset_password(self):
        from c2cgeoportal.views.entry import Entry

        request = self._create_request_obj(POST={
            "login": u"__test_user1",
        })
        entry = Entry(request)
        user, username, password, error = entry._loginresetpassword()

        request = self._create_request_obj(POST={
            "login": username,
            "password": password,
        })
        response = Entry(request).login()
        self.assertEquals(response.status_int, 200)
        self.assertEquals(json.loads(response.body), {
            u"success": True,
            u"username": u"__test_user1",
            u"is_password_changed": True,
            u"role_name": u"__test_role1",
            u"role_id": self.role1_id,
            u"functionalities": {},
        })

    #
    # viewer view tests
    #

    @staticmethod
    def _create_request_obj(username=None, params=None, **kwargs):
        if params is None:
            params = {}
        from c2cgeoportal.models import DBSession, User

        request = create_dummy_request(**kwargs)
        request.static_url = lambda url: "/dummy/static/url"
        request.route_url = lambda url, **kwargs: mapserv_url
        request.interface_name = "desktop"
        request.params = params

        if username is not None:
            request.user = DBSession.query(User) \
                .filter_by(username=username).one()

        return request

    def _create_entry_obj(self, **kwargs):
        from c2cgeoportal.views.entry import Entry

        return Entry(self._create_request_obj(**kwargs))

    @staticmethod
    def _get_filtered_errors(errors):
        regex = re.compile("The layer \\'[a-z0-9_]*\\' \([a-z0-9_]*\) is not defined in WMS capabilities from \\'[a-z0-9_]*\\'")
        errors = [e for e in errors if not regex.match(e)]
        return set(errors)

    def test_index_no_auth(self):
        entry = self._create_entry_obj()
        response = entry.get_cgxp_viewer_vars()
        assert "__test_public_layer" in response["themes"]
        assert "__test_private_layer" not in response["themes"]

    def test_index_auth_no_edit_permission(self):
        import json

        entry = self._create_entry_obj(username=u"__test_user1")
        response = entry.get_cgxp_viewer_vars()

        themes = json.loads(response["themes"])
        self.assertEqual(len(themes), 1)

        layers = themes[0]["children"][0]["children"]
        self.assertEqual(len(layers), 4)

        self.assertEqual([
            "editable" in layer
            for layer in themes[0]["children"][0]["children"]
            if layer["name"] == "test_wmsfeaturesgroup"
        ], [False])

        self.assertEqual([
            "editable" in layer
            for layer in themes[0]["children"][0]["children"]
            if layer["name"] == "__test_private_layer"
        ], [False])

        self.assertEqual([
            "editable" in layer
            for layer in themes[0]["children"][0]["children"]
            if layer["name"] == "__test_public_layer"
        ], [False])

    def test_index_auth_edit_permission(self):
        import json

        entry = self._create_entry_obj(username=u"__test_user2", params={
            "min_levels": "0"
        })
        response = entry.get_cgxp_viewer_vars()

        self.assertEqual(
            self._get_filtered_errors(json.loads(response["serverError"])),
            set()
        )

        themes = json.loads(response["themes"])
        self.assertEqual(len(themes), 1)

        layers = themes[0]["children"][0]["children"]
        self.assertEqual(
            {layer["name"] for layer in layers},
            {"__test_public_layer", "__test_private_layer", "test_wmsfeaturesgroup", "__test_layer_group_1"}
        )

        self.assertEqual([
            "editable" in layer
            for layer in layers
            if layer["name"] == "test_wmsfeaturesgroup"
        ], [False])

        self.assertEqual([
            "editable" in layer
            for layer in layers
            if layer["name"] == "__test_private_layer"
        ], [True])

        self.assertEqual([
            "editable" in layer
            for layer in layers
            if layer["name"] == "__test_public_layer"
        ], [False])

    def test_theme(self):
        from c2cgeoportal.models import DBSession, User
        from c2cgeoportal.views.entry import Entry
        request = self._create_request_obj()
        entry = Entry(request)

        # unautenticated
        themes, errors = entry._themes(None, "desktop")
        self.assertEquals(errors, {
            u"The layer '__test_layer_in_group' (__test_layer_in_group) is not defined in WMS capabilities from '__test_ogc_server'",
        })
        self.assertEquals(len(themes), 1)
        layers = {l["name"] for l in themes[0]["children"][0]["children"]}
        self.assertEquals(layers, {
            u"test_wmsfeaturesgroup",
            u"__test_layer_group_1",
            u"__test_public_layer",
        })

        # autenticated on parent
        request.params = {
            "role_id": DBSession.query(User).filter_by(username=u"__test_user1").one().role.id
        }
        request.client_addr = "127.0.0.1"
        themes = entry.themes()
        self.assertEquals(len(themes), 1)
        layers = [l["name"] for l in themes[0]["children"][0]["children"]]
        self.assertTrue("__test_public_layer" in layers)
        self.assertTrue("__test_private_layer" in layers)

        # autenticated
        request.params = {}
        request.user = DBSession.query(User).filter_by(username=u"__test_user1").one()
        themes, errors = entry._themes(request.user.role.id)
        self.assertEquals(errors, {
            u"The layer '__test_layer_in_group' (__test_layer_in_group) is not defined in WMS capabilities from '__test_ogc_server'",
        })
        self.assertEquals(len(themes), 1)
        layers = {l["name"] for l in themes[0]["children"][0]["children"]}
        self.assertEquals(layers, {
            u"test_wmsfeaturesgroup",
            u"__test_layer_group_1",
            u"__test_public_layer",
            u"__test_private_layer",
        })

    def test_notmapfile(self):
        # mapfile error
        from c2cgeoportal.views.entry import Entry
        request = self._create_request_obj(additional_settings={
            "mapserverproxy": {
                "default_ogc_server": "__test_ogc_server_notmapfile",
            }
        })
        entry = Entry(request)
        request.params = {}

        from c2cgeoportal.lib import caching
        caching.invalidate_region()
        themes, errors = entry._themes(None, "desktop")
        self.assertEquals({e[:100] for e in errors}, {
            u"The layer '__test_public_layer' (__test_public_layer) is not defined in WMS capabilities from '__tes",
            u"The layer '__test_layer_in_group' (__test_layer_in_group) is not defined in WMS capabilities from '_",
            u"The layer 'test_wmsfeaturesgroup' (test_wmsfeaturesgroup) is not defined in WMS capabilities from '_",
            u"GetCapabilities from URL http://mapserver/?map=not_a_mapfile&VERSION=1.1.1&REQUEST=GetCapabilities&S"
        })

    def test_themev2(self):
        from c2cgeoportal.models import DBSession, User
        from c2cgeoportal.views.entry import Entry
        request = self._create_request_obj()
        entry = Entry(request)

        # unautenticated
        request.params = {
            "version": "2"
        }
        themes = entry.themes()
        self.assertEquals(len(themes["themes"]), 1)
        layers = {l["name"] for l in themes["themes"][0]["children"][0]["children"]}
        self.assertEquals(layers, {
            u"__test_public_layer2",
            u"__test_public_layer_not_mapfile",
        })

        self.assertEquals(set(themes["errors"]), {
            u"The layer '__test_public_layer_not_in_mapfile' (__test_public_layer_not_mapfile) is not defined in WMS capabilities from '__test_ogc_server'",
            u"The layer '__test_public_layer_no_layers' do not have any layers",
        })

        # autenticated
        request.params = {
            "version": "2"
        }
        request.user = DBSession.query(User).filter_by(username=u"__test_user1").one()
        themes = entry.themes()
        self.assertEquals(len(themes["themes"]), 1)
        layers = {l["name"] for l in themes["themes"][0]["children"][0]["children"]}
        self.assertEquals(layers, {
            u"__test_public_layer2",
            u"__test_private_layer",
            u"__test_private_layer2",
            u"__test_public_layer_not_mapfile",
        })
        self.assertEquals(set(themes["errors"]), {
            u"The layer '__test_public_layer_not_in_mapfile' (__test_public_layer_not_mapfile) is not defined in WMS capabilities from '__test_ogc_server'",
            u"The layer '__test_public_layer_no_layers' do not have any layers",
        })

    def test_theme_geoserver(self):
        from c2cgeoportal.models import DBSession, User
        from c2cgeoportal.views.entry import Entry
        request = self._create_request_obj(additional_settings={
            "mapserverproxy": {
                "default_ogc_server": "__test_ogc_server_geoserver",
            }
        })
        entry = Entry(request)

        # unautenticated v1
        themes, errors = entry._themes(None, "desktop")
        self.assertEquals(errors, set())
        self.assertEquals(len(themes), 1)
        layers = {l["name"] for l in themes[0]["children"][0]["children"]}
        self.assertEquals(layers, {
            u"test_wmsfeaturesgroup",
            u"__test_public_layer",
            u"__test_layer_group_1",
        })

        # autenticated v1
        request.params = {}
        request.user = DBSession.query(User).filter_by(username=u"__test_user1").one()
        themes, errors = entry._themes(request.user.role.id)
        self.assertEquals(errors, set())
        self.assertEquals(len(themes), 1)
        layers = {l["name"] for l in themes[0]["children"][0]["children"]}
        self.assertEquals(layers, {
            u"test_wmsfeaturesgroup",
            u"__test_public_layer",
            u"__test_private_layer",
            u"__test_layer_group_1",
        })

        # do not test anything related to geoserver ...
        # unautenticated v2
        request.params = {
            "version": "2"
        }
        request.user = None
        themes = entry.themes()
        self.assertEquals(set(themes["errors"]), {
            u"The layer '__test_public_layer_not_in_mapfile' (__test_public_layer_not_mapfile) is not defined in WMS capabilities from '__test_ogc_server'",
            u"The layer '__test_public_layer_no_layers' do not have any layers",
        })
        self.assertEquals(len(themes["themes"]), 1)
        layers = {l["name"] for l in themes["themes"][0]["children"][0]["children"]}
        self.assertEquals(layers, {
            u"__test_public_layer2",
            u"__test_public_layer_not_mapfile",
        })

        # autenticated v2
        request.params = {
            "version": "2"
        }
        request.user = DBSession.query(User).filter_by(username=u"__test_user1").one()
        themes = entry.themes()
        self.assertEquals(set(themes["errors"]), {
            u"The layer '__test_public_layer_not_in_mapfile' (__test_public_layer_not_mapfile) is not defined in WMS capabilities from '__test_ogc_server'",
            u"The layer '__test_public_layer_no_layers' do not have any layers",
        })
        self.assertEquals(len(themes["themes"]), 1)
        layers = {l["name"] for l in themes["themes"][0]["children"][0]["children"]}
        self.assertEquals(layers, {
            u"__test_public_layer2",
            u"__test_private_layer",
            u"__test_private_layer2",
            u"__test_public_layer_not_mapfile",
        })

    def test_wfs_types(self):
        from c2cgeoportal.views.entry import Entry

        request = self._create_request_obj()
        entry = Entry(request)

        response = entry.get_cgxp_viewer_vars()
        self.assertEquals(
            self._get_filtered_errors(json.loads(response["serverError"])),
            set()
        )

        result = {
            "testpoint_unprotected",
            "testpoint_protected",
            "testpoint_protected_2",
            "testpoint_protected_query_with_collect",
            "testpoint_substitution",
            "testpoint_column_restriction",
            "test_wmsfeatures",
            "test_wmstime",
            "test_wmstime2",
            "__test_public_layer",
            "__test_private_layer",
            "__test_public_layer_bis",
            "__test_private_layer_bis",
            "__test_layer_internal_wms",
            "test_noscale",
            "test_minscale",
            "test_maxscale",
            "test_boothscale",
            "__test_private_layer0",
            "__test_private_layer1",
            "__test_private_layer2",
            "__test_private_layer3",
            "__test_private_layer4",
            "__test_private_layer5",
            "__test_private_layer6",
            "__test_private_layer7",
            "__test_private_layer8",
            "__test_private_layer9",
        }

        self.assertEquals(set(json.loads(response["WFSTypes"])), result)
        self.assertEquals(set(json.loads(response["externalWFSTypes"])), result)

    def test_permalink_themes(self):
        from c2cgeoportal.views.entry import Entry
        request = self._create_request_obj()
        request.params = {
            "permalink_themes": "my_themes",
        }
        entry = Entry(request)

        response = entry.get_cgxp_viewer_vars()
        self.assertEquals(response["permalink_themes"], '["my_themes"]')

    def _create_entry(self):
        from c2cgeoportal.views.entry import Entry

        request = self._create_request_obj()
        request.current_route_url = lambda **kwargs: "http://example.com/current/view"
        request.registry.settings.update({
            "layers": {
                "enum": {
                    "layer_test": {
                        "attributes": {
                            "label": None
                        }
                    }
                }
            }
        })
        request.matchdict = {
            "themes": ["theme"],
        }
        entry = Entry(request)
        request.user = None
        return entry, request

    def test_entry_points(self):
        entry, request = self._create_entry()

        result = entry.get_cgxp_index_vars()
        self.assertEquals(
            set(result.keys()),
            {"lang", "debug", "extra_params"}
        )
        result = entry.get_cgxp_viewer_vars()
        self.assertEquals(set(result.keys()), {
            "lang", "tiles_url", "debug",
            "serverError", "themes", "external_themes", "functionality",
            "WFSTypes", "externalWFSTypes", "user", "queryer_attribute_urls",
            "version_role_params", "version_params",
        })
        self.assertEquals(
            result["queryer_attribute_urls"],
            '{{"layer_test": {{"label": "{0!s}"}}}}'.format(mapserv_url)
        )

        result = entry.get_ngeo_index_vars()
        self.assertEquals(set(result.keys()), {
            "debug", "fulltextsearch_groups", "wfs_types"
        })
        result = entry.get_ngeo_permalinktheme_vars()
        self.assertEquals(set(result.keys()), {
            "debug", "fulltextsearch_groups", "permalink_themes", "wfs_types"
        })

        result = entry.apijs()
        self.assertEquals(
            set(result.keys()),
            {"lang", "debug", "queryable_layers", "tiles_url", "url_params"}
        )
        result = entry.xapijs()
        self.assertEquals(
            set(result.keys()),
            {"lang", "debug", "queryable_layers", "tiles_url", "url_params"}
        )
        result = entry.apihelp()
        self.assertEquals(set(result.keys()), {"lang", "debug"})
        result = entry.xapihelp()
        self.assertEquals(set(result.keys()), {"lang", "debug"})

    def test_ngeo_vars(self):
        entry, _ = self._create_entry()
        result = entry.get_ngeo_index_vars()
        self.assertEquals(
            set(result["fulltextsearch_groups"]),
            {"layer1"},
        )

    def test_auth_home(self):
        from c2cgeoportal.views.entry import Entry
        from c2cgeoportal.models import User, Role

        request = self._create_request_obj()
        request.registry.settings.update({
            "layers": {
                "enum": {
                    "layer_test": {
                        "attributes": {
                            "label": None
                        }
                    }
                }
            }
        })
        entry = Entry(request)
        request.user = User()
        request.user.username = "a user"
        request.user.role_name = "a role"
        request.user._cached_role = Role()
        request.user._cached_role.name = "a role"
        request.user._cached_role_name = "a role"

        result = entry.get_cgxp_index_vars()
        self.assertEquals(
            set(result.keys()),
            {"lang", "debug", "extra_params"}
        )
        self.assertEquals(
            set(result["extra_params"].keys()),
            {"lang"}
        )
        self.assertEquals(result["extra_params"]["lang"], "fr")

    def test_entry_points_version(self):
        from c2cgeoportal.views.entry import Entry

        request = testing.DummyRequest()
        request.user = None

        request.static_url = lambda url: "http://example.com/dummy/static/url"
        request.route_url = lambda url, **kwargs: mapserv_url
        request.registry.settings = {
            "default_max_age": 76,
            "layers": {
                "enum": {
                    "layer_test": {
                        "attributes": {
                            "label": None
                        }
                    }
                }
            }
        }
        entry = Entry(request)
        request.user = None

        result = entry.get_cgxp_index_vars()
        self.assertEquals(
            set(result.keys()),
            {"lang", "debug", "extra_params"}
        )

    def test_entry_points_wfs(self):
        from c2cgeoportal.views.entry import Entry
        from c2cgeoportal.models import User, Role

        request = self._create_request_obj()
        request.registry.settings.update({
            "layers": {
                "enum": {
                    "layer_test": {
                        "attributes": {
                            "label": None
                        }
                    }
                }
            }
        })
        entry = Entry(request)
        request.user = User()
        request.user.username = "a user"
        request.user.role_name = "a role"
        request.user._cached_role = Role()
        request.user._cached_role.name = "a role"
        request.user._cached_role_name = "a role"

        result = entry.get_cgxp_index_vars()
        self.assertEquals(
            set(result.keys()),
            {"lang", "debug", "extra_params"}
        )
        self.assertEquals(
            set(result["extra_params"].keys()),
            {"lang"},
        )
        self.assertEquals(result["extra_params"]["lang"], "fr")

    def test_entry_points_wfs_url(self):
        from c2cgeoportal.views.entry import Entry

        request = self._create_request_obj()
        request.registry.settings.update({
            "layers": {
                "enum": {
                    "layer_test": {
                        "attributes": {
                            "label": None
                        }
                    }
                }
            }
        })

        entry = Entry(request)

        result = entry.get_cgxp_index_vars()
        self.assertEquals(
            set(result.keys()),
            {"lang", "debug", "extra_params"}
        )
        result = entry.get_cgxp_viewer_vars()

    def test_entry_points_noexternal(self):
        from c2cgeoportal.views.entry import Entry

        request = self._create_request_obj()
        request.registry.settings.update({
            "layers": {
                "enum": {
                    "layer_test": {
                        "attributes": {
                            "label": None
                        }
                    }
                }
            }
        })

        entry = Entry(request)

        result = entry.get_cgxp_index_vars()
        self.assertEquals(
            set(result.keys()),
            {"lang", "debug", "extra_params"}
        )
        result = entry.get_cgxp_viewer_vars()

    def test_permalink_theme(self):
        from c2cgeoportal.views.entry import Entry
        request = self._create_request_obj()
        entry = Entry(request)

        request.matchdict = {
            "themes": ["theme"],
        }
        result = entry.get_cgxp_permalinktheme_vars()
        self.assertEquals(
            set(result.keys()),
            {"lang", "permalink_themes", "debug", "extra_params"}
        )
        self.assertEquals(
            set(result["extra_params"].keys()),
            {"lang", "permalink_themes"}
        )
        self.assertEquals(result["extra_params"]["lang"], "fr")
        self.assertEquals(result["extra_params"]["permalink_themes"], ["theme"])
        self.assertEquals(result["permalink_themes"], ["theme"])

        request.matchdict = {
            "themes": ["theme1", "theme2"],
        }
        result = entry.get_cgxp_permalinktheme_vars()
        self.assertEquals(
            set(result.keys()),
            {"lang", "permalink_themes", "debug", "extra_params"}
        )
        self.assertEquals(
            set(result["extra_params"].keys()),
            {"lang", "permalink_themes"}
        )
        self.assertEquals(result["extra_params"]["lang"], "fr")
        self.assertEquals(result["extra_params"]["permalink_themes"], ["theme1", "theme2"])
        self.assertEquals(result["permalink_themes"], ["theme1", "theme2"])

    def test_layer(self):
        import httplib2
        from c2cgeoportal.views.entry import Entry
        from c2cgeoportal.models import LayerV1, LayerGroup
        from c2cgeoportal.lib.wmstparsing import TimeInformation

        request = self._create_request_obj()
        request.static_url = lambda name: "/dummy/static/" + name
        request.route_url = lambda name: "/dummy/route/" + name
        request.registry.settings["package"] = "test_layer"
        entry = Entry(request)

        self.assertEqual(entry._group(
            "", LayerGroup(), layers=[]), (None, set())
        )

        layer = LayerV1()
        layer.id = 20
        layer.name = "test internal WMS"
        layer.layer = "test internal WMS"
        layer.metadata_url = "http://example.com/tiwms"
        layer.is_checked = True
        layer.layer_type = "internal WMS"
        layer.image_type = "image/png"
        layer.style = "my-style"
        layer.kml = "static:///tiwms.kml"
        layer.legend = True
        layer.legend_rule = "rule"
        layer.legend_image = "static://legend:static/tiwms-legend.png"
        layer.is_legend_expanded = False
        layer.min_resolution = 10
        layer.max_resolution = 1000
        layer.disclaimer = "Camptocamp"
        layer.identifier_attribute_field = "name"
        layer.geo_table = "tiwms"
        layer.public = True

        self.assertEqual(entry._layer(layer, role_id=None), ({
            "id": 20,
            "name": "test internal WMS",
            "metadataURL": "http://example.com/tiwms",
            "isChecked": True,
            "icon": "/dummy/route/mapserverproxy?"
            "LAYER=test+internal+WMS&SERVICE=WMS&FORMAT=image%2Fpng&"
            "REQUEST=GetLegendGraphic&RULE=rule&VERSION=1.1.1&TRANSPARENT=TRUE",
            "type": "internal WMS",
            "imageType": "image/png",
            "style": "my-style",
            "kml": "/dummy/static/c2cgeoportal:project/tiwms.kml",
            "legend": True,
            "legendImage": "/dummy/static/legend:static/tiwms-legend.png",
            "isLegendExpanded": False,
            "minResolutionHint": 10,
            "maxResolutionHint": 1000,
            "disclaimer": "Camptocamp",
            "identifierAttribute": "name",
            "public": True,
            "metadata": {},
        }, {"The layer 'test internal WMS' (test internal WMS) is not defined in WMS capabilities from '__test_ogc_server'"}))

        layer = LayerV1()
        layer.id = 20
        layer.name = "test external WMS"
        layer.layer = "test external WMS"
        layer.is_checked = False
        layer.icon = "static:///tewms.png"
        layer.layer_type = "external WMS"
        layer.url = "http://example.com"
        layer.image_type = "image/jpeg"
        layer.is_single_tile = True
        layer.legend = False
        layer.is_legend_expanded = False
        layer.min_resolution = 10
        layer.max_resolution = 1000
        layer.public = True
        self.assertEqual(entry._layer(layer), ({
            "id": 20,
            "name": "test external WMS",
            "icon": "/dummy/static/c2cgeoportal:project/tewms.png",
            "isChecked": False,
            "type": "external WMS",
            "url": "http://example.com",
            "imageType": "image/jpeg",
            "isSingleTile": True,
            "legend": False,
            "isLegendExpanded": False,
            "minResolutionHint": 10,
            "maxResolutionHint": 1000,
            "public": True,
            "metadata": {},
        }, set()))

        layer = LayerV1()
        layer.id = 20
        layer.name = "test WMTS"
        layer.layer = "test WMTS"
        layer.is_checked = False
        layer.layer_type = "WMTS"
        layer.url = "http://example.com/WMTS-Capabilities.xml"
        layer.style = "wmts-style"
        layer.dimensions = '{"DATE": "1012"}'
        layer.matrix_set = "swissgrid"
        layer.wms_url = "http://example.com/"
        layer.wms_layers = "test"
        layer.legend = False
        layer.is_legend_expanded = False
        layer.min_resolution = 10
        layer.max_resolution = 1000
        layer.public = True
        self.assertEqual(entry._layer(layer), ({
            "id": 20,
            "name": "test WMTS",
            "isChecked": False,
            "type": "WMTS",
            "url": "http://example.com/WMTS-Capabilities.xml",
            "style": "wmts-style",
            "dimensions": {u"DATE": u"1012"},
            "matrixSet": "swissgrid",
            "wmsUrl": "http://example.com/",
            "wmsLayers": "test",
            "legend": False,
            "isLegendExpanded": False,
            "minResolutionHint": 10,
            "maxResolutionHint": 1000,
            "public": True,
            "metadata": {},
        }, set()))

        layer = LayerV1()
        layer.id = 20
        layer.name = "test WMTS"
        layer.layer = "test WMTS"
        layer.is_checked = False
        layer.layer_type = "WMTS"
        layer.url = "http://example.com/WMTS-Capabilities.xml"
        layer.wms_url = "http://example.com/"
        layer.legend = False
        layer.is_legend_expanded = False
        layer.min_resolution = 10
        layer.max_resolution = 1000
        layer.public = True
        self.assertEqual(entry._layer(layer), ({
            "id": 20,
            "name": "test WMTS",
            "isChecked": False,
            "type": "WMTS",
            "url": "http://example.com/WMTS-Capabilities.xml",
            "wmsUrl": "http://example.com/",
            "wmsLayers": "test WMTS",
            "legend": False,
            "isLegendExpanded": False,
            "minResolutionHint": 10,
            "maxResolutionHint": 1000,
            "public": True,
            "metadata": {},
        }, set()))

        layer = LayerV1()
        layer.id = 20
        layer.name = "test WMTS"
        layer.layer = "test WMTS"
        layer.is_checked = False
        layer.layer_type = "WMTS"
        layer.url = "http://example.com/WMTS-Capabilities.xml"
        layer.wms_layers = "test"
        layer.legend = False
        layer.is_legend_expanded = False
        layer.min_resolution = 10
        layer.max_resolution = 1000
        layer.public = True
        self.assertEqual(entry._layer(layer), ({
            "id": 20,
            "name": "test WMTS",
            "isChecked": False,
            "type": "WMTS",
            "url": "http://example.com/WMTS-Capabilities.xml",
            "wmsUrl": "/dummy/route/mapserverproxy",
            "wmsLayers": "test",
            "queryLayers": [],
            "legend": False,
            "isLegendExpanded": False,
            "minResolutionHint": 10,
            "maxResolutionHint": 1000,
            "public": True,
            "metadata": {},
        }, set()))

        layer = LayerV1()
        layer.id = 20
        layer.name = "test no 2D"
        layer.layer = "test no 2D"
        layer.is_checked = False
        layer.layer_type = "no 2D"
        layer.legend = False
        layer.is_legend_expanded = False
        layer.metadata_url = "http://example.com/wmsfeatures.metadata"
        layer.public = True
        self.assertEqual(entry._layer(layer), ({
            "id": 20,
            "name": u"test no 2D",
            "isChecked": False,
            "type": "no 2D",
            "legend": False,
            "isLegendExpanded": False,
            "metadataURL": u"http://example.com/wmsfeatures.metadata",
            "public": True,
            "metadata": {},
        }, set()))

        params = (
            ("SERVICE", "WMS"),
            ("VERSION", "1.1.1"),
            ("REQUEST", "GetCapabilities"),
        )
        url = mapserv_url + "?" + "&".join(["=".join(p) for p in params])
        http = httplib2.Http()
        resp, xml = http.request(url, method="GET")

        layer = LayerV1()
        layer.id = 20
        layer.name = "test_wmsfeaturesgroup"
        layer.layer = "test_wmsfeaturesgroup"
        layer.layer_type = "internal WMS"
        layer.image_type = "image/png"
        layer.is_checked = False
        layer.legend = False
        layer.is_legend_expanded = False
        layer.public = True
        self.assertEqual(entry._layer(layer), ({
            "id": 20,
            "name": u"test_wmsfeaturesgroup",
            "type": "internal WMS",
            "isChecked": False,
            "legend": False,
            "isLegendExpanded": False,
            "imageType": u"image/png",
            "minResolutionHint": 1.76,
            "maxResolutionHint": 8.8200000000000003,
            "public": True,
            "queryable": 0,
            "metadataUrls": [{
                "url": "http://example.com/wmsfeatures.metadata",
                "type": "TC211",
                "format": "text/plain",
            }],
            "metadata": {},
            "childLayers": [{
                "name": u"test_wmsfeatures",
                "minResolutionHint": 1.76,
                "maxResolutionHint": 8.8200000000000003,
                "queryable": 1,
            }],
        }, set()))

        layer_t1 = LayerV1()
        layer_t1.id = 20
        layer_t1.name = "test_wmstime"
        layer_t1.layer = "test_wmstime"
        layer_t1.layer_type = "internal WMS"
        layer_t1.image_type = "image/png"
        layer_t1.is_checked = False
        layer_t1.legend = False
        layer_t1.is_legend_expanded = False
        layer_t1.public = True
        layer_t1.time_mode = "value"
        time = TimeInformation()
        entry._layer(layer_t1, time=time, mixed=False)
        self.assertEqual(time.to_dict(), {
            "resolution": "year",
            "interval": (1, 0, 0, 0),
            "maxValue": "2010-01-01T00:00:00Z",
            "minValue": "2000-01-01T00:00:00Z",
            "mode": "value",
            "widget": "slider",
            "minDefValue": "2000-01-01T00:00:00Z",
            "maxDefValue": None,
        })

        layer_t2 = LayerV1()
        layer_t2.id = 30
        layer_t2.name = "test_wmstime2"
        layer_t2.layer = "test_wmstime2"
        layer_t2.layer_type = "internal WMS"
        layer_t2.image_type = "image/png"
        layer_t2.is_checked = False
        layer_t2.legend = False
        layer_t2.is_legend_expanded = False
        layer_t2.public = True
        layer_t2.time_mode = "value"
        layer_t2.time_widget = "slider"
        time = TimeInformation()
        entry._layer(layer_t2, time=time, mixed=False)
        self.assertEqual(time.to_dict(), {
            "resolution": "year",
            "interval": (1, 0, 0, 0),
            "maxValue": "2020-01-01T00:00:00Z",
            "minValue": "2015-01-01T00:00:00Z",
            "mode": "value",
            "widget": "slider",
            "minDefValue": "2015-01-01T00:00:00Z",
            "maxDefValue": None,
        })

        group = LayerGroup()
        group.name = "time"
        group.children = [layer_t1, layer_t2]
        time = TimeInformation()
        entry._group(
            "", group, [layer_t1.name, layer_t2.name],
            time=time, mixed=False, depth=2
        )
        self.assertEqual(time.to_dict(), {
            "resolution": "year",
            "interval": (1, 0, 0, 0),
            "maxValue": "2020-01-01T00:00:00Z",
            "minValue": "2000-01-01T00:00:00Z",
            "mode": "value",
            "widget": "slider",
            "minDefValue": "2000-01-01T00:00:00Z",
            "maxDefValue": None,
        })

        layer = LayerV1()
        layer.id = 20
        layer.name = "test_wmstimegroup"
        layer.layer = "test_wmstimegroup"
        layer.layer_type = "internal WMS"
        layer.image_type = "image/png"
        layer.is_checked = False
        layer.legend = False
        layer.is_legend_expanded = False
        layer.public = True
        layer.time_mode = "value"
        layer.time_widget = "datepicker"
        time = TimeInformation()
        entry._layer(layer, time=time, mixed=False)
        self.assertEqual(time.to_dict(), {
            "resolution": "year",
            "interval": (1, 0, 0, 0),
            "maxValue": "2020-01-01T00:00:00Z",
            "minValue": "2000-01-01T00:00:00Z",
            "mode": "value",
            "widget": "datepicker",
            "minDefValue": "2000-01-01T00:00:00Z",
            "maxDefValue": None,
        })

        layer = LayerV1()
        layer.id = 20
        layer.name = "test WMTS"
        layer.layer = "test WMTS"
        layer.is_checked = False
        layer.layer_type = "WMTS"
        layer.url = "http://example.com/WMTS-Capabilities.xml"
        layer.wms_layers = "test_wmsfeatures"
        layer.legend = False
        layer.is_legend_expanded = False
        layer.public = True
        self.assertEqual(entry._layer(layer), ({
            "id": 20,
            "name": "test WMTS",
            "isChecked": False,
            "type": "WMTS",
            "url": "http://example.com/WMTS-Capabilities.xml",
            "wmsUrl": "/dummy/route/mapserverproxy",
            "wmsLayers": "test_wmsfeatures",
            "queryLayers": [{
                "name": "test_wmsfeatures",
                "minResolutionHint": 1.76,
                "maxResolutionHint": 8.8200000000000003
            }],
            "legend": False,
            "isLegendExpanded": False,
            "public": True,
            "metadata": {},
        }, set()))

        layer = LayerV1()
        layer.id = 20
        layer.name = "test WMTS"
        layer.layer = "test WMTS"
        layer.is_checked = False
        layer.layer_type = "WMTS"
        layer.url = "http://example.com/WMTS-Capabilities.xml"
        layer.wms_layers = "foo"
        layer.query_layers = "test_wmsfeatures"
        layer.legend = False
        layer.is_legend_expanded = False
        layer.public = True
        self.assertEqual(entry._layer(layer), ({
            "id": 20,
            "name": "test WMTS",
            "isChecked": False,
            "type": "WMTS",
            "url": "http://example.com/WMTS-Capabilities.xml",
            "wmsUrl": "/dummy/route/mapserverproxy",
            "wmsLayers": "foo",
            "queryLayers": [{
                "name": "test_wmsfeatures",
                "minResolutionHint": 1.76,
                "maxResolutionHint": 8.8200000000000003
            }],
            "legend": False,
            "isLegendExpanded": False,
            "public": True,
            "metadata": {},
        }, set()))

        group1 = LayerGroup()
        group1.name = "block"
        group1.id = 11
        group2 = LayerGroup()
        group2.id = 12
        group2.name = "node"
        group2.metadata_url = "http://example.com/group.metadata"
        layer = LayerV1()
        layer.id = 20
        layer.name = "test layer in group"
        layer.layer = "test layer in group"
        layer.is_checked = False
        layer.layer_type = "internal WMS"
        layer.image_type = "image/png"
        layer.legend = False
        layer.is_legend_expanded = False
        layer.public = True
        group1.children = [group2]
        group2.children = [layer]

        self.assertEqual(entry._group(
            "", group1, [layer.name],
        ), ({
            "id": 11,
            "isExpanded": False,
            "isInternalWMS": True,
            "name": "block",
            "isBaseLayer": False,
            "metadata": {},
            "mixed": False,
            "children": [{
                "id": 12,
                "isExpanded": False,
                "isInternalWMS": True,
                "name": "node",
                "isBaseLayer": False,
                "metadataURL": "http://example.com/group.metadata",
                "metadata": {},
                "mixed": False,
                "children": [{
                    "name": "test layer in group",
                    "id": 20,
                    "isChecked": False,
                    "type": "internal WMS",
                    "legend": False,
                    "isLegendExpanded": False,
                    "imageType": "image/png",
                    "public": True,
                    "metadata": {},
                }]
            }]
        }, {"The layer 'test layer in group' (test layer in group) is not defined in WMS capabilities from '__test_ogc_server'"}))

    def _assert_has_error(self, errors, error):
        self.assertIn(error, errors)
        self.assertEquals(
            len([e for e in errors if e == error]), 1,
            "Error '{0!s}' more than one time in errors:\n{1!r}".format(error, errors),
        )

    def test_internalwms(self):
        from c2cgeoportal.views.entry import Entry
        from c2cgeoportal.models import LayerV1, LayerGroup

        request = self._create_request_obj()
        request.static_url = lambda name: "/dummy/static/" + name
        request.route_url = lambda name: "/dummy/route/" + name
        request.registry.settings["package"] = "test_layer"
        entry = Entry(request)

        group1 = LayerGroup()
        group1.is_internal_wms = True
        group2 = LayerGroup()
        group2.is_internal_wms = False
        group1.children = [group2]
        _, errors = entry._group("", group1, [], catalogue=False)
        self._assert_has_error(errors, "Group '' cannot be in group '' (internal/external mix).")

        group1 = LayerGroup()
        group1.is_internal_wms = False
        group2 = LayerGroup()
        group2.is_internal_wms = True
        group1.children = [group2]
        _, errors = entry._group("", group1, [], catalogue=False)
        self._assert_has_error(errors, "Group '' cannot be in group '' (internal/external mix).")

        group = LayerGroup()
        group.is_internal_wms = True
        layer = LayerV1()
        layer.layer_type = "internal WMS"
        group.children = [layer]
        _, errors = entry._group("", group, [layer.name], catalogue=False)
        self.assertEqual(errors, {
            u"The layer '' () is not defined in WMS capabilities from '__test_ogc_server'",
        })

        group = LayerGroup()
        group.is_internal_wms = True
        layer = LayerV1()
        layer.layer_type = "external WMS"
        group.children = [layer]
        _, errors = entry._group("", group, [layer.name], catalogue=False)
        self._assert_has_error(errors, "Layer '' cannot be in the group '' (internal/external mix).")

        group = LayerGroup()
        group.is_internal_wms = True
        layer = LayerV1()
        layer.layer_type = "WMTS"
        group.children = [layer]
        _, errors = entry._group("", group, [layer.name], catalogue=False)
        self._assert_has_error(errors, "Layer '' cannot be in the group '' (internal/external mix).")

        group = LayerGroup()
        group.is_internal_wms = True
        layer = LayerV1()
        layer.layer_type = "no 2D"
        group.children = [layer]
        _, errors = entry._group("", group, [layer.name], catalogue=False)
        self._assert_has_error(errors, "Layer '' cannot be in the group '' (internal/external mix).")

        group = LayerGroup()
        group.is_internal_wms = False
        layer = LayerV1()
        layer.layer_type = "internal WMS"
        group.children = [layer]
        _, errors = entry._group("", group, [layer.name], catalogue=False)
        self._assert_has_error(errors, "Layer '' cannot be in the group '' (internal/external mix).")

        group = LayerGroup()
        group.is_internal_wms = False
        layer = LayerV1()
        layer.layer_type = "external WMS"
        group.children = [layer]
        _, errors = entry._group("", group, [layer.name], catalogue=False, min_levels=0)
        self.assertEqual(errors, set())

        group = LayerGroup()
        group.is_internal_wms = False
        layer = LayerV1()
        layer.layer_type = "WMTS"
        group.children = [layer]
        _, errors = entry._group("", group, [layer.name], catalogue=False, min_levels=0)
        self.assertEqual(errors, set())

        group = LayerGroup()
        group.is_internal_wms = False
        layer = LayerV1()
        layer.layer_type = "no 2D"
        group.children = [layer]
        _, errors = entry._group("", group, [layer.name], catalogue=False, min_levels=0)
        self.assertEqual(errors, set())

    def test_loginchange_no_params(self):
        from pyramid.httpexceptions import HTTPBadRequest
        from c2cgeoportal.views.entry import Entry

        request = self._create_request_obj(username=u"__test_user1", params={
            "lang": "en"
        }, POST={})
        entry = Entry(request)
        self.assertRaises(HTTPBadRequest, entry.loginchange)

    def test_loginchange_wrong_old(self):
        from pyramid.httpexceptions import HTTPBadRequest
        from c2cgeoportal.views.entry import Entry

        request = self._create_request_obj(username=u"__test_user1", params={
            "lang": "en"
        }, POST={
            "oldPassword": "",
            "newPassword": "1234",
            "confirmNewPassword": "12345",
        })
        entry = Entry(request)
        self.assertRaises(HTTPBadRequest, entry.loginchange)

    def test_loginchange_different(self):
        from pyramid.httpexceptions import HTTPBadRequest
        from c2cgeoportal.views.entry import Entry

        request = self._create_request_obj(username=u"__test_user1", params={
            "lang": "en"
        }, POST={
            "oldPassword": "__test_user1",
            "newPassword": "1234",
            "confirmNewPassword": "12345",
        })
        entry = Entry(request)
        self.assertRaises(HTTPBadRequest, entry.loginchange)

    def test_loginchange_good_is_password_changed(self):
        from c2cgeoportal.views.entry import Entry
        from hashlib import sha1

        request = self._create_request_obj(username=u"__test_user1", params={
            "lang": "en"
        }, POST={
            "oldPassword": "__test_user1",
            "newPassword": "1234",
            "confirmNewPassword": "1234"
        })
        self.assertEquals(request.user.is_password_changed, False)
        self.assertEquals(request.user._password, unicode(sha1("__test_user1").hexdigest()))
        entry = Entry(request)
        self.assertNotEqual(entry.loginchange(), None)
        self.assertEqual(request.user.is_password_changed, True)
        self.assertEqual(request.user._password, unicode(sha1("1234").hexdigest()))

    def test_json_extent(self):
        from c2cgeoportal.models import DBSession, Role

        role = DBSession.query(Role).filter(Role.name == "__test_role1").one()
        self.assertEqual(role.bounds, None)

        role = DBSession.query(Role).filter(Role.name == "__test_role2").one()
        self.assertEqual(role.bounds, (1, 2, 3, 4))<|MERGE_RESOLUTION|>--- conflicted
+++ resolved
@@ -41,13 +41,8 @@
 from c2cgeoportal.tests.functional import (  # noqa
     tear_down_common as tearDownModule,
     set_up_common as setUpModule,
-<<<<<<< HEAD
     mapserv_url, create_dummy_request,
-    create_default_ogcserver,
-=======
-    mapserv_url, mapserv, host, create_dummy_request,
     create_default_ogcserver, cleanup_db
->>>>>>> a196becb
 )
 
 import logging
@@ -64,27 +59,14 @@
         self._tables = []
 
         from c2cgeoportal.models import DBSession, User, Role, LayerV1, \
-            RestrictionArea, TreeItem, Theme, LayerGroup, Functionality, Interface, \
+            RestrictionArea, Theme, LayerGroup, Functionality, Interface, \
             LayerWMS, OGCServer, FullTextSearch, OGCSERVER_TYPE_GEOSERVER, OGCSERVER_AUTH_GEOSERVER
-        from sqlalchemy import func
-
-<<<<<<< HEAD
-        from sqlalchemy import Column, Table, types
+        from sqlalchemy import Column, Table, types, func
         from sqlalchemy.ext.declarative import declarative_base
         from geoalchemy2 import Geometry
         from c2cgeoportal.lib.dbreflection import init
 
-        for o in DBSession.query(RestrictionArea).all():
-            DBSession.delete(o)
-        for o in DBSession.query(Role).all():
-            DBSession.delete(o)
-        for o in DBSession.query(User).all():
-            DBSession.delete(o)
-        for o in DBSession.query(TreeItem).all():
-            DBSession.delete(o)
-=======
         cleanup_db()
->>>>>>> a196becb
 
         role1 = Role(name=u"__test_role1")
         user1 = User(username=u"__test_user1", password=u"__test_user1", role=role1)
@@ -228,43 +210,7 @@
     def tearDown(self):  # noqa
         testing.tearDown()
 
-<<<<<<< HEAD
-        functionality.FUNCTIONALITIES_TYPES = None
-
-        from c2cgeoportal.models import DBSession, User, Role, TreeItem, \
-            RestrictionArea, Interface, OGCServer
-
-        DBSession.query(User).filter(User.username == "__test_user1").delete()
-        DBSession.query(User).filter(User.username == "__test_user2").delete()
-
-        ra = DBSession.query(RestrictionArea).filter(
-            RestrictionArea.name == "__test_ra1"
-        ).one()
-        ra.roles = []
-        DBSession.delete(ra)
-        ra = DBSession.query(RestrictionArea).filter(
-            RestrictionArea.name == "__test_ra2"
-        ).one()
-        ra.roles = []
-        DBSession.delete(ra)
-
-        DBSession.query(Role).filter(Role.name == "__test_role1").delete()
-        DBSession.query(Role).filter(Role.name == "__test_role2").delete()
-
-        for item in DBSession.query(TreeItem).all():
-            DBSession.delete(item)
-        DBSession.query(Interface).filter(
-            Interface.name == "desktop"
-        ).delete()
-        DBSession.query(OGCServer).delete()
-
-        for table in self._tables[::-1]:
-            table.drop(checkfirst=True)
-
-        transaction.commit()
-=======
         cleanup_db()
->>>>>>> a196becb
 
     #
     # login/logout tests
