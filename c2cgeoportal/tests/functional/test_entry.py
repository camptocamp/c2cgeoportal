# -*- coding: utf-8 -*-

# Copyright (c) 2013-2014, Camptocamp SA
# All rights reserved.

# Redistribution and use in source and binary forms, with or without
# modification, are permitted provided that the following conditions are met:

# 1. Redistributions of source code must retain the above copyright notice, this
#    list of conditions and the following disclaimer.
# 2. Redistributions in binary form must reproduce the above copyright notice,
#    this list of conditions and the following disclaimer in the documentation
#    and/or other materials provided with the distribution.

# THIS SOFTWARE IS PROVIDED BY THE COPYRIGHT HOLDERS AND CONTRIBUTORS "AS IS" AND
# ANY EXPRESS OR IMPLIED WARRANTIES, INCLUDING, BUT NOT LIMITED TO, THE IMPLIED
# WARRANTIES OF MERCHANTABILITY AND FITNESS FOR A PARTICULAR PURPOSE ARE
# DISCLAIMED. IN NO EVENT SHALL THE COPYRIGHT OWNER OR CONTRIBUTORS BE LIABLE FOR
# ANY DIRECT, INDIRECT, INCIDENTAL, SPECIAL, EXEMPLARY, OR CONSEQUENTIAL DAMAGES
# (INCLUDING, BUT NOT LIMITED TO, PROCUREMENT OF SUBSTITUTE GOODS OR SERVICES;
# LOSS OF USE, DATA, OR PROFITS; OR BUSINESS INTERRUPTION) HOWEVER CAUSED AND
# ON ANY THEORY OF LIABILITY, WHETHER IN CONTRACT, STRICT LIABILITY, OR TORT
# (INCLUDING NEGLIGENCE OR OTHERWISE) ARISING IN ANY WAY OUT OF THE USE OF THIS
# SOFTWARE, EVEN IF ADVISED OF THE POSSIBILITY OF SUCH DAMAGE.

# The views and conclusions contained in the software and documentation are those
# of the authors and should not be interpreted as representing official policies,
# either expressed or implied, of the FreeBSD Project.


from unittest2 import TestCase
from nose.plugins.attrib import attr

import transaction
import os
import json
from geoalchemy2 import WKTElement
from pyramid import testing
from owslib.wms import WebMapService

from c2cgeoportal.tests.functional import (  # noqa
    tear_down_common as tearDownModule,
    set_up_common as setUpModule,
    mapserv_url, host, create_dummy_request)

import logging
log = logging.getLogger(__name__)


@attr(functional=True)
@attr(entry=True)
class TestEntryView(TestCase):

    def setUp(self):  # noqa
        # Always see the diff
        # https://docs.python.org/2/library/unittest.html#unittest.TestCase.maxDiff
        self.maxDiff = None

        from c2cgeoportal.models import DBSession, User, Role, LayerV1, \
            RestrictionArea, Theme, LayerGroup, Functionality, Interface, \
            LayerInternalWMS

        role1 = Role(name=u'__test_role1')
        user1 = User(username=u'__test_user1', password=u'__test_user1', role=role1)

        role2 = Role(name=u'__test_role2', extent=WKTElement(
            "POLYGON((1 2, 1 4, 3 4, 3 2, 1 2))", srid=21781
        ))
        user2 = User(username=u'__test_user2', password=u'__test_user2', role=role2)

        main = Interface(name=u'main')
        mobile = Interface(name=u'mobile')

        public_layer = LayerV1(name=u'__test_public_layer', public=True)
        public_layer.is_checked = False
        public_layer.interfaces = [main, mobile]

        private_layer = LayerV1(name=u'__test_private_layer', public=False)
        private_layer.geo_table = 'a_schema.a_geo_table'
        private_layer.interfaces = [main, mobile]

        public_layer2 = LayerInternalWMS(name=u'__test_public_layer2', public=True)
        public_layer2.interfaces = [main, mobile]

        private_layer2 = LayerInternalWMS(name=u'__test_private_layer2', public=False)
        private_layer2.interfaces = [main, mobile]

        layer_in_group = LayerV1(name=u'__test_layer_in_group')
        layer_in_group.interfaces = [main, mobile]
        layer_group = LayerGroup(name=u'__test_layer_group')
        layer_group.children = [layer_in_group]

        layer_wmsgroup = LayerV1(name=u'test_wmsfeaturesgroup')
        layer_wmsgroup.is_checked = False
        layer_wmsgroup.interfaces = [main, mobile]

        group = LayerGroup(name=u'__test_layer_group')
        group.children = [
            public_layer, private_layer, layer_group, layer_wmsgroup,
            public_layer2, private_layer2
        ]
        theme = Theme(name=u'__test_theme')
        theme.children = [group]
        theme.interfaces = [main]

        functionality1 = Functionality(name=u'test_name', value=u'test_value_1')
        functionality2 = Functionality(name=u'test_name', value=u'test_value_2')
        theme.functionalities = [functionality1, functionality2]

        poly = "POLYGON((-100 0, -100 20, 100 20, 100 0, -100 0))"

        area = WKTElement(poly, srid=21781)
        RestrictionArea(
            name=u'__test_ra1', description=u'', layers=[private_layer, private_layer2],
            roles=[role1], area=area
        )

        area = WKTElement(poly, srid=21781)
        RestrictionArea(
            name=u'__test_ra2', description=u'', layers=[private_layer, private_layer2],
            roles=[role2], area=area, readwrite=True
        )

        DBSession.add_all([
            user1, user2, public_layer, private_layer, public_layer2, private_layer2
        ])

        transaction.commit()

    def tearDown(self):  # noqa
        testing.tearDown()

        from c2cgeoportal.models import DBSession, User, Role, Layer, \
            RestrictionArea, Theme, LayerGroup, Interface

        DBSession.query(User).filter(User.username == '__test_user1').delete()
        DBSession.query(User).filter(User.username == '__test_user2').delete()

        ra = DBSession.query(RestrictionArea).filter(
            RestrictionArea.name == '__test_ra1'
        ).one()
        ra.roles = []
        DBSession.delete(ra)
        ra = DBSession.query(RestrictionArea).filter(
            RestrictionArea.name == '__test_ra2'
        ).one()
        ra.roles = []
        DBSession.delete(ra)

        DBSession.query(Role).filter(Role.name == '__test_role1').delete()
        DBSession.query(Role).filter(Role.name == '__test_role2').delete()

        for t in DBSession.query(Theme).filter(Theme.name == '__test_theme').all():
            DBSession.delete(t)
        for layergroup in DBSession.query(LayerGroup).all():
            DBSession.delete(layergroup)
        for layer in DBSession.query(Layer).all():
            DBSession.delete(layer)
        DBSession.query(Interface).filter(
            Interface.name == 'main'
        ).delete()

        transaction.commit()

    #
    # login/logout tests
    #

    @attr(login=True)
    def test_login(self):
        from c2cgeoportal.views.entry import Entry

        request = self._create_request_obj(params={
            'login': u'__test_user1',
            'password': u'__test_user1',
            'came_from': "/came_from",
        })
        response = Entry(request).login()
        self.assertEquals(response.status_int, 302)
        self.assertEquals(response.headers['Location'], "/came_from")

        request = self._create_request_obj(params={
            'login': u'__test_user1',
            'password': u'__test_user1',
        })
        response = Entry(request).login()
        self.assertEquals(response.status_int, 200)
        self.assertEquals(response.body, 'true')

        request = self._create_request_obj(params={
            'login': u'__test_user1',
            'password': u'bad password',
        })
        response = Entry(request).login()
        self.assertEquals(response.status_int, 401)

    @attr(logout_no_auth=True)
    def test_logout_no_auth(self):
        from c2cgeoportal.views.entry import Entry

        request = self._create_request_obj(path='/', params={
            'came_from': '/came_from'
        })
        entry = Entry(request)
        response = entry.logout()
        self.assertEquals(response.status_int, 404)

    @attr(logout=True)
    def test_logout(self):
        from c2cgeoportal.models import DBSession, User
        from c2cgeoportal.views.entry import Entry

        request = self._create_request_obj(path='/')
        request.user = DBSession.query(User).filter_by(
            username=u'__test_user1'
        ).one()
        entry = Entry(request)
        response = entry.logout()
        self.assertEquals(response.status_int, 200)
        self.assertEquals(response.body, 'true')

        request = self._create_request_obj(path='/')
        request.route_url = lambda url: '/dummy/route/url'
        request.user = DBSession.query(User).filter_by(
            username=u'__test_user1'
        ).one()
        entry = Entry(request)
        response = entry.logout()
        self.assertEquals(response.status_int, 200)
        self.assertEquals(response.body, 'true')

    #
    # viewer view tests
    #

    def _create_request_obj(self, username=None, params={}, **kwargs):
        from c2cgeoportal.models import DBSession, User

        request = create_dummy_request(**kwargs)
        request.static_url = lambda url: '/dummy/static/url'
        request.route_url = lambda url, **kwargs: \
            request.registry.settings["mapserverproxy"]["mapserv_url"]
        request.interface_name = 'main'
        request.params = params

        if username is not None:
            request.user = DBSession.query(User) \
                .filter_by(username=username).one()

        return request

    def _create_entry_obj(self, **kwargs):
        from c2cgeoportal.views.entry import Entry

        return Entry(self._create_request_obj(**kwargs))

    @attr(index_no_auth=True)
    def test_index_no_auth(self):
        entry = self._create_entry_obj()
        response = entry.get_cgxp_viewer_vars()
        assert '__test_public_layer' in response['themes']
        assert '__test_private_layer' not in response['themes']

    @attr(index_auth_no_edit_permission=True)
    def test_index_auth_no_edit_permission(self):
        import json

        entry = self._create_entry_obj(username=u'__test_user1')
        response = entry.get_cgxp_viewer_vars()

        themes = json.loads(response['themes'])
        self.assertEqual(len(themes), 1)

        layers = themes[0]['children'][0]['children']
        self.assertEqual(len(layers), 4)

        self.assertEqual([
            'editable' in layer
            for layer in themes[0]['children'][0]['children']
            if layer['name'] == 'test_wmsfeaturesgroup'
        ], [False])

        self.assertEqual([
            'editable' in layer
            for layer in themes[0]['children'][0]['children']
            if layer['name'] == '__test_private_layer'
        ], [False])

        self.assertEqual([
            'editable' in layer
            for layer in themes[0]['children'][0]['children']
            if layer['name'] == '__test_public_layer'
        ], [False])

    @attr(index_auth_edit_permission=True)
    def test_index_auth_edit_permission(self):
        import json

        entry = self._create_entry_obj(username=u'__test_user2', params={
            "min_levels": "0"
        })
        response = entry.get_cgxp_viewer_vars()

        self.assertEqual(
            set(json.loads(response['serverError'])),
            set([
                u"The layer '__test_private_layer' is not defined in WMS capabilities",
                u"The layer '__test_public_layer' is not defined in WMS capabilities",
                u"The layer '__test_layer_in_group' is not defined in WMS capabilities",
            ])
        )

        themes = json.loads(response['themes'])
        self.assertEqual(len(themes), 1)

        layers = themes[0]['children'][0]['children']
        self.assertEqual(len(layers), 4)

        self.assertEqual([
            'editable' in layer
            for layer in themes[0]['children'][0]['children']
            if layer['name'] == 'test_wmsfeaturesgroup'
        ], [False])

        self.assertEqual([
            'editable' in layer
            for layer in themes[0]['children'][0]['children']
            if layer['name'] == '__test_private_layer'
        ], [True])

        self.assertEqual([
            'editable' in layer
            for layer in themes[0]['children'][0]['children']
            if layer['name'] == '__test_public_layer'
        ], [False])

    @attr(mobileconfig_no_auth_no_theme=True)
    def test_mobileconfig_no_auth_no_theme(self):
        entry = self._create_entry_obj()
        response = entry.mobileconfig()

        self.assertEqual(response['themes'], [])

    @attr(mobileconfig_no_auth_theme=True)
    def test_mobileconfig_no_auth_theme(self):
        entry = self._create_entry_obj(params={'theme': u'__test_theme'})
        entry.request.interface_name = 'mobile'
        response = entry.mobileconfig()

        self.assertEqual(
            [t['name'] for t in response['themes']],
            ['__test_theme']
        )
        theme = response['themes'][0]
        self.assertEqual(
            set([l['name'] for l in theme['allLayers']]),
            set([u'__test_layer_in_group', u'__test_public_layer', u'test_wmsfeaturesgroup'])
        )

        self.assertEqual(theme['layers'], ['__test_layer_in_group'])

        info = response['info']
        self.assertEqual(
            info,
            {"username": ""}
        )

    @attr(mobileconfig_no_auth_default_theme=True)
    def test_mobileconfig_no_auth_default_theme(self):
        entry = self._create_entry_obj()
        entry.request.interface_name = 'mobile'
        entry.request.registry.settings['functionalities'] = {
            'anonymous': {
                'mobile_default_theme': u'__test_theme'
            }
        }
        response = entry.mobileconfig()

        theme = response['themes'][0]
        layers = theme['allLayers']
        self.assertEqual(len(layers), 3)

    @attr(mobileconfig_wmsgroup=True)
    def test_mobileconfig_wmsgroup(self):
        entry = self._create_entry_obj(params={'theme': u'__test_theme'})
        entry.request.interface_name = 'mobile'
        response = entry.mobileconfig()

        theme = response['themes'][0]
        layers = theme['allLayers']
        self.assertEqual(
            layers,
            [{
                "name": u"test_wmsfeaturesgroup",
                'minResolutionHint': 1.76,
                'maxResolutionHint': 8.82,
                'childLayers': [{
                    'name': 'test_wmsfeatures',
                    'minResolutionHint': 1.76,
                    'maxResolutionHint': 8.82,
                }]
            }, {
                "name": u"__test_layer_in_group"
            }, {
                "name": u"__test_public_layer"
            }]
        )

    @attr(mobileconfig_auth_theme=True)
    def test_mobileconfig_auth_theme(self):
        entry = self._create_entry_obj(
            params={'theme': u'__test_theme'}, username=u'__test_user1'
        )
        entry.request.interface_name = 'mobile'
        response = entry.mobileconfig()

        theme = response['themes'][0]
        layers = theme['allLayers']

        self.assertEqual(set([
            layer['name'] for layer in layers
        ]), set([
            u'__test_layer_in_group', u'__test_public_layer',
            u'__test_private_layer', u'test_wmsfeaturesgroup'
        ]))

        self.assertEqual(
            set(theme['layers']),
            set([u'__test_layer_in_group', u'__test_private_layer'])

        )
        info = response['info']
        self.assertEqual(
            info,
            {"username": "__test_user1"}
        )

    @attr(theme=True)
    def test_theme(self):
        from c2cgeoportal.models import DBSession, User
        from c2cgeoportal.views.entry import Entry
        request = self._create_request_obj()
        entry = Entry(request)

        # unautenticated
        themes = entry.themes()
        self.assertEquals(len(themes), 1)
        layers = [l["name"] for l in themes[0]["children"][0]["children"]]
        self.assertTrue("__test_public_layer" in layers)
        self.assertFalse("__test_private_layer" in layers)

        # autenticated on parent
        request.user = DBSession.query(User).filter_by(username=u"__test_user1").one()
        themes = entry.themes()
        self.assertEquals(len(themes), 1)
        layers = [l["name"] for l in themes[0]["children"][0]["children"]]
        self.assertTrue("__test_public_layer" in layers)
        self.assertTrue("__test_private_layer" in layers)

        # autenticated
        request.params = {}
        request.user = DBSession.query(User).filter_by(username=u"__test_user1").one()
        themes = entry.themes()
        self.assertEquals(len(themes), 1)
        layers = [l["name"] for l in themes[0]["children"][0]["children"]]
        self.assertTrue("__test_public_layer" in layers)
        self.assertTrue("__test_private_layer" in layers)

        # mapfile error
        request.params = {}
        request.registry.settings["mapserverproxy"]["mapserv_url"] = mapserv_url + "?map=not_a_mapfile"
        log.info(request.registry.settings["mapserverproxy"]["mapserv_url"])
        from c2cgeoportal import caching
        caching.invalidate_region()
        log.info(type(request.registry.settings["mapserverproxy"]["mapserv_url"]))
        themes, errors = entry._themes(None, "main")
        self.assertEquals(errors, set([
            u"The layer '__test_public_layer' is not defined in WMS capabilities",
            u"The layer '__test_layer_in_group' is not defined in WMS capabilities",
            u"The layer 'test_wmsfeaturesgroup' is not defined in WMS capabilities",
        ]))

    @attr(themev2=True)
    def test_themev2(self):
        from c2cgeoportal.models import DBSession, User
        from c2cgeoportal.views.entry import Entry
        request = self._create_request_obj()
        entry = Entry(request)

        # unautenticated
        request.params = {
            "version": "2"
        }
        themes = entry.themes()
        self.assertEquals(len(themes["themes"]), 1)
        layers = [l["name"] for l in themes["themes"][0]["children"][0]["children"]]
        self.assertTrue("__test_public_layer2" in layers)
        self.assertFalse("__test_private_layer2" in layers)

        # autenticated
        request.params = {
            "version": "2"
        }
        request.user = DBSession.query(User).filter_by(username=u"__test_user1").one()
        themes = entry.themes()
        self.assertEquals(len(themes["themes"]), 1)
        layers = [l["name"] for l in themes["themes"][0]["children"][0]["children"]]
        self.assertTrue("__test_public_layer2" in layers)
        self.assertTrue("__test_private_layer2" in layers)

    @attr(wfs_types=True)
    def test_wfs_types(self):
        from c2cgeoportal.views.entry import Entry

        request = self._create_request_obj()
        request.registry.settings["mapserverproxy"].update({
            "external_mapserv_url": request.registry.settings["mapserverproxy"]["mapserv_url"],
        })
        entry = Entry(request)

        response = entry.get_cgxp_viewer_vars()
        self.assertEquals(
            set(json.loads(response['serverError'])),
            set([
                u"The layer '__test_public_layer' is not defined in WMS capabilities",
                u"The layer '__test_layer_in_group' is not defined in WMS capabilities",
            ])
        )

        result = '["testpoint_unprotected", "testpoint_protected", ' \
            '"testpoint_protected_query_with_collect", ' \
            '"testpoint_substitution", "testpoint_column_restriction", ' \
            '"test_wmsfeatures", "test_wmstime", "test_wmstime2"]'
        self.assertEquals(response['WFSTypes'], result)
        self.assertEquals(response['externalWFSTypes'], result)

    @attr(permalink_themes=True)
    def test_permalink_themes(self):
        from c2cgeoportal.views.entry import Entry
        request = self._create_request_obj()
        request.registry.settings["mapserverproxy"]["external_mapserv_url"] = \
            request.registry.settings["mapserverproxy"]["mapserv_url"]
        request.params = {
            'permalink_themes': 'my_themes',
        }
        entry = Entry(request)

        response = entry.get_cgxp_viewer_vars()
        self.assertEquals(response['permalink_themes'], '["my_themes"]')

    @attr(mobile_cache_version=True)
    def test_mobile_cache_version(self):
        from c2cgeoportal.views.entry import Entry

        request = self._create_request_obj()
        request.user = None
        entry = Entry(request)
        request.current_route_url = lambda **kwargs: 'http://example.com/current/view'
        result = entry.mobile()
        self.assertRegexpMatches(result['url_params'], 'cache_version=[0-9a-f]*')
        self.assertRegexpMatches(result['extra_params'], 'cache_version=[0-9a-f]*')
        self.assertEquals(result['url_params'], result['extra_params'])

        result2 = entry.mobile()
        self.assertEquals(result2['url_params'], result['url_params'])
        self.assertEquals(result2['extra_params'], result['extra_params'])

<<<<<<< HEAD
    @attr(entry_points=True)
=======
    def test_auth_mobile_cache_version(self):
        from c2cgeoportal.views.entry import Entry

        request = self._create_request_obj(username=u"__test_user1")
        entry = Entry(request)
        request.current_route_url = lambda **kwargs: "http://example.com/current/view"
        result = entry.mobile()
        self.assertRegexpMatches(result["url_params"], "cache_version=[0-9a-f]*")
        self.assertRegexpMatches(result["extra_params"], "role=__test_role1&user=__test_user1&cache_version=[0-9a-f]*")

        result2 = entry.mobile()
        self.assertEquals(result2["url_params"], result["url_params"])
        self.assertEquals(result2["extra_params"], result["extra_params"])

>>>>>>> 4ad41115
    def test_entry_points(self):
        from c2cgeoportal.views.entry import Entry

        request = self._create_request_obj()
        request.current_route_url = lambda **kwargs: 'http://example.com/current/view'
        mapserv = request.registry.settings["mapserverproxy"]["mapserv_url"]
        request.registry.settings.update({
            "mapserverproxy": {
                "mapserv_url": mapserv,
                "external_mapserv_url": mapserv,
            },
            "layers": {
                "enum": {
                    "layer_test": {
                        "attributes": {
                            "label": None
                        }
                    }
                }
            }
        })
        request.matchdict = {
            'themes': ['theme'],
        }
        entry = Entry(request)
        request.user = None

        result = entry.get_cgxp_index_vars()
        self.assertEquals(
            set(result.keys()),
            set([
                'lang', 'debug', 'extra_params', 'url_params',
                'mobile_url', 'no_redirect'
            ])
        )
        result = entry.get_cgxp_viewer_vars()
        self.assertEquals(set(result.keys()), set([
            'lang', 'tiles_url', 'debug',
            'serverError', 'themes', 'external_themes', 'functionality',
            'WFSTypes', 'externalWFSTypes', 'user', 'queryer_attribute_urls',
            'url_params', 'url_role_params'
        ]))
        self.assertEquals(
            result['queryer_attribute_urls'],
            '{"layer_test": {"label": "%s"}}' % mapserv
        )

        result = entry.get_ngeo_index_vars()
        self.assertEquals(set(result.keys()), set([
            'debug', 'functionality', 'user',
            'queryer_attribute_urls', 'url_params'
        ]))
        result = entry.get_ngeo_permalinktheme_vars()
        self.assertEquals(set(result.keys()), set([
            'debug', 'functionality', 'user',
            'queryer_attribute_urls', 'url_params', 'permalink_themes'
        ]))

        result = entry.mobile()
        self.assertEquals(
            set(result.keys()),
            set(['lang', 'came_from', 'url_params', 'extra_params'])
        )

        result = entry.apijs()
        self.assertEquals(
            set(result.keys()),
            set(['lang', 'debug', 'queryable_layers', 'tiles_url', 'url_params'])
        )
        result = entry.xapijs()
        self.assertEquals(
            set(result.keys()),
            set(['lang', 'debug', 'queryable_layers', 'tiles_url', 'url_params'])
        )
        result = entry.apihelp()
        self.assertEquals(set(result.keys()), set(['lang', 'debug']))
        result = entry.xapihelp()
        self.assertEquals(set(result.keys()), set(['lang', 'debug']))

    @attr(auth_home=True)
    def test_auth_home(self):
        from c2cgeoportal.views.entry import Entry
        from c2cgeoportal.models import User

        request = self._create_request_obj()
        mapserv = request.registry.settings["mapserverproxy"]["mapserv_url"]
        request.registry.settings.update({
            "mapserverproxy": {
                "mapserv_url": mapserv,
                "external_mapserv_url": mapserv,
            },
            "layers": {
                "enum": {
                    "layer_test": {
                        "attributes": {
                            "label": None
                        }
                    }
                }
            }
        })
        entry = Entry(request)
        request.user = User()
        request.user.username = "a user"

        result = entry.get_cgxp_index_vars()
        self.assertEquals(
            set(result.keys()),
            set([
                'lang', 'debug', 'url_params', 'extra_params', 'mobile_url', 'no_redirect'
            ])
        )
        self.assertEquals(
            set(result["extra_params"].keys()),
            set(["lang", "user", "cache_version"])
        )
        self.assertEquals(result["extra_params"]["lang"], "fr")
        self.assertEquals(result["extra_params"]["user"], "a user")
        self.assertRegexpMatches(result["extra_params"]["cache_version"], "[0-9a-f]*")

    @attr(entry_points_version=True)
    def test_entry_points_version(self):
        from c2cgeoportal.views.entry import Entry

        mapfile = os.path.join(
            os.path.dirname(os.path.abspath(__file__)),
            'c2cgeoportal_test.map'
        )
        mapserv = "%s?map=%s&" % (mapserv_url, mapfile)

        request = testing.DummyRequest()
        request.user = None
        request.headers['Host'] = host

        request.static_url = lambda url: 'http://example.com/dummy/static/url'
        request.route_url = lambda url, **kwargs: mapserv
        request.registry.settings = {
            "mapserverproxy": {
                "mapserv_url": mapserv,
                "external_mapserv_url": mapserv,
            },
            "default_max_age": 76,
            "layers": {
                "enum": {
                    "layer_test": {
                        "attributes": {
                            "label": None
                        }
                    }
                }
            }
        }
        entry = Entry(request)
        request.user = None

        result = entry.get_cgxp_index_vars()
        self.assertEquals(
            set(result.keys()),
            set([
                'lang', 'debug', 'extra_params', 'url_params',
                'mobile_url', 'no_redirect'
            ])
        )
<<<<<<< HEAD
        self.assertRegexpMatches(result['url_params']['version'], '[0-9a-f]*')
        self.assertRegexpMatches(result['extra_params']['version'], '[0-9a-f]*')
=======
        self.assertRegexpMatches(result["url_params"]["cache_version"], "[0-9a-f]*")
        self.assertRegexpMatches(result["extra_params"]["cache_version"], "[0-9a-f]*")
        result = entry.edit()
        self.assertEquals(
            set(result.keys()),
            set(['lang', 'debug', 'extra_params', 'url_params'])
        )
        self.assertRegexpMatches(result["url_params"]["cache_version"], "[0-9a-f]*")
        self.assertRegexpMatches(result["extra_params"]["cache_version"], "[0-9a-f]*")
        result = entry.routing()
        self.assertEquals(
            set(result.keys()),
            set(['lang', 'debug', 'extra_params', 'url_params'])
        )
        self.assertRegexpMatches(result["url_params"]["cache_version"], "[0-9a-f]*")
        self.assertRegexpMatches(result["extra_params"]["cache_version"], "[0-9a-f]*")
>>>>>>> 4ad41115

    @attr(entry_points_wfs=True)
    def test_entry_points_wfs(self):
        from c2cgeoportal.views.entry import Entry
        from c2cgeoportal.models import User

        request = self._create_request_obj()
        mapserv = request.registry.settings["mapserverproxy"]["mapserv_url"]
        request.registry.settings.update({
            "mapserverproxy": {
                "mapserv_url": mapserv,
                "external_mapserv_url": mapserv,
            },
            "layers": {
                "enum": {
                    "layer_test": {
                        "attributes": {
                            "label": None
                        }
                    }
                }
            }
        })
        entry = Entry(request)
        request.user = User()
        request.user.username = "a user"

        result = entry.get_cgxp_index_vars()
        self.assertEquals(
            set(result.keys()),
            set([
                'lang', 'debug', 'extra_params', 'url_params', 'mobile_url', 'no_redirect'
            ])
        )
        self.assertEquals(
            set(result['extra_params'].keys()),
            set(['lang', 'user', 'version']),
        )
        self.assertEquals(result['extra_params']['lang'], 'fr')
        self.assertEquals(result['extra_params']['user'], 'a user')

    @attr(entry_points_wfs_url=True)
    def test_entry_points_wfs_url(self):
        from c2cgeoportal.views.entry import Entry

        request = self._create_request_obj()
        mapserv = request.registry.settings["mapserverproxy"]["mapserv_url"]
        request.registry.settings.update({
            "mapserverproxy": {
                "mapserv_url": mapserv,
                "external_mapserv_url": mapserv,
                "mapserv_wfs_url": mapserv,
                "external_mapserv_wfs_url": mapserv,
            },
            "layers": {
                "enum": {
                    "layer_test": {
                        "attributes": {
                            "label": None
                        }
                    }
                }
            }
        })

        entry = Entry(request)

        result = entry.get_cgxp_index_vars()
        self.assertEquals(
            set(result.keys()),
            set(
                [
                    'lang', 'debug', 'extra_params', 'url_params',
                    'mobile_url', 'no_redirect'
                ]
            )
        )
        result = entry.get_cgxp_viewer_vars()

    @attr(entry_points_noexternal=True)
    def test_entry_points_noexternal(self):
        from c2cgeoportal.views.entry import Entry

        request = self._create_request_obj()
        request.registry.settings.update({
            "layers": {
                "enum": {
                    "layer_test": {
                        "attributes": {
                            "label": None
                        }
                    }
                }
            }
        })

        entry = Entry(request)

        result = entry.get_cgxp_index_vars()
        self.assertEquals(
            set(result.keys()),
            set(
                [
                    'lang', 'debug', 'extra_params', 'url_params',
                    'mobile_url', 'no_redirect'
                ]
            )
        )
        result = entry.get_cgxp_viewer_vars()

    @attr(permalink_theme=True)
    def test_permalink_theme(self):
        from c2cgeoportal.views.entry import Entry
        request = self._create_request_obj()
        entry = Entry(request)

        request.matchdict = {
            'themes': ['theme'],
        }
        result = entry.get_cgxp_permalinktheme_vars()
        self.assertEquals(
            set(result.keys()),
            set([
                'lang', 'url_params', 'mobile_url', 'permalink_themes',
                'no_redirect', 'extra_params', 'debug'
            ])
        )
        self.assertEquals(
            set(result["extra_params"].keys()),
            set(["lang", "permalink_themes", "cache_version"])
        )
        self.assertEquals(result["extra_params"]["lang"], "fr")
        self.assertEquals(result["extra_params"]["permalink_themes"], ["theme"])
        self.assertRegexpMatches(result["extra_params"]["cache_version"], "[0-9a-f]*")
        self.assertEquals(result["permalink_themes"], ["theme"])

        request.matchdict = {
            'themes': ['theme1', 'theme2'],
        }
        result = entry.get_cgxp_permalinktheme_vars()
        self.assertEquals(
            set(result.keys()),
            set([
                'lang', 'url_params', 'mobile_url', 'permalink_themes',
                'no_redirect', 'extra_params', 'debug'
            ])
        )
        self.assertEquals(
            set(result["extra_params"].keys()),
            set(["lang", "permalink_themes", "cache_version"])
        )
        self.assertEquals(result["extra_params"]["lang"], "fr")
        self.assertEquals(result["extra_params"]["permalink_themes"], ["theme1", "theme2"])
        self.assertRegexpMatches(result["extra_params"]["cache_version"], "[0-9a-f]*")
        self.assertEquals(result["permalink_themes"], ["theme1", "theme2"])

    @attr(layer=True)
    def test_layer(self):
        import httplib2
        from c2cgeoportal.views.entry import Entry
        from c2cgeoportal.models import LayerV1, LayerGroup
        from c2cgeoportal.lib.wmstparsing import TimeInformation

        request = self._create_request_obj()
        request.static_url = lambda name: '/dummy/static/' + name
        request.route_url = lambda name: '/dummy/route/' + name
        request.registry.settings['package'] = 'test_layer'
        entry = Entry(request)

        self.assertEqual(entry._group(
            '', LayerGroup(), layers=[], wms=None, wms_layers=[], time=TimeInformation()), (None, set())
        )

        layer = LayerV1()
        layer.id = 20
        layer.name = 'test internal WMS'
        layer.metadata_url = "http://example.com/tiwms"
        layer.is_checked = True
        layer.layer_type = "internal WMS"
        layer.image_type = "image/png"
        layer.style = "my-style"
        layer.kml = "static:///tiwms.kml"
        layer.legend = True
        layer.legend_rule = "rule"
        layer.legend_image = "static://legend:static/tiwms-legend.png"
        layer.is_legend_expanded = False
        layer.min_resolution = 10
        layer.max_resolution = 1000
        layer.disclaimer = "Camptocamp"
        layer.identifier_attribute_field = "name"
        layer.geo_table = "tiwms"
        layer.public = True
        self.assertEqual(entry._layer(layer, wms=None, wms_layers=[], time=TimeInformation()), ({
            'id': 20,
            'name': 'test internal WMS',
            'metadataURL': 'http://example.com/tiwms',
            'isChecked': True,
            'icon': '/dummy/route/mapserverproxy?SERVICE=WMS&VERSION=1.1.1&'
            'REQUEST=GetLegendGraphic&LAYER=test internal WMS&FORMAT=image/png&TRANSPARENT=TRUE&RULE=rule',
            'type': 'internal WMS',
            'imageType': 'image/png',
            'style': 'my-style',
            'kml': '/dummy/static/c2cgeoportal:project/tiwms.kml',
            'legend': True,
            'legendImage': '/dummy/static/legend:static/tiwms-legend.png',
            'isLegendExpanded': False,
            'minResolutionHint': 10,
            'maxResolutionHint': 1000,
            'disclaimer': 'Camptocamp',
            'identifierAttribute': 'name',
            'public': True,
            'metadata': {},
        }, set(["The layer 'test internal WMS' is not defined in WMS capabilities"])))

        layer = LayerV1()
        layer.id = 20
        layer.name = 'test external WMS'
        layer.is_checked = False
        layer.icon = "static:///tewms.png"
        layer.layer_type = "external WMS"
        layer.url = "http://example.com"
        layer.image_type = "image/jpeg"
        layer.is_single_tile = True
        layer.legend = False
        layer.is_legend_expanded = False
        layer.min_resolution = 10
        layer.max_resolution = 1000
        layer.public = True
        self.assertEqual(entry._layer(layer, wms=None, wms_layers=[], time=TimeInformation), ({
            'id': 20,
            'name': 'test external WMS',
            'icon': '/dummy/static/c2cgeoportal:project/tewms.png',
            'isChecked': False,
            'type': 'external WMS',
            'url': 'http://example.com',
            'imageType': 'image/jpeg',
            'isSingleTile': True,
            'legend': False,
            'isLegendExpanded': False,
            'minResolutionHint': 10,
            'maxResolutionHint': 1000,
            'public': True,
            'metadata': {},
        }, set()))

        layer = LayerV1()
        layer.id = 20
        layer.name = 'test WMTS'
        layer.is_checked = False
        layer.layer_type = "WMTS"
        layer.url = "http://example.com/WMTS-Capabilities.xml"
        layer.style = 'wmts-style'
        layer.dimensions = '{"DATE": "1012"}'
        layer.matrix_set = "swissgrid"
        layer.wms_url = 'http://example.com/'
        layer.wms_layers = 'test'
        layer.legend = False
        layer.is_legend_expanded = False
        layer.min_resolution = 10
        layer.max_resolution = 1000
        layer.public = True
        self.assertEqual(entry._layer(layer, wms=None, wms_layers=[], time=TimeInformation()), ({
            'id': 20,
            'name': 'test WMTS',
            'isChecked': False,
            'type': 'WMTS',
            'url': 'http://example.com/WMTS-Capabilities.xml',
            'style': 'wmts-style',
            'dimensions': {u'DATE': u'1012'},
            'matrixSet': 'swissgrid',
            'wmsUrl': 'http://example.com/',
            'wmsLayers': 'test',
            'legend': False,
            'isLegendExpanded': False,
            'minResolutionHint': 10,
            'maxResolutionHint': 1000,
            'public': True,
            'metadata': {},
        }, set()))

        layer = LayerV1()
        layer.id = 20
        layer.name = 'test WMTS'
        layer.is_checked = False
        layer.layer_type = "WMTS"
        layer.url = "http://example.com/WMTS-Capabilities.xml"
        layer.wms_url = 'http://example.com/'
        layer.legend = False
        layer.is_legend_expanded = False
        layer.min_resolution = 10
        layer.max_resolution = 1000
        layer.public = True
        self.assertEqual(entry._layer(layer, wms=None, wms_layers=[], time=TimeInformation()), ({
            'id': 20,
            'name': 'test WMTS',
            'isChecked': False,
            'type': 'WMTS',
            'url': 'http://example.com/WMTS-Capabilities.xml',
            'wmsUrl': 'http://example.com/',
            'wmsLayers': 'test WMTS',
            'legend': False,
            'isLegendExpanded': False,
            'minResolutionHint': 10,
            'maxResolutionHint': 1000,
            'public': True,
            'metadata': {},
        }, set()))

        layer = LayerV1()
        layer.id = 20
        layer.name = 'test WMTS'
        layer.is_checked = False
        layer.layer_type = "WMTS"
        layer.url = "http://example.com/WMTS-Capabilities.xml"
        layer.wms_layers = 'test'
        layer.legend = False
        layer.is_legend_expanded = False
        layer.min_resolution = 10
        layer.max_resolution = 1000
        layer.public = True
        self.assertEqual(entry._layer(layer, wms=None, wms_layers=[], time=TimeInformation()), ({
            'id': 20,
            'name': 'test WMTS',
            'isChecked': False,
            'type': 'WMTS',
            'url': 'http://example.com/WMTS-Capabilities.xml',
            'wmsUrl': '/dummy/route/mapserverproxy',
            'wmsLayers': 'test',
            'queryLayers': [],
            'legend': False,
            'isLegendExpanded': False,
            'minResolutionHint': 10,
            'maxResolutionHint': 1000,
            'public': True,
            'metadata': {},
        }, set()))

        layer = LayerV1()
        layer.id = 20
        layer.name = 'test no 2D'
        layer.is_checked = False
        layer.layer_type = "no 2D"
        layer.legend = False
        layer.is_legend_expanded = False
        layer.metadata_url = 'http://example.com/wmsfeatures.metadata'
        layer.public = True
        self.assertEqual(entry._layer(layer, wms=None, wms_layers=[], time=TimeInformation()), ({
            'id': 20,
            'name': u'test no 2D',
            'isChecked': False,
            'type': 'no 2D',
            'legend': False,
            'isLegendExpanded': False,
            'metadataURL': u'http://example.com/wmsfeatures.metadata',
            'public': True,
            'metadata': {},
        }, set()))

        curdir = os.path.dirname(os.path.abspath(__file__))
        mapfile = os.path.join(curdir, 'c2cgeoportal_test.map')

        mapfile = os.path.join(
            os.path.dirname(os.path.abspath(__file__)),
            'c2cgeoportal_test.map'
        )
        params = (
            ('map', mapfile),
            ('SERVICE', 'WMS'),
            ('VERSION', '1.1.1'),
            ('REQUEST', 'GetCapabilities'),
        )
        mapserv = "%s?map=%s&" % (mapserv_url, mapfile)
        url = mapserv + '&'.join(['='.join(p) for p in params])
        http = httplib2.Http()
        h = {'Host': host}
        resp, xml = http.request(url, method='GET', headers=h)

        wms = WebMapService(None, xml=xml)
        wms_layers = list(wms.contents)

        layer = LayerV1()
        layer.id = 20
        layer.name = 'test_wmsfeaturesgroup'
        layer.layer_type = "internal WMS"
        layer.image_type = "image/png"
        layer.is_checked = False
        layer.legend = False
        layer.is_legend_expanded = False
        layer.public = True
        self.assertEqual(entry._layer(layer, wms=wms, wms_layers=wms_layers, time=TimeInformation()), ({
            'id': 20,
            'name': u'test_wmsfeaturesgroup',
            'type': 'internal WMS',
            'isChecked': False,
            'legend': False,
            'isLegendExpanded': False,
            'imageType': u'image/png',
            'minResolutionHint': 1.76,
            'maxResolutionHint': 8.8200000000000003,
            'public': True,
            'queryable': 0,
            'metadataUrls': [{
                'url': 'http://example.com/wmsfeatures.metadata',
                'type': 'TC211',
                'format': 'text/plain',
            }],
            'metadata': {},
            'childLayers': [{
                'name': u'test_wmsfeatures',
                'minResolutionHint': 1.76,
                'maxResolutionHint': 8.8200000000000003,
                'queryable': 1,
            }],
        }, set()))

        layer_t1 = LayerV1()
        layer_t1.id = 20
        layer_t1.name = 'test_wmstime'
        layer_t1.layer_type = "internal WMS"
        layer_t1.image_type = "image/png"
        layer_t1.is_checked = False
        layer_t1.legend = False
        layer_t1.is_legend_expanded = False
        layer_t1.public = True
        layer_t1.time_mode = 'single'
        time = TimeInformation()
        entry._layer(layer_t1, wms=wms, wms_layers=wms_layers, time=time)
        self.assertEqual(time.to_dict(), {
            'resolution': 'year',
            'interval': (1, 0, 0, 0),
            'maxValue': '2010-01-01T00:00:00Z',
            'minValue': '2000-01-01T00:00:00Z',
            'mode': 'single',
            'minDefValue': '2000-01-01T00:00:00Z',
            'maxDefValue': None,
        })

        layer_t2 = LayerV1()
        layer_t2.id = 30
        layer_t2.name = 'test_wmstime2'
        layer_t2.layer_type = "internal WMS"
        layer_t2.image_type = "image/png"
        layer_t2.is_checked = False
        layer_t2.legend = False
        layer_t2.is_legend_expanded = False
        layer_t2.public = True
        layer_t2.time_mode = 'single'
        time = TimeInformation()
        entry._layer(layer_t2, wms=wms, wms_layers=wms_layers, time=time)
        self.assertEqual(time.to_dict(), {
            'resolution': 'year',
            'interval': (1, 0, 0, 0),
            'maxValue': '2020-01-01T00:00:00Z',
            'minValue': '2015-01-01T00:00:00Z',
            'mode': 'single',
            'minDefValue': '2015-01-01T00:00:00Z',
            'maxDefValue': None,
        })

        group = LayerGroup()
        group.name = 'time'
        group.children = [layer_t1, layer_t2]
        time = TimeInformation()
        entry._group('', group, [layer_t1.name, layer_t2.name], wms=wms, wms_layers=wms_layers, time=time)
        self.assertEqual(time.to_dict(), {
            'resolution': 'year',
            'interval': (1, 0, 0, 0),
            'maxValue': '2020-01-01T00:00:00Z',
            'minValue': '2000-01-01T00:00:00Z',
            'mode': 'single',
            'minDefValue': '2000-01-01T00:00:00Z',
            'maxDefValue': None,
        })

        layer = LayerV1()
        layer.id = 20
        layer.name = 'test_wmstimegroup'
        layer.layer_type = "internal WMS"
        layer.image_type = "image/png"
        layer.is_checked = False
        layer.legend = False
        layer.is_legend_expanded = False
        layer.public = True
        layer.time_mode = 'single'
        time = TimeInformation()
        entry._layer(layer, wms=wms, wms_layers=wms_layers, time=time)
        self.assertEqual(time.to_dict(), {
            'resolution': 'year',
            'interval': (1, 0, 0, 0),
            'maxValue': '2020-01-01T00:00:00Z',
            'minValue': '2000-01-01T00:00:00Z',
            'mode': 'single',
            'minDefValue': '2000-01-01T00:00:00Z',
            'maxDefValue': None,
        })

        layer = LayerV1()
        layer.id = 20
        layer.name = 'test WMTS'
        layer.is_checked = False
        layer.layer_type = "WMTS"
        layer.url = "http://example.com/WMTS-Capabilities.xml"
        layer.wms_layers = 'test_wmsfeatures'
        layer.legend = False
        layer.is_legend_expanded = False
        layer.public = True
        self.assertEqual(entry._layer(layer, wms=wms, wms_layers=wms_layers, time=TimeInformation()), ({
            'id': 20,
            'name': 'test WMTS',
            'isChecked': False,
            'type': 'WMTS',
            'url': 'http://example.com/WMTS-Capabilities.xml',
            'wmsUrl': '/dummy/route/mapserverproxy',
            'wmsLayers': 'test_wmsfeatures',
            'queryLayers': [{
                'name': 'test_wmsfeatures',
                'minResolutionHint': 1.76,
                'maxResolutionHint': 8.8200000000000003
            }],
            'legend': False,
            'isLegendExpanded': False,
            'public': True,
            'metadata': {},
        }, set()))

        layer = LayerV1()
        layer.id = 20
        layer.name = 'test WMTS'
        layer.is_checked = False
        layer.layer_type = "WMTS"
        layer.url = "http://example.com/WMTS-Capabilities.xml"
        layer.wms_layers = 'foo'
        layer.query_layers = 'test_wmsfeatures'
        layer.legend = False
        layer.is_legend_expanded = False
        layer.public = True
        self.assertEqual(entry._layer(layer, wms=wms, wms_layers=wms_layers, time=TimeInformation()), ({
            'id': 20,
            'name': 'test WMTS',
            'isChecked': False,
            'type': 'WMTS',
            'url': 'http://example.com/WMTS-Capabilities.xml',
            'wmsUrl': '/dummy/route/mapserverproxy',
            'wmsLayers': 'foo',
            'queryLayers': [{
                'name': 'test_wmsfeatures',
                'minResolutionHint': 1.76,
                'maxResolutionHint': 8.8200000000000003
            }],
            'legend': False,
            'isLegendExpanded': False,
            'public': True,
            'metadata': {},
        }, set()))

        group1 = LayerGroup()
        group1.name = 'block'
        group1.id = 11
        group2 = LayerGroup()
        group2.id = 12
        group2.name = 'node'
        group2.metadata_url = 'http://example.com/group.metadata'
        layer = LayerV1()
        layer.id = 20
        layer.name = 'test layer in group'
        layer.is_checked = False
        layer.layer_type = "internal WMS"
        layer.image_type = "image/png"
        layer.legend = False
        layer.is_legend_expanded = False
        layer.public = True
        group1.children = [group2]
        group2.children = [layer]
        self.assertEqual(entry._group('', group1, [layer.name], wms=None, wms_layers=[], time=TimeInformation()), ({
            'id': 11,
            'isExpanded': False,
            'isInternalWMS': True,
            'name': 'block',
            'isBaseLayer': False,
            'metadata': {},
            'children': [{
                'id': 12,
                'isExpanded': False,
                'isInternalWMS': True,
                'name': 'node',
                'isBaseLayer': False,
                'metadataURL': 'http://example.com/group.metadata',
                'metadata': {},
                'children': [{
                    'name': 'test layer in group',
                    'id': 20,
                    'isChecked': False,
                    'type': 'internal WMS',
                    'legend': False,
                    'isLegendExpanded': False,
                    'imageType': 'image/png',
                    'public': True,
                    'metadata': {},
                }]
            }]
        }, set(["The layer 'test layer in group' is not defined in WMS capabilities"])))

    def _assert_has_error(self, errors, error):
        self.assertIn(error, errors)
        self.assertEquals(
            len([e for e in errors if e == error]), 1,
            "Error '%s' more than one time in errors:\n%r" % (error, errors),
        )

    @attr(layer_internalwms=True)
    def test_internalwms(self):
        from c2cgeoportal.views.entry import Entry
        from c2cgeoportal.models import LayerV1, LayerGroup
        from c2cgeoportal.lib.wmstparsing import TimeInformation

        request = self._create_request_obj()
        request.static_url = lambda name: '/dummy/static/' + name
        request.route_url = lambda name: '/dummy/route/' + name
        request.registry.settings['package'] = 'test_layer'
        entry = Entry(request)

        group1 = LayerGroup()
        group1.is_internal_wms = True
        group2 = LayerGroup()
        group2.is_internal_wms = False
        group1.children = [group2]
        _, errors = entry._group('', group1, [], catalogue=False, wms=None, wms_layers=[], time=TimeInformation())
        self._assert_has_error(errors, "Group '' cannot be in group '' (internal/external mix).")

        group1 = LayerGroup()
        group1.is_internal_wms = False
        group2 = LayerGroup()
        group2.is_internal_wms = True
        group1.children = [group2]
        _, errors = entry._group('', group1, [], catalogue=False, wms=None, wms_layers=[], time=TimeInformation())
        self._assert_has_error(errors, "Group '' cannot be in group '' (internal/external mix).")

        group = LayerGroup()
        group.is_internal_wms = True
        layer = LayerV1()
        layer.layer_type = 'internal WMS'
        group.children = [layer]
        _, errors = entry._group('', group, [layer.name], catalogue=False, wms=None, wms_layers=[], time=TimeInformation())
        self.assertEqual(errors, set([
            u"The layer '' is not defined in WMS capabilities",
        ]))

        group = LayerGroup()
        group.is_internal_wms = True
        layer = LayerV1()
        layer.layer_type = 'external WMS'
        group.children = [layer]
        _, errors = entry._group('', group, [layer.name], catalogue=False, wms=None, wms_layers=[], time=TimeInformation())
        self._assert_has_error(errors, "Layer '' cannot be in the group '' (internal/external mix).")

        group = LayerGroup()
        group.is_internal_wms = True
        layer = LayerV1()
        layer.layer_type = 'WMTS'
        group.children = [layer]
        _, errors = entry._group('', group, [layer.name], catalogue=False, wms=None, wms_layers=[], time=TimeInformation())
        self._assert_has_error(errors, "Layer '' cannot be in the group '' (internal/external mix).")

        group = LayerGroup()
        group.is_internal_wms = True
        layer = LayerV1()
        layer.layer_type = 'no 2D'
        group.children = [layer]
        _, errors = entry._group('', group, [layer.name], catalogue=False, wms=None, wms_layers=[], time=TimeInformation())
        self._assert_has_error(errors, "Layer '' cannot be in the group '' (internal/external mix).")

        group = LayerGroup()
        group.is_internal_wms = False
        layer = LayerV1()
        layer.layer_type = 'internal WMS'
        group.children = [layer]
        _, errors = entry._group('', group, [layer.name], catalogue=False, wms=None, wms_layers=[], time=TimeInformation())
        self._assert_has_error(errors, "Layer '' cannot be in the group '' (internal/external mix).")

        group = LayerGroup()
        group.is_internal_wms = False
        layer = LayerV1()
        layer.layer_type = 'external WMS'
        group.children = [layer]
        _, errors = entry._group('', group, [layer.name], catalogue=False, wms=None, wms_layers=[], time=TimeInformation(), min_levels=0)
        self.assertEqual(errors, set())

        group = LayerGroup()
        group.is_internal_wms = False
        layer = LayerV1()
        layer.layer_type = 'WMTS'
        group.children = [layer]
        _, errors = entry._group('', group, [layer.name], catalogue=False, wms=None, wms_layers=[], time=TimeInformation(), min_levels=0)
        self.assertEqual(errors, set())

        group = LayerGroup()
        group.is_internal_wms = False
        layer = LayerV1()
        layer.layer_type = 'no 2D'
        group.children = [layer]
        _, errors = entry._group('', group, [layer.name], catalogue=False, wms=None, wms_layers=[], time=TimeInformation(), min_levels=0)
        self.assertEqual(errors, set())

    @attr(loginchange=True)
    def test_loginchange(self):
        from c2cgeoportal.views.entry import Entry
        from c2cgeoportal.models import User
        from pyramid.httpexceptions import HTTPBadRequest, HTTPUnauthorized
        try:
            from hashlib import sha1
            sha1  # suppress pyflakes warning
        except ImportError:  # pragma: nocover
            from sha import new as sha1  # noqa

        request = self._create_request_obj()
        entry = Entry(request)
        self.assertRaises(HTTPBadRequest, entry.loginchange)

        request = self._create_request_obj(params={
            'lang': 'en',
            'newPassword': '1234',
            'confirmNewPassword': '12345',
        })
        entry = Entry(request)
        self.assertRaises(HTTPUnauthorized, entry.loginchange)

        request.user = User()
        self.assertEquals(request.user.is_password_changed, False)
        self.assertEquals(request.user._password, unicode(sha1('').hexdigest()))
        self.assertRaises(HTTPBadRequest, entry.loginchange)

        request = self._create_request_obj(params={
            'lang': 'en',
            'newPassword': '1234',
            'confirmNewPassword': '1234'
        })
        request.user = User()
        entry = Entry(request)
        self.assertNotEqual(entry.loginchange(), None)
        self.assertEqual(request.user.is_password_changed, True)
        self.assertEqual(request.user._password, unicode(sha1('1234').hexdigest()))

    @attr(json_extent=True)
    def test_json_extent(self):
        from c2cgeoportal.models import DBSession, Role

        role = DBSession.query(Role).filter(Role.name == '__test_role1').one()
        self.assertEqual(role.bounds, None)

        role = DBSession.query(Role).filter(Role.name == '__test_role2').one()
        self.assertEqual(role.bounds, (1, 2, 3, 4))<|MERGE_RESOLUTION|>--- conflicted
+++ resolved
@@ -565,9 +565,7 @@
         self.assertEquals(result2['url_params'], result['url_params'])
         self.assertEquals(result2['extra_params'], result['extra_params'])
 
-<<<<<<< HEAD
-    @attr(entry_points=True)
-=======
+    @attr(auth_mobile_cache_version=True)
     def test_auth_mobile_cache_version(self):
         from c2cgeoportal.views.entry import Entry
 
@@ -582,7 +580,7 @@
         self.assertEquals(result2["url_params"], result["url_params"])
         self.assertEquals(result2["extra_params"], result["extra_params"])
 
->>>>>>> 4ad41115
+    @attr(entry_points=True)
     def test_entry_points(self):
         from c2cgeoportal.views.entry import Entry
 
@@ -746,27 +744,8 @@
                 'mobile_url', 'no_redirect'
             ])
         )
-<<<<<<< HEAD
-        self.assertRegexpMatches(result['url_params']['version'], '[0-9a-f]*')
-        self.assertRegexpMatches(result['extra_params']['version'], '[0-9a-f]*')
-=======
-        self.assertRegexpMatches(result["url_params"]["cache_version"], "[0-9a-f]*")
-        self.assertRegexpMatches(result["extra_params"]["cache_version"], "[0-9a-f]*")
-        result = entry.edit()
-        self.assertEquals(
-            set(result.keys()),
-            set(['lang', 'debug', 'extra_params', 'url_params'])
-        )
-        self.assertRegexpMatches(result["url_params"]["cache_version"], "[0-9a-f]*")
-        self.assertRegexpMatches(result["extra_params"]["cache_version"], "[0-9a-f]*")
-        result = entry.routing()
-        self.assertEquals(
-            set(result.keys()),
-            set(['lang', 'debug', 'extra_params', 'url_params'])
-        )
-        self.assertRegexpMatches(result["url_params"]["cache_version"], "[0-9a-f]*")
-        self.assertRegexpMatches(result["extra_params"]["cache_version"], "[0-9a-f]*")
->>>>>>> 4ad41115
+        self.assertRegexpMatches(result['url_params']['cache_version'], '[0-9a-f]*')
+        self.assertRegexpMatches(result['extra_params']['cache_version'], '[0-9a-f]*')
 
     @attr(entry_points_wfs=True)
     def test_entry_points_wfs(self):
