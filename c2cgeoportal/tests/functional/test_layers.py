# -*- coding: utf-8 -*-

# Copyright (c) 2013-2017, Camptocamp SA
# All rights reserved.

# Redistribution and use in source and binary forms, with or without
# modification, are permitted provided that the following conditions are met:

# 1. Redistributions of source code must retain the above copyright notice, this
#    list of conditions and the following disclaimer.
# 2. Redistributions in binary form must reproduce the above copyright notice,
#    this list of conditions and the following disclaimer in the documentation
#    and/or other materials provided with the distribution.

# THIS SOFTWARE IS PROVIDED BY THE COPYRIGHT HOLDERS AND CONTRIBUTORS "AS IS" AND
# ANY EXPRESS OR IMPLIED WARRANTIES, INCLUDING, BUT NOT LIMITED TO, THE IMPLIED
# WARRANTIES OF MERCHANTABILITY AND FITNESS FOR A PARTICULAR PURPOSE ARE
# DISCLAIMED. IN NO EVENT SHALL THE COPYRIGHT OWNER OR CONTRIBUTORS BE LIABLE FOR
# ANY DIRECT, INDIRECT, INCIDENTAL, SPECIAL, EXEMPLARY, OR CONSEQUENTIAL DAMAGES
# (INCLUDING, BUT NOT LIMITED TO, PROCUREMENT OF SUBSTITUTE GOODS OR SERVICES;
# LOSS OF USE, DATA, OR PROFITS; OR BUSINESS INTERRUPTION) HOWEVER CAUSED AND
# ON ANY THEORY OF LIABILITY, WHETHER IN CONTRACT, STRICT LIABILITY, OR TORT
# (INCLUDING NEGLIGENCE OR OTHERWISE) ARISING IN ANY WAY OUT OF THE USE OF THIS
# SOFTWARE, EVEN IF ADVISED OF THE POSSIBILITY OF SUCH DAMAGE.

# The views and conclusions contained in the software and documentation are those
# of the authors and should not be interpreted as representing official policies,
# either expressed or implied, of the FreeBSD Project.


from nose.plugins.attrib import attr
from unittest import TestCase

from c2cgeoportal.tests.functional import (  # noqa
    tear_down_common as tearDownModule,
    set_up_common as setUpModule,
    create_dummy_request, cleanup_db
)


@attr(functional=True)
class TestLayers(TestCase):

    _table_index = 0
    _tables = None

    def setUp(self):  # noqa
        import sqlahelper
        import transaction
        from c2cgeoportal.models import DBSession, Role, User, Interface
        from c2cgeoportal.lib.dbreflection import init

        cleanup_db()

        self.metadata = None
        self.layer_ids = []

        DBSession.query(User).delete()
        DBSession.query(User).filter(
            User.username == u"__test_user"
        ).delete()

        self.role = Role(name=u"__test_role")
        self.user = User(
            username=u"__test_user",
            password=u"__test_user",
            role=self.role
        )
        self.main = Interface(name=u"main")

        DBSession.add(self.user)
        DBSession.add(self.role)
        DBSession.add(self.main)
        transaction.commit()

        engine = sqlahelper.get_engine()
        init(engine)

    def tearDown(self):  # noqa
        import transaction

<<<<<<< HEAD
        transaction.commit()

        for treeitem in DBSession.query(TreeItem).all():
            DBSession.delete(treeitem)

        DBSession.query(User).delete()
        r = DBSession.query(Role).filter(
            Role.name == u"__test_role"
        ).one()
        r.restrictionareas = []
        DBSession.delete(r)
        DBSession.query(RestrictionArea).filter(
            RestrictionArea.name == u"__test_ra"
        ).delete()

        DBSession.query(Interface).filter(
            Interface.name == u"main"
        ).delete()
=======
        cleanup_db()
>>>>>>> a196becb

        if self._tables is not None:
            for table in self._tables[::-1]:
                table.drop()

        transaction.commit()

    def _create_layer(
            self, public=False, none_area=False, attr_list=False,
            exclude_properties=False, metadatas=None, geom_type=False):
        """ This function is central for this test class. It creates
        a layer with two features, and associates a restriction area
        to it. """
        import transaction
        import sqlahelper
        from sqlalchemy import Column, Table, types, ForeignKey
        from sqlalchemy.ext.declarative import declarative_base
        from geoalchemy2 import Geometry, WKTElement
        from c2cgeoportal.models import DBSession, LayerV1, RestrictionArea

        if self._tables is None:
            self._tables = []

        self.__class__._table_index += 1
        id = self.__class__._table_index

        engine = sqlahelper.get_engine()
        connection = engine.connect()

        if not self.metadata:
            self.metadata = declarative_base(bind=engine).metadata

        tablename = "table_{0:d}".format(id)

        table1 = Table(
            "{0!s}_child".format(tablename), self.metadata,
            Column("id", types.Integer, primary_key=True),
            Column("name", types.Unicode),
            schema="public"
        )
        if geom_type:
            table1.append_column(
                Column("geom", Geometry("POINT", srid=21781))
            )
        else:
            table1.append_column(
                Column("geom", Geometry(srid=21781))
            )
        self._tables.append(table1)

        table2 = Table(
            tablename, self.metadata,
            Column("id", types.Integer, primary_key=True),
            Column("child_id", types.Integer,
                   ForeignKey("public.{0!s}_child.id".format(tablename))),
            Column("name", types.Unicode),
            Column("last_update_user", types.Unicode),
            Column("last_update_date", types.DateTime),
            schema="public"
        )
        if geom_type:
            table2.append_column(
                Column("geom", Geometry("POINT", srid=21781))
            )
        else:
            table2.append_column(
                Column("geom", Geometry(srid=21781))
            )
        self._tables.append(table2)

        table1.drop(checkfirst=True)
        table2.drop(checkfirst=True)
        table1.create()
        table2.create()

        ins = table1.insert().values(name=u"c1é")
        c1_id = connection.execute(ins).inserted_primary_key[0]
        ins = table1.insert().values(name=u"c2é")
        c2_id = connection.execute(ins).inserted_primary_key[0]

        ins = table2.insert().values(
            child_id=c1_id,
            name="foo",
            geom=WKTElement("POINT(5 45)", 21781)
        )
        connection.execute(ins)
        ins = table2.insert().values(
            child_id=c2_id,
            name="bar",
            geom=WKTElement("POINT(6 46)", 21781)
        )
        connection.execute(ins)
        if attr_list:
            ins = table2.insert().values(
                child_id=c2_id,
                name="aaa,bbb,foo",
                geom=WKTElement("POINT(6 46)", 21781)
            )
            connection.execute(ins)

        layer = LayerV1()
        layer.id = id
        layer.name = str(id)
        layer.geo_table = tablename
        layer.public = public
        layer.interface = [self.main]

        if exclude_properties:
            layer.exclude_properties = "name"

        if metadatas:
            layer.metadatas = metadatas

        DBSession.add(layer)

        if not public:
            ra = RestrictionArea()
            ra.name = u"__test_ra"
            ra.layers = [layer]
            ra.roles = [self.role]
            ra.readwrite = True
            if not none_area:
                poly = "POLYGON((4 44, 4 46, 6 46, 6 44, 4 44))"
                ra.area = WKTElement(poly, srid=21781)
            DBSession.add(ra)

        transaction.commit()

        self.layer_ids.append(id)
        return id

    @staticmethod
    def _get_request(layerid, username=None):
        from c2cgeoportal.models import DBSession, User
        request = create_dummy_request()
        request.matchdict = {"layer_id": str(layerid)}
        if username is not None:
            request.user = DBSession.query(User).filter_by(
                username=username
            ).one()
        return request

    def test_read_public(self):
        from geojson.feature import FeatureCollection
        from c2cgeoportal.views.layers import Layers

        layer_id = self._create_layer(public=True)
        request = self._get_request(layer_id)

        collection = Layers(request).read_many()
        self.assertTrue(isinstance(collection, FeatureCollection))
        self.assertEquals(
            [f.properties["child"] for f in collection.features],
            [u"c1é", u"c2é"],
        )

    def test_read_many_no_auth(self):
        from pyramid.httpexceptions import HTTPForbidden
        from c2cgeoportal.views.layers import Layers

        layer_id = self._create_layer()
        request = self._get_request(layer_id)

        layers = Layers(request)
        self.assertRaises(HTTPForbidden, layers.read_many)

    def test_read_many(self):
        from geojson.feature import FeatureCollection
        from c2cgeoportal.views.layers import Layers

        layer_id = self._create_layer()
        request = self._get_request(layer_id, username=u"__test_user")

        layers = Layers(request)
        collection = layers.read_many()
        self.assertTrue(isinstance(collection, FeatureCollection))
        self.assertEquals([f.properties["child"] for f in collection.features], [u"c1é"])

    def test_read_many_layer_not_found(self):
        from pyramid.httpexceptions import HTTPNotFound
        from c2cgeoportal.views.layers import Layers

        self._create_layer()
        request = self._get_request(10000, username=u"__test_user")

        layers = Layers(request)
        self.assertRaises(HTTPNotFound, layers.read_many)

    def test_read_many_multi(self):
        from geojson.feature import FeatureCollection
        from c2cgeoportal.views.layers import Layers

        layer_id1 = self._create_layer()
        layer_id2 = self._create_layer()
        layer_id3 = self._create_layer()

        layer_ids = "{0:d},{1:d},{2:d}".format(layer_id1, layer_id2, layer_id3)
        request = self._get_request(layer_ids, username=u"__test_user")

        layers = Layers(request)
        collection = layers.read_many()
        self.assertTrue(isinstance(collection, FeatureCollection))
        self.assertEquals(
            [f.properties["__layer_id__"] for f in collection.features],
            [layer_id1, layer_id2, layer_id3],
        )

    def test_read_one_public(self):
        from geojson.feature import Feature
        from c2cgeoportal.views.layers import Layers

        layer_id = self._create_layer(public=True)
        request = self._get_request(layer_id)
        request.matchdict["feature_id"] = 1

        layers = Layers(request)
        feature = layers.read_one()
        self.assertTrue(isinstance(feature, Feature))
        self.assertEquals(feature.id, 1)
        self.assertEquals(feature.properties["name"], "foo")
        self.assertEquals(feature.properties["child"], u"c1é")

    def test_read_one_public_notfound(self):
        from pyramid.httpexceptions import HTTPNotFound
        from c2cgeoportal.views.layers import Layers

        layer_id = self._create_layer(public=True)
        request = self._get_request(layer_id)
        request.matchdict["feature_id"] = 10000

        layers = Layers(request)
        feature = layers.read_one()
        self.assertTrue(isinstance(feature, HTTPNotFound))

    def test_read_one_no_auth(self):
        from pyramid.httpexceptions import HTTPForbidden
        from c2cgeoportal.views.layers import Layers

        layer_id = self._create_layer()
        request = self._get_request(layer_id)
        request.matchdict["feature_id"] = 1

        layers = Layers(request)
        self.assertRaises(HTTPForbidden, layers.read_one)

    def test_read_one_no_perm(self):
        from pyramid.httpexceptions import HTTPForbidden
        from c2cgeoportal.views.layers import Layers

        layer_id = self._create_layer()
        request = self._get_request(layer_id, username=u"__test_user")
        request.matchdict["feature_id"] = 2

        layers = Layers(request)
        self.assertRaises(HTTPForbidden, layers.read_one)

    def test_read_one(self):
        from geojson.feature import Feature
        from c2cgeoportal.views.layers import Layers

        layer_id = self._create_layer()
        request = self._get_request(layer_id, username=u"__test_user")
        request.matchdict["feature_id"] = 1

        layers = Layers(request)
        feature = layers.read_one()
        self.assertTrue(isinstance(feature, Feature))
        self.assertEquals(feature.id, 1)
        self.assertEquals(feature.properties["name"], "foo")
        self.assertEquals(feature.properties["child"], u"c1é")

    def test_count(self):
        from c2cgeoportal.views.layers import Layers

        layer_id = self._create_layer()
        request = self._get_request(layer_id)

        layers = Layers(request)
        response = layers.count()
        self.assertEquals(response, 2)

    def test_create_no_auth(self):
        from pyramid.httpexceptions import HTTPForbidden
        from c2cgeoportal.views.layers import Layers

        layer_id = self._create_layer()
        request = self._get_request(layer_id)
        request.method = "POST"
        request.body = '{"type": "FeatureCollection", "features": [{"type": "Feature", "properties": {"name": "foo", "child": "c1é"}, "geometry": {"type": "Point", "coordinates": [5, 45]}}, {"type": "Feature", "properties": {"text": "foo", "child": "c2é"}, "geometry": {"type": "Point", "coordinates": [5, 45]}}]}'  # noqa
        layers = Layers(request)
        self.assertRaises(HTTPForbidden, layers.create)

    def test_create_no_perm(self):
        from pyramid.httpexceptions import HTTPForbidden
        from c2cgeoportal.views.layers import Layers

        layer_id = self._create_layer()
        request = self._get_request(layer_id, username=u"__test_user")
        request.method = "POST"
        request.body = '{"type": "FeatureCollection", "features": [{"type": "Feature", "properties": {"name": "foo", "child": "c1é"}, "geometry": {"type": "Point", "coordinates": [4, 44]}}, {"type": "Feature", "properties": {"text": "foo", "child": "c2é"}, "geometry": {"type": "Point", "coordinates": [5, 45]}}]}'  # noqa
        layers = Layers(request)
        self.assertRaises(HTTPForbidden, layers.create)

    def test_create(self):
        from geojson.feature import FeatureCollection
        from c2cgeoportal.views.layers import Layers

        layer_id = self._create_layer()
        request = self._get_request(layer_id, username=u"__test_user")
        request.method = "POST"
        request.body = '{"type": "FeatureCollection", "features": [{"type": "Feature", "properties": {"name": "foo", "child": "c1é"}, "geometry": {"type": "Point", "coordinates": [5, 45]}}, {"type": "Feature", "properties": {"text": "foo", "child": "c2é"}, "geometry": {"type": "Point", "coordinates": [5, 45]}}]}'  # noqa
        layers = Layers(request)
        collection = layers.create()
        self.assertTrue(isinstance(collection, FeatureCollection))
        self.assertEquals(len(collection.features), 2)

    def test_create_log(self):
        from datetime import datetime
        from geojson.feature import FeatureCollection
        from c2cgeoportal.views.layers import Layers
        from c2cgeoportal.models import Metadata

        from c2cgeoportal.models import DBSession, User

        self.assertEquals(DBSession.query(User.username).all(), [(u"__test_user",)])

        metadatas = [
            Metadata("lastUpdateDateColumn", "last_update_date"),
            Metadata("lastUpdateUserColumn", "last_update_user"),
        ]
        layer_id = self._create_layer(metadatas=metadatas)
        request = self._get_request(layer_id, username=u"__test_user")
        request.method = "POST"
        request.body = '{"type": "FeatureCollection", "features": [{"type": "Feature", "properties": {"name": "foo", "child": "c1é"}, "geometry": {"type": "Point", "coordinates": [5, 45]}}]}'  # noqa
        layers = Layers(request)
        collection = layers.create()
        self.assertEquals(request.response.status_int, 201)
        self.assertTrue(isinstance(collection, FeatureCollection))
        self.assertEquals(len(collection.features), 1)
        properties = collection.features[0]

        self.assertEquals(request.user.username, u"__test_user")

        self.assertEquals(properties.last_update_user, request.user.id)
        self.assertIsInstance(properties.last_update_date, datetime)

    def test_create_validation_fails(self):
        from c2cgeoportal.views.layers import Layers

        layer_id = self._create_layer()
        request = self._get_request(layer_id, username=u"__test_user")
        request.method = "POST"
        request.body = '{"type": "FeatureCollection", "features": [{"type": "Feature", "properties": {"name": "foo", "child": "c1é"}, "geometry": {"type": "Point", "coordinates": [5, 45]}}, {"type": "Feature", "properties": {"text": "foo", "child": "c2é"}, "geometry": {"type": "LineString", "coordinates": [[5, 45], [5, 45]]}}]}'  # noqa
        layers = Layers(request)
        response = layers.create()
        self.assertEquals(request.response.status_int, 400)
        self.assertTrue("validation_error" in response)
        self.assertEquals(response["validation_error"], "Too few points in geometry component[5 45]")

    def test_create_no_validation(self):
        from geojson.feature import FeatureCollection
        from c2cgeoportal.views.layers import Layers
        from c2cgeoportal.models import Metadata

        metadatas = [
            Metadata("geometry_validation", "False")
        ]
        layer_id = self._create_layer(metadatas=metadatas, geom_type=False)
        request = self._get_request(layer_id, username=u"__test_user")
        request.method = "POST"
        request.body = '{"type": "FeatureCollection", "features": [{"type": "Feature", "properties": {"name": "foo", "child": "c1é"}, "geometry": {"type": "Point", "coordinates": [5, 45]}}, {"type": "Feature", "properties": {"text": "foo", "child": "c2é"}, "geometry": {"type": "LineString", "coordinates": [[5, 45], [5, 45]]}}]}'  # noqa
        layers = Layers(request)
        collection = layers.create()
        self.assertEquals(request.response.status_int, 201)
        self.assertTrue(isinstance(collection, FeatureCollection))
        self.assertEquals(len(collection.features), 2)

    def test_update_no_auth(self):
        from pyramid.httpexceptions import HTTPForbidden
        from c2cgeoportal.views.layers import Layers

        layer_id = self._create_layer()
        request = self._get_request(layer_id)
        request.matchdict["feature_id"] = 1
        request.method = "PUT"
        request.body = '{"type": "Feature", "id": 1, "properties": {"name": "foobar", "child": "c2é"}, "geometry": {"type": "Point", "coordinates": [5, 45]}}'  # noqa
        layers = Layers(request)
        self.assertRaises(HTTPForbidden, layers.update)

    def test_update_no_perm_dst_geom(self):
        from pyramid.httpexceptions import HTTPForbidden
        from c2cgeoportal.views.layers import Layers

        layer_id = self._create_layer()
        request = self._get_request(layer_id, username=u"__test_user")
        request.matchdict["feature_id"] = 1
        request.method = "PUT"
        request.body = '{"type": "Feature", "id": 1, "properties": {"name": "foobar", "child": "c2é"}, "geometry": {"type": "Point", "coordinates": [4, 44]}}'  # noqa
        layers = Layers(request)
        self.assertRaises(HTTPForbidden, layers.update)

    def test_update_no_perm_src_geom(self):
        from pyramid.httpexceptions import HTTPForbidden
        from c2cgeoportal.views.layers import Layers

        layer_id = self._create_layer()
        request = self._get_request(layer_id, username=u"__test_user")
        request.matchdict["feature_id"] = 2
        request.method = "PUT"
        request.body = '{"type": "Feature", "id": 1, "properties": {"name": "foobar", "child": "c2é"}, "geometry": {"type": "Point", "coordinates": [5, 45]}}'  # noqa
        layers = Layers(request)
        self.assertRaises(HTTPForbidden, layers.update)

    def test_update(self):
        from c2cgeoportal.views.layers import Layers

        layer_id = self._create_layer()
        request = self._get_request(layer_id, username=u"__test_user")
        request.matchdict["feature_id"] = 1
        request.method = "PUT"
        request.body = '{"type": "Feature", "id": 1, "properties": {"name": "foobar", "child": "c2é"}, "geometry": {"type": "Point", "coordinates": [5, 45]}}'  # noqa
        layers = Layers(request)
        feature = layers.update()
        self.assertEquals(feature.id, 1)
        self.assertEquals(feature.name, "foobar")
        self.assertEquals(feature.child, u"c2é")

    def test_update_log(self):
        from datetime import datetime
        from c2cgeoportal.views.layers import Layers
        from c2cgeoportal.models import Metadata

        metadatas = [
            Metadata("lastUpdateDateColumn", "last_update_date"),
            Metadata("lastUpdateUserColumn", "last_update_user"),
        ]
        layer_id = self._create_layer(metadatas=metadatas)
        request = self._get_request(layer_id, username=u"__test_user")
        request.matchdict["feature_id"] = 1
        request.method = "PUT"
        request.body = '{"type": "Feature", "id": 1, "properties": {"name": "foobar", "child": "c2é"}, "geometry": {"type": "Point", "coordinates": [5, 45]}}'  # noqa
        layers = Layers(request)
        feature = layers.update()
        self.assertEquals(feature.id, 1)
        self.assertEquals(feature.last_update_user, request.user.id)
        self.assertIsInstance(feature.last_update_date, datetime)

    def test_update_validation_fails(self):
        from c2cgeoportal.views.layers import Layers

        layer_id = self._create_layer()
        request = self._get_request(layer_id, username=u"__test_user")
        request.matchdict["feature_id"] = 1
        request.method = "PUT"
        request.body = '{"type": "Feature", "id": 1, "properties": {"name": "foobar", "child": "c2é"}, "geometry": {"type": "LineString", "coordinates": [[5, 45], [5, 45]]}}'  # noqa
        layers = Layers(request)
        response = layers.update()
        self.assertEquals(request.response.status_int, 400)
        self.assertTrue("validation_error" in response)
        self.assertEquals(response["validation_error"], "Too few points in geometry component[5 45]")

    def test_update_validation_fails_simple(self):
        from c2cgeoportal.views.layers import Layers

        layer_id = self._create_layer()
        request = self._get_request(layer_id, username=u"__test_user")
        request.matchdict["feature_id"] = 1
        request.method = "PUT"
        request.body = '{"type": "Feature", "id": 1, "properties": {"name": "foobar", "child": "c2é"}, "geometry": {"type": "LineString", "coordinates": [[5, 45], [6, 45], [5, 45]]}}'  # noqa
        layers = Layers(request)
        response = layers.update()
        self.assertEquals(request.response.status_int, 400)
        self.assertTrue("validation_error" in response)
        self.assertEquals(response["validation_error"], "Not simple")

    def test_update_no_validation(self):
        from c2cgeoportal.views.layers import Layers
        from c2cgeoportal.models import Metadata

        metadatas = [
            Metadata("geometry_validation", "False")
        ]
        layer_id = self._create_layer(metadatas=metadatas, geom_type=False)
        request = self._get_request(layer_id, username=u"__test_user")
        request.matchdict["feature_id"] = 1
        request.method = "PUT"
        request.body = '{"type": "Feature", "id": 1, "properties": {"name": "foobar", "child": "c2é"}, "geometry": {"type": "LineString", "coordinates": [[5, 45], [5, 45]]}}'  # noqa
        layers = Layers(request)
        feature = layers.update()
        self.assertEquals(feature.id, 1)
        self.assertEquals(feature.name, "foobar")
        self.assertEquals(feature.child, u"c2é")

    def test_delete_no_auth(self):
        from pyramid.httpexceptions import HTTPForbidden
        from c2cgeoportal.views.layers import Layers

        layer_id = self._create_layer()
        request = self._get_request(layer_id)
        request.matchdict["feature_id"] = 2
        request.method = "DELETE"
        layers = Layers(request)
        self.assertRaises(HTTPForbidden, layers.delete)

    def test_delete_no_perm(self):
        from pyramid.httpexceptions import HTTPForbidden
        from c2cgeoportal.views.layers import Layers

        layer_id = self._create_layer()
        request = self._get_request(layer_id, username=u"__test_user")
        request.matchdict["feature_id"] = 2
        request.method = "DELETE"
        layers = Layers(request)
        self.assertRaises(HTTPForbidden, layers.delete)

    def test_delete(self):
        from c2cgeoportal.views.layers import Layers

        layer_id = self._create_layer()
        request = self._get_request(layer_id, username=u"__test_user")
        request.matchdict["feature_id"] = 1
        request.method = "DELETE"
        layers = Layers(request)
        response = layers.delete()
        self.assertEquals(response.status_int, 204)

    def test_metadata_no_auth(self):
        from pyramid.httpexceptions import HTTPForbidden
        from c2cgeoportal.views.layers import Layers

        layer_id = self._create_layer()
        request = self._get_request(layer_id)

        layers = Layers(request)
        self.assertRaises(HTTPForbidden, layers.metadata)

    def test_metadata(self):
        from c2cgeoportal.views.layers import Layers

        layer_id = self._create_layer()
        request = self._get_request(layer_id, username=u"__test_user")

        layers = Layers(request)
        cls = layers.metadata()
        self.assertEquals(cls.__table__.name, "table_{0:d}".format(layer_id))
        self.assertTrue(hasattr(cls, "name"))
        self.assertTrue("child" in cls.__dict__)

    def test_metadata_log(self):
        from c2cgeoportal.views.layers import Layers
        from c2cgeoportal.models import Metadata

        metadatas = [
            Metadata("lastUpdateDateColumn", "last_update_date"),
            Metadata("lastUpdateUserColumn", "last_update_user"),
        ]
        layer_id = self._create_layer(metadatas=metadatas)
        request = self._get_request(layer_id, username=u"__test_user")

        layers = Layers(request)
        cls = layers.metadata()
        self.assertFalse(hasattr(cls, "last_update_date"))
        self.assertFalse(hasattr(cls, "last_update_user"))

    def test_metadata_exclude_properties(self):
        from c2cgeoportal.views.layers import Layers

        layer_id = self._create_layer(exclude_properties=True)
        request = self._get_request(layer_id, username=u"__test_user")

        layers = Layers(request)
        cls = layers.metadata()
        self.assertFalse(hasattr(cls, "name"))

    # # # With None area # # #
    def test_read_public_none_area(self):
        from geojson.feature import FeatureCollection
        from c2cgeoportal.views.layers import Layers

        layer_id = self._create_layer(public=True, none_area=True)
        request = self._get_request(layer_id)

        layers = Layers(request)
        collection = layers.read_many()
        self.assertTrue(isinstance(collection, FeatureCollection))
        self.assertEquals(
            [f.properties["child"] for f in collection.features],
            [u"c1é", u"c2é"],
        )

    def test_read_many_no_auth_none_area(self):
        from pyramid.httpexceptions import HTTPForbidden
        from c2cgeoportal.views.layers import Layers

        layer_id = self._create_layer(none_area=True)
        request = self._get_request(layer_id)

        layers = Layers(request)
        self.assertRaises(HTTPForbidden, layers.read_many)

    def test_read_many_none_area(self):
        from geojson.feature import FeatureCollection
        from c2cgeoportal.views.layers import Layers

        layer_id = self._create_layer(none_area=True)
        request = self._get_request(layer_id, username=u"__test_user")

        layers = Layers(request)
        collection = layers.read_many()
        self.assertTrue(isinstance(collection, FeatureCollection))
        self.assertEquals(len(collection.features), 2)
        self.assertEquals(collection.features[0].properties["child"], u"c1é")
        self.assertEquals(collection.features[1].properties["child"], u"c2é")

    def test_read_one_public_none_area(self):
        from geojson.feature import Feature
        from c2cgeoportal.views.layers import Layers

        layer_id = self._create_layer(public=True, none_area=True)
        request = self._get_request(layer_id)
        request.matchdict["feature_id"] = 1

        layers = Layers(request)
        feature = layers.read_one()
        self.assertTrue(isinstance(feature, Feature))
        self.assertEquals(feature.id, 1)
        self.assertEquals(feature.properties["name"], "foo")
        self.assertEquals(feature.properties["child"], u"c1é")

    def test_read_one_no_auth_none_area(self):
        from pyramid.httpexceptions import HTTPForbidden
        from c2cgeoportal.views.layers import Layers

        layer_id = self._create_layer(none_area=True)
        request = self._get_request(layer_id)
        request.matchdict["feature_id"] = 1

        layers = Layers(request)
        self.assertRaises(HTTPForbidden, layers.read_one)

    def test_read_one_none_area(self):
        from geojson.feature import Feature
        from c2cgeoportal.views.layers import Layers

        layer_id = self._create_layer(none_area=True)
        request = self._get_request(layer_id, username=u"__test_user")
        request.matchdict["feature_id"] = 1

        layers = Layers(request)
        feature = layers.read_one()
        self.assertTrue(isinstance(feature, Feature))
        self.assertEquals(feature.id, 1)
        self.assertEquals(feature.properties["name"], "foo")
        self.assertEquals(feature.properties["child"], u"c1é")

    def test_count_none_area(self):
        from c2cgeoportal.views.layers import Layers

        layer_id = self._create_layer(none_area=True)
        request = self._get_request(layer_id)

        layers = Layers(request)
        response = layers.count()
        self.assertEquals(response, 2)

    def test_create_no_auth_none_area(self):
        from pyramid.httpexceptions import HTTPForbidden
        from c2cgeoportal.views.layers import Layers

        layer_id = self._create_layer(none_area=True)
        request = self._get_request(layer_id)
        request.method = "POST"
        request.body = '{"type": "FeatureCollection", "features": [{"type": "Feature", "properties": {"name": "foo", "child": "c1é"}, "geometry": {"type": "Point", "coordinates": [5, 45]}}, {"type": "Feature", "properties": {"text": "foo", "child": "c2é"}, "geometry": {"type": "Point", "coordinates": [5, 45]}}]}'  # noqa
        layers = Layers(request)
        self.assertRaises(HTTPForbidden, layers.create)

    def test_create_none_area(self):
        from geojson.feature import FeatureCollection
        from c2cgeoportal.views.layers import Layers

        layer_id = self._create_layer(none_area=True)
        request = self._get_request(layer_id, username=u"__test_user")
        request.method = "POST"
        request.body = '{"type": "FeatureCollection", "features": [{"type": "Feature", "properties": {"name": "foo", "child": "c1é"}, "geometry": {"type": "Point", "coordinates": [5, 45]}}, {"type": "Feature", "properties": {"text": "foo", "child": "c2é"}, "geometry": {"type": "Point", "coordinates": [5, 45]}}]}'  # noqa
        layers = Layers(request)
        collection = layers.create()
        self.assertTrue(isinstance(collection, FeatureCollection))
        self.assertEquals(len(collection.features), 2)

    def test_update_no_auth_none_area(self):
        from pyramid.httpexceptions import HTTPForbidden
        from c2cgeoportal.views.layers import Layers

        layer_id = self._create_layer(none_area=True)
        request = self._get_request(layer_id)
        request.matchdict["feature_id"] = 1
        request.method = "PUT"
        request.body = '{"type": "Feature", "id": 1, "properties": {"name": "foobar", "child": "c2é"}, "geometry": {"type": "Point", "coordinates": [5, 45]}}'  # noqa
        layers = Layers(request)
        self.assertRaises(HTTPForbidden, layers.update)

    def test_update_none_area(self):
        from c2cgeoportal.views.layers import Layers

        layer_id = self._create_layer(none_area=True)
        request = self._get_request(layer_id, username=u"__test_user")
        request.matchdict["feature_id"] = 1
        request.method = "PUT"
        request.body = '{"type": "Feature", "id": 1, "properties": {"name": "foobar", "child": "c2é"}, "geometry": {"type": "Point", "coordinates": [5, 45]}}'  # noqa
        layers = Layers(request)
        feature = layers.update()
        self.assertEquals(feature.id, 1)
        self.assertEquals(feature.name, "foobar")
        self.assertEquals(feature.child, u"c2é")

    def test_delete_no_auth_none_area(self):
        from pyramid.httpexceptions import HTTPForbidden
        from c2cgeoportal.views.layers import Layers

        layer_id = self._create_layer(none_area=True)
        request = self._get_request(layer_id)
        request.matchdict["feature_id"] = 2
        request.method = "DELETE"
        layers = Layers(request)
        self.assertRaises(HTTPForbidden, layers.delete)

    def test_delete_none_area(self):
        from c2cgeoportal.views.layers import Layers

        layer_id = self._create_layer(none_area=True)
        request = self._get_request(layer_id, username=u"__test_user")
        request.matchdict["feature_id"] = 1
        request.method = "DELETE"
        layers = Layers(request)
        response = layers.delete()
        self.assertEquals(response.status_int, 204)

    def test_enumerate_attribute_values(self):
        from c2cgeoportal.views.layers import Layers

        layer_id = self._create_layer(public=True)
        tablename = "table_{0:d}".format(layer_id)
        settings = {
            "layers": {
                "enum": {
                    "layer_test": {
                        "attributes": {
                            "label": {
                                "table": tablename,
                                "column_name": "name"
                            }
                        }
                    }
                }
            }
        }

        request = self._get_request(layer_id)
        request.registry.settings.update(settings)
        request.matchdict["layer_name"] = "layer_test"
        request.matchdict["field_name"] = "label"
        layers = Layers(request)
        response = layers.enumerate_attribute_values()
        self.assertEquals(response, {
            "items": [{
                "label": "bar",
                "value": "bar"
            }, {
                "label": "foo",
                "value": "foo"
            }]
        })

    def test_enumerate_attribute_values_list(self):
        from c2cgeoportal.views.layers import Layers

        layer_id = self._create_layer(public=True, attr_list=True)
        tablename = "table_{0:d}".format(layer_id)
        settings = {
            "layers": {
                "enum": {
                    "layer_test": {
                        "attributes": {
                            "label": {
                                "table": tablename,
                                "column_name": "name",
                                "separator": ","
                            }
                        }
                    }
                }
            }
        }

        request = self._get_request(layer_id)
        request.registry.settings.update(settings)
        request.matchdict["layer_name"] = "layer_test"
        request.matchdict["field_name"] = "label"

        layers = Layers(request)
        response = layers.enumerate_attribute_values()
        self.assertEquals(response, {
            "items": [{
                "label": u"aaa",
                "value": u"aaa"
            }, {
                "label": u"bar",
                "value": u"bar"
            }, {
                "label": u"bbb",
                "value": u"bbb"
            }, {
                "label": u"foo",
                "value": u"foo"
            }]
        })<|MERGE_RESOLUTION|>--- conflicted
+++ resolved
@@ -79,28 +79,7 @@
     def tearDown(self):  # noqa
         import transaction
 
-<<<<<<< HEAD
-        transaction.commit()
-
-        for treeitem in DBSession.query(TreeItem).all():
-            DBSession.delete(treeitem)
-
-        DBSession.query(User).delete()
-        r = DBSession.query(Role).filter(
-            Role.name == u"__test_role"
-        ).one()
-        r.restrictionareas = []
-        DBSession.delete(r)
-        DBSession.query(RestrictionArea).filter(
-            RestrictionArea.name == u"__test_ra"
-        ).delete()
-
-        DBSession.query(Interface).filter(
-            Interface.name == u"main"
-        ).delete()
-=======
         cleanup_db()
->>>>>>> a196becb
 
         if self._tables is not None:
             for table in self._tables[::-1]:
