# -*- coding: utf-8 -*-

# Copyright (c) 2013-2016, Camptocamp SA
# All rights reserved.

# Redistribution and use in source and binary forms, with or without
# modification, are permitted provided that the following conditions are met:

# 1. Redistributions of source code must retain the above copyright notice, this
#    list of conditions and the following disclaimer.
# 2. Redistributions in binary form must reproduce the above copyright notice,
#    this list of conditions and the following disclaimer in the documentation
#    and/or other materials provided with the distribution.

# THIS SOFTWARE IS PROVIDED BY THE COPYRIGHT HOLDERS AND CONTRIBUTORS "AS IS" AND
# ANY EXPRESS OR IMPLIED WARRANTIES, INCLUDING, BUT NOT LIMITED TO, THE IMPLIED
# WARRANTIES OF MERCHANTABILITY AND FITNESS FOR A PARTICULAR PURPOSE ARE
# DISCLAIMED. IN NO EVENT SHALL THE COPYRIGHT OWNER OR CONTRIBUTORS BE LIABLE FOR
# ANY DIRECT, INDIRECT, INCIDENTAL, SPECIAL, EXEMPLARY, OR CONSEQUENTIAL DAMAGES
# (INCLUDING, BUT NOT LIMITED TO, PROCUREMENT OF SUBSTITUTE GOODS OR SERVICES;
# LOSS OF USE, DATA, OR PROFITS; OR BUSINESS INTERRUPTION) HOWEVER CAUSED AND
# ON ANY THEORY OF LIABILITY, WHETHER IN CONTRACT, STRICT LIABILITY, OR TORT
# (INCLUDING NEGLIGENCE OR OTHERWISE) ARISING IN ANY WAY OUT OF THE USE OF THIS
# SOFTWARE, EVEN IF ADVISED OF THE POSSIBILITY OF SUCH DAMAGE.

# The views and conclusions contained in the software and documentation are those
# of the authors and should not be interpreted as representing official policies,
# either expressed or implied, of the FreeBSD Project.


"""Pyramid application test package
"""

import os
from ConfigParser import ConfigParser
from webob.acceptparse import Accept

import c2cgeoportal
from c2cgeoportal import tests
from c2cgeoportal.lib import functionality, caching


mapserv_url = "http://mapserver/"
db_url = None

curdir = os.path.dirname(os.path.abspath(__file__))
configfile = os.path.realpath(os.path.join(curdir, "test.ini"))

if os.path.exists(configfile):
    cfg = ConfigParser()
    cfg.read(configfile)
    db_url = cfg.get("test", "sqlalchemy.url")
<<<<<<< HEAD
=======
    mapserv_url = urlparse(cfg.get("test", "mapserv.url"))
    host = mapserv_url.hostname
    mapserv_url = urljoin("http://localhost/", mapserv_url.path)
    mapfile = os.path.join(
        os.path.dirname(os.path.abspath(__file__)),
        "c2cgeoportal_test.map"
    )
    mapserv = "{0!s}?map={1!s}&".format(mapserv_url, mapfile)
>>>>>>> 54cb1f3b

caching.init_region({"backend": "dogpile.cache.memory"})


def set_up_common():
    c2cgeoportal.schema = "main"
    c2cgeoportal.srid = 21781
    functionality.FUNCTIONALITIES_TYPES = None

    # if test.in does not exist (because the z3c.recipe.filetemplate
    # part hasn"t been executed) then db_url is None
    if db_url is None:  # pragma: no cover
        return

    # verify that we have a working database connection before going
    # forward
    from sqlalchemy import create_engine
    from sqlalchemy.exc import OperationalError
    engine = create_engine(db_url)
    try:
        engine.connect()
    except OperationalError:  # pragma: no cover
        return

    import sqlahelper
    sqlahelper.add_engine(engine)

    import alembic.config
    import sys
    sys.argv = [
        "alembic", "-c", "c2cgeoportal/tests/functional/alembic.ini", "upgrade", "head"
    ]
    try:
        alembic.config.main()
    except SystemExit:  # alembic call the exit method!
        pass
    sys.argv = [
        "alembic", "-c", "c2cgeoportal/tests/functional/alembic_static.ini", "upgrade", "head"
    ]
    try:
        alembic.config.main()
    except SystemExit:  # alembic call the exit method!
        pass


def tear_down_common():

    functionality.FUNCTIONALITIES_TYPES = None

    # if test.in does not exist (because the z3c.recipe.filetemplate
    # part hasn't been executed) then db_url is None
    if db_url is None:  # pragma: no cover
        return

    import sqlahelper
    sqlahelper.reset()

    # verify that we have a working database connection before going
    # forward
    from sqlalchemy import create_engine
    from sqlalchemy.exc import OperationalError
    engine = create_engine(db_url)
    try:
        engine.connect()
    except OperationalError:  # pragma: no cover
        return

    import alembic.config
    import sys
    sys.argv = [
        "alembic", "-c", "c2cgeoportal/tests/functional/alembic_static.ini", "downgrade", "base"
    ]
    try:
        alembic.config.main()
    except SystemExit:  # alembic call the exit method!
        pass
    sys.argv = [
        "alembic", "-c", "c2cgeoportal/tests/functional/alembic.ini", "downgrade", "base"
    ]
    try:
        alembic.config.main()
    except SystemExit:  # alembic call the exit method!
        pass

    caching.invalidate_region()


def create_default_ogcserver():
    from c2cgeoportal.models import DBSession, OGCServer
    DBSession.query(OGCServer).delete()
    ogcserver = OGCServer(name="__test_ogc_server")
    ogcserver.url = mapserv_url
    ogcserver_external = OGCServer(name="__test_external_ogc_server")
    ogcserver_external.url = mapserv_url + "?external=true&"
    DBSession.add_all([ogcserver, ogcserver_external])
    return ogcserver, ogcserver_external


def create_dummy_request(additional_settings=None, *args, **kargs):
    if additional_settings is None:
        additional_settings = {}
    from c2cgeoportal.pyramid_ import default_user_validator
    request = tests.create_dummy_request({
        "mapserverproxy": {
            "default_ogc_server": "__test_ogc_server",
            "external_ogc_server": "__test_external_ogc_server",
        },
        "functionalities": {
            "registered": {},
            "anonymous": {},
            "available_in_templates": []
        },
        "layers": {
            "geometry_validation": True
        }
    }, *args, **kargs)
    request.accept_language = Accept("fr-CH,fr;q=0.8,en;q=0.5,en-US;q=0.3")
    request.registry.settings.update(additional_settings)
    request.user = None
    request.interface_name = "main"
    request.registry.validate_user = default_user_validator
    request.client_addr = None
    return request


def add_user_property(request):
    """
    Add the "user" property to the given request.
    Disable referer checking.
    """
    from c2cgeoportal.pyramid_ import _create_get_user_from_request
    request.referer = "http://example.com/app"
    request.path_info_peek = lambda: "main"
    request.set_property(
        _create_get_user_from_request({"authorized_referers": [request.referer]}),
        name="user",
        reify=True
    )<|MERGE_RESOLUTION|>--- conflicted
+++ resolved
@@ -50,17 +50,6 @@
     cfg = ConfigParser()
     cfg.read(configfile)
     db_url = cfg.get("test", "sqlalchemy.url")
-<<<<<<< HEAD
-=======
-    mapserv_url = urlparse(cfg.get("test", "mapserv.url"))
-    host = mapserv_url.hostname
-    mapserv_url = urljoin("http://localhost/", mapserv_url.path)
-    mapfile = os.path.join(
-        os.path.dirname(os.path.abspath(__file__)),
-        "c2cgeoportal_test.map"
-    )
-    mapserv = "{0!s}?map={1!s}&".format(mapserv_url, mapfile)
->>>>>>> 54cb1f3b
 
 caching.init_region({"backend": "dogpile.cache.memory"})
 
