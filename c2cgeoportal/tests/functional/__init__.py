--- conflicted
+++ resolved
@@ -101,16 +101,11 @@
 
     cleanup_db()
 
-<<<<<<< HEAD
-def tear_down_common():
-    testing.tearDown()
-
-    functionality.FUNCTIONALITIES_TYPES = None
-=======
->>>>>>> a196becb
 
 def tear_down_common():
     cleanup_db()
+    testing.tearDown()
+    functionality.FUNCTIONALITIES_TYPES = None
 
     import sqlahelper
     sqlahelper.reset()
