--- conflicted
+++ resolved
@@ -614,13 +614,10 @@
     config.add_route("logout", "/logout", request_method="GET")
     add_cors_route(config, "/loginchange", "login")
     config.add_route("loginchange", "/loginchange", request_method="POST")
-<<<<<<< HEAD
     add_cors_route(config, "/loginresetpassword", "login")
     config.add_route("loginresetpassword", "/loginresetpassword", request_method="POST")
+    add_cors_route(config, "/loginuser", "login")
     config.add_route("loginuser", "/loginuser", request_method="GET")
-=======
-    config.add_route("loginresetpassword", "/loginresetpassword", request_method="POST")
->>>>>>> a6465dd1
     config.add_route("testi18n", "/testi18n.html", request_method="GET")
     config.add_route("apijs", "/api.js", request_method="GET")
     config.add_route("xapijs", "/xapi.js", request_method="GET")
