--- conflicted
+++ resolved
@@ -279,19 +279,12 @@
     return ref_parts == val_parts
 
 
-<<<<<<< HEAD
 def is_valid_referer(request, settings):
-    if request.referer:
+    if request.referer is not None:
         list_ = settings.get("authorized_referers", [])
         return any(_match_url_start(x, request.referer) for x in list_)
-=======
-def _is_valid_referer(request, settings):
-    if request.referer is not None:
-        list = settings.get("authorized_referers", [])
-        return any(_match_url_start(x, request.referer) for x in list)
->>>>>>> 3a781113
     else:
-        return False
+        return True
 
 
 def create_get_user_from_request(settings):
