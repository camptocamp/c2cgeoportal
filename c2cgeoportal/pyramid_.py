# -*- coding: utf-8 -*-

# Copyright (c) 2011-2017, Camptocamp SA
# All rights reserved.

# Redistribution and use in source and binary forms, with or without
# modification, are permitted provided that the following conditions are met:

# 1. Redistributions of source code must retain the above copyright notice, this
#    list of conditions and the following disclaimer.
# 2. Redistributions in binary form must reproduce the above copyright notice,
#    this list of conditions and the following disclaimer in the documentation
#    and/or other materials provided with the distribution.

# THIS SOFTWARE IS PROVIDED BY THE COPYRIGHT HOLDERS AND CONTRIBUTORS "AS IS" AND
# ANY EXPRESS OR IMPLIED WARRANTIES, INCLUDING, BUT NOT LIMITED TO, THE IMPLIED
# WARRANTIES OF MERCHANTABILITY AND FITNESS FOR A PARTICULAR PURPOSE ARE
# DISCLAIMED. IN NO EVENT SHALL THE COPYRIGHT OWNER OR CONTRIBUTORS BE LIABLE FOR
# ANY DIRECT, INDIRECT, INCIDENTAL, SPECIAL, EXEMPLARY, OR CONSEQUENTIAL DAMAGES
# (INCLUDING, BUT NOT LIMITED TO, PROCUREMENT OF SUBSTITUTE GOODS OR SERVICES;
# LOSS OF USE, DATA, OR PROFITS; OR BUSINESS INTERRUPTION) HOWEVER CAUSED AND
# ON ANY THEORY OF LIABILITY, WHETHER IN CONTRACT, STRICT LIABILITY, OR TORT
# (INCLUDING NEGLIGENCE OR OTHERWISE) ARISING IN ANY WAY OUT OF THE USE OF THIS
# SOFTWARE, EVEN IF ADVISED OF THE POSSIBILITY OF SUCH DAMAGE.

# The views and conclusions contained in the software and documentation are those
# of the authors and should not be interpreted as representing official policies,
# either expressed or implied, of the FreeBSD Project.

import time
import logging
import sqlalchemy
import sqlahelper
import pyramid_tm
import mimetypes
import c2c.template
from urlparse import urlsplit
import simplejson as json
from socket import gethostbyname, gaierror
from ipcalc import IP, Network
from Crypto.Cipher import AES
import importlib

from pyramid_mako import add_mako_renderer
from pyramid.interfaces import IStaticURLInfo
from pyramid.httpexceptions import HTTPException
import pyramid.security

from papyrus.renderers import GeoJSON, XSD

import c2cgeoportal
from c2cgeoportal import stats
from c2cgeoportal.resources import FAModels
from c2cgeoportal.lib import dbreflection, get_setting, caching, \
    C2CPregenerator, MultiDomainStaticURLInfo

log = logging.getLogger(__name__)

# Header predicate to accept only JSON content
# OL/cgxp are not setting the correct content type for JSON. We have to accept
# XML as well even though JSON is actually send.
JSON_CONTENT_TYPE = "Content-Type:application/(?:json|xml)"


class DecimalJSON:
    def __init__(self, jsonp_param_name="callback"):
        self.jsonp_param_name = jsonp_param_name

    def __call__(self, info):
        def _render(value, system):
            ret = json.dumps(value, use_decimal=True)
            request = system.get("request")
            if request is not None:
                callback = request.params.get(self.jsonp_param_name)
                if callback is None:
                    request.response.content_type = "application/json"
                else:
                    request.response.content_type = "text/javascript"
                    ret = "{callback!s}({json!s});".format(
                        callback=callback,
                        json=ret
                    )
            return ret
        return _render


INTERFACE_TYPE_CGXP = "cgxp"
INTERFACE_TYPE_NGEO = "ngeo"
INTERFACE_TYPE_NGEO_CATALOGUE = "ngeo"


def add_interface(
    config, interface_name="desktop", interface_type=INTERFACE_TYPE_CGXP, **kwargs
):  # pragma: no cover
    if interface_type == INTERFACE_TYPE_CGXP:
        add_interface_cgxp(
            config,
            interface_name=interface_name,
            route_names=(interface_name, interface_name + ".js"),
            routes=("/{0!s}".format(interface_name), "/{0!s}.js".format(interface_name)),
            renderers=("/{0!s}.html".format(interface_name), "/{0!s}.js".format(interface_name)),
            **kwargs
        )

    elif interface_type == INTERFACE_TYPE_NGEO:
        route = "/{0!s}".format(interface_name)
        add_interface_ngeo(
            config,
            interface_name=interface_name,
            route_name=interface_name,
            route=route,
            renderer="/{0!s}.html".format(interface_name),
            **kwargs
        )


def add_interface_cgxp(
        config, interface_name, route_names, routes, renderers, permission=None):  # pragma: no cover
    # Cannot be at the header to don"t load the model too early
    from c2cgeoportal.views.entry import Entry

    def add_interface(f):
        def new_f(root, request):
            request.interface_name = interface_name
            return f(root, request)
        return new_f

    config.add_route(route_names[0], routes[0])
    config.add_view(
        Entry,
        decorator=add_interface,
        attr="get_cgxp_index_vars",
        route_name=route_names[0],
        renderer=renderers[0],
        permission=permission
    )
    # permalink theme: recover the theme for generating custom viewer.js url
    config.add_route(
        "{0!s}theme".format(route_names[0]),
        "{0!s}{1!s}theme/{{themes}}".format(routes[0], "" if routes[0][-1] == "/" else "/"),
    )
    config.add_view(
        Entry,
        decorator=add_interface,
        attr="get_cgxp_permalinktheme_vars",
        route_name="{0!s}theme".format(route_names[0]),
        renderer=renderers[0],
        permission=permission
    )
    config.add_route(
        route_names[1], routes[1],
        request_method="GET",
        pregenerator=C2CPregenerator(role=True),
    )
    config.add_view(
        Entry,
        decorator=add_interface,
        attr="get_cgxp_viewer_vars",
        route_name=route_names[1],
        renderer=renderers[1],
        permission=permission
    )


ngeo_static_init = False


def add_interface_ngeo(
        config, interface_name, route_name, route, renderer, permission=None):  # pragma: no cover
    # Cannot be at the header to do not load the model too early
    from c2cgeoportal.views.entry import Entry

    def add_interface(f):
        def new_f(root, request):
            request.interface_name = interface_name
            return f(root, request)
        return new_f

    config.add_route(route_name, route, request_method="GET")
    config.add_view(
        Entry,
        decorator=add_interface,
        attr="get_ngeo_index_vars",
        route_name=route_name,
        renderer=renderer,
        permission=permission
    )
    # permalink theme: recover the theme for generating custom viewer.js url
    config.add_route(
        "{0!s}theme".format(route_name),
        "{0!s}{1!s}theme/{{themes}}".format(route, "" if route[-1] == "/" else "/"),
        request_method="GET",
    )
    config.add_view(
        Entry,
        decorator=add_interface,
        attr="get_ngeo_permalinktheme_vars",
        route_name="{0!s}theme".format(route_name),
        renderer=renderer,
        permission=permission
    )

    global ngeo_static_init
    if not ngeo_static_init:
        add_static_view_ngeo(config)
        ngeo_static_init = True


def add_static_view_ngeo(config):  # pragma: no cover
    """ Add the project static view for ngeo """
    package = config.get_settings()["package"]
    _add_static_view(config, "static-ngeo", "{0!s}:static-ngeo".format(package))
    config.override_asset(
        to_override="c2cgeoportal:project/",
        override_with="{0!s}:static-ngeo/".format(package)
    )
    config.add_static_view(
        name=package,
        path="{0!s}:static".format(package),
        cache_max_age=int(config.get_settings()["default_max_age"])
    )

    config.add_static_view("node_modules", config.get_settings().get("node_modules_path"))
    config.add_static_view("closure", config.get_settings().get("closure_library_path"))

    mimetypes.add_type("text/css", ".less")


def add_admin_interface(config):
    if config.get_settings().get("enable_admin_interface", False):
        config.formalchemy_admin(
            route_name="admin",
            package=config.get_settings()["package"],
            view="fa.jquery.pyramid.ModelView",
            factory=FAModels
        )


def add_static_view(config):
    """ Add the project static view for CGXP """
    package = config.get_settings()["package"]
    _add_static_view(config, "static-cgxp", "{0!s}:static".format(package))
    config.override_asset(
        to_override="c2cgeoportal:project/",
        override_with="{0!s}:static/".format(package)
    )


CACHE_PATH = []


def _add_static_view(config, name, path):
    from c2cgeoportal.lib.cacheversion import version_cache_buster
    config.add_static_view(
        name=name,
        path=path,
        cache_max_age=int(config.get_settings()["default_max_age"]),
    )
    config.add_cache_buster(path, version_cache_buster)
    CACHE_PATH.append(unicode(name))


def locale_negotiator(request):
    lang = request.params.get("lang")
    if lang is None:
        # if best_match returns None then use the default_locale_name configuration variable
        return request.accept_language.best_match(
            request.registry.settings.get("available_locale_names"),
            default_match=request.registry.settings.get("default_locale_name"))
    return lang


def _match_url_start(ref, val):
    """
    Checks that the val URL starts like the ref URL.
    """
    ref_parts = ref.rstrip("/").split("/")
    val_parts = val.rstrip("/").split("/")[0:len(ref_parts)]
    return ref_parts == val_parts


def is_valid_referer(request, settings):
    if request.referer is not None:
        list_ = settings.get("authorized_referers", [])
        return any(_match_url_start(x, request.referer) for x in list_)
    else:
        return True


<<<<<<< HEAD
def create_get_user_from_request(settings):
    def get_user_from_request(request):
=======
def _create_get_user_from_request(settings):
    def get_user_from_request(request, username=None):
>>>>>>> c41a2083
        """ Return the User object for the request.

        Return ``None`` if:
        * user is anonymous
        * it does not exist in the database
        * the referer is invalid
        """
        from c2cgeoportal.models import DBSession, User

        try:
            if "auth" in request.params:
                auth_enc = request.params.get("auth")

                if auth_enc is not None:
                    urllogin = request.registry.settings.get("urllogin", {})
                    aeskey = urllogin.get("aes_key")
                    if aeskey is None:  # pragma: nocover
                        raise Exception("urllogin is not configured")
                    now = int(time.time())
                    cipher = AES.new(aeskey)
                    auth = json.loads(cipher.decrypt(auth_enc.decode("hex")))

                    if "t" in auth and "u" in auth and "p" in auth:
                        timestamp = int(auth["t"])
                        if now < timestamp and request.registry.validate_user(
                            request, unicode(auth["u"]), auth["p"]
                        ):
                            headers = pyramid.security.remember(request, auth["u"])
                            request.response.headerlist.extend(headers)
        except Exception as e:
            log.error("URL login error: {}".format(e))

        if not hasattr(request, "is_valid_referer"):
            request.is_valid_referer = is_valid_referer(request, settings)
        if not request.is_valid_referer:
            log.warning(
                "Invalid referer for %s: %s", request.path_qs, repr(request.referer)
            )
            return None

        if not hasattr(request, "_user"):
            request._user = None
            if username is None:
                username = request.authenticated_userid
            if username is not None:
                # We know we will need the role object of the
                # user so we use joined loading
                request._user = DBSession.query(User) \
                    .filter_by(username=username) \
                    .first()

        return request._user
    return get_user_from_request


def set_user_validator(config, user_validator):
    """ Call this function to register a user validator function.

    The validator function is passed three arguments: ``request``,
    ``username``, and ``password``. The function should return the
    user name if the credentials are valid, and ``None`` otherwise.

    The validator should not do the actual authentication operation
    by calling ``remember``, this is handled by the ``login`` view.
    """
    def register():
        config.registry.validate_user = user_validator
    config.action("user_validator", register)


def default_user_validator(request, username, password):
    """
    Validate the username/password. This is c2cgeoportal's
    default user validator.
    Return none if we are anonymous, the string to remember otherwise.
    """
    from c2cgeoportal.models import DBSession, User
    user = DBSession.query(User).filter_by(username=username).first()
    return username if user and user.validate_password(password) else None


class OgcproxyRoutePredicate:
    """ Serve as a custom route predicate function for ogcproxy.
    We do not want the OGC proxy to be used to reach the app's
    mapserv script. We just return False if the url includes
    "mapserv". It is rather drastic, but works for us. """

    def __init__(self, val, config):
        self.private_networks = [
            Network("127.0.0.0/8"),
            Network("10.0.0.0/8"),
            Network("172.16.0.0/12"),
            Network("192.168.0.0/16"),
        ]

    def __call__(self, context, request):
        url = request.params.get("url")
        if url is None:
            return False

        parts = urlsplit(url)
        try:
            ip = IP(gethostbyname(parts.netloc))
        except gaierror as e:
            log.info("Unable to get host name for {0!s}: {1!s}".format(url, e))
            return False
        for net in self.private_networks:
            if ip in net:
                return False
        return True

    @staticmethod
    def phash():  # pragma: no cover
        return ""


class MapserverproxyRoutePredicate:
    """ Serve as a custom route predicate function for mapserverproxy.
    If the hide_capabilities setting is set and is true then we want to
    return 404s on GetCapabilities requests."""

    def __init__(self, val, config):
        pass

    def __call__(self, context, request):
        hide_capabilities = request.registry.settings.get("hide_capabilities")
        if not hide_capabilities:
            return True
        params = dict(
            (k.lower(), unicode(v).lower()) for k, v in request.params.iteritems()
        )
        return "request" not in params or params["request"] != u"getcapabilities"

    @staticmethod
    def phash():
        return ""


def add_cors_route(config, pattern, service):
    """
    Add the OPTIONS route and view need for services supporting CORS.
    """
    def view(request):  # pragma: no cover
        from c2cgeoportal.lib.caching import set_common_headers, NO_CACHE
        return set_common_headers(request, service, NO_CACHE)

    name = pattern + "_options"
    config.add_route(name, pattern, request_method="OPTIONS")
    config.add_view(view, route_name=name)


def error_handler(http_exception, request):  # pragma: no cover
    """
    View callable for handling all the exceptions that are not already handled.
    """
    log.warning("%s returned status code %s", request.url,
                http_exception.status_code)
    return caching.set_common_headers(
        request, "error", caching.NO_CACHE, http_exception, vary=True
    )


def call_hook(settings, name, *args, **kwargs):
    hooks = settings.get("hooks", {})
    hook = hooks.get(name)
    if hook is None:
        return
    parts = hook.split(".")
    module = importlib.import_module(".".join(parts[0:-1]))
    function = getattr(module, parts[-1])
    function(*args, **kwargs)


def includeme(config):
    """ This function returns a Pyramid WSGI application.
    """

    # update the settings object from the YAML application config file
    settings = config.get_settings()
    settings.update(c2c.template.get_config(settings.get("app.cfg")))

    call_hook(settings, "after_settings", settings)

<<<<<<< HEAD
    config.add_request_method(create_get_user_from_request(settings),
                              name="user", property=True)
=======
    get_user_from_request = _create_get_user_from_request(settings)
    config.add_request_method(get_user_from_request, name="user", property=True)
    config.add_request_method(get_user_from_request, name="get_user")
>>>>>>> c41a2083

    # configure 'locale' dir as the translation dir for c2cgeoportal app
    config.add_translation_dirs("c2cgeoportal:locale/")

    # initialize database
    engine = sqlalchemy.engine_from_config(
        settings,
        "sqlalchemy.")
    sqlahelper.add_engine(engine)
    config.include(pyramid_tm.includeme)
    config.include("pyramid_closure")

    if "sqlalchemy_slave.url" in settings and \
            settings["sqlalchemy.url"] != settings["sqlalchemy_slave.url"]:  # pragma: nocover
        # Setup a slave DB connection and add a tween to switch between it and the default one.
        log.info("Using a slave DB for reading")
        engine_slave = sqlalchemy.engine_from_config(config.get_settings(), "sqlalchemy_slave.")
        sqlahelper.add_engine(engine_slave, name="slave")
        config.add_tween("c2cgeoportal.models.db_chooser_tween_factory",
                         over="pyramid_tm.tm_tween_factory")

    # initialize the dbreflection module
    dbreflection.init(engine)

    # dogpile.cache configuration
    caching.init_region(settings["cache"])
    caching.invalidate_region()

    # Register a tween to get back the cache buster path.
    config.add_tween("c2cgeoportal.lib.cacheversion.CachebusterTween")

    # bind the mako renderer to other file extensions
    add_mako_renderer(config, ".html")
    add_mako_renderer(config, ".js")
    config.include("pyramid_chameleon")

    # add the "geojson" renderer
    config.add_renderer("geojson", GeoJSON())

    # add decimal json renderer
    config.add_renderer("decimaljson", DecimalJSON())

    # add the "xsd" renderer
    config.add_renderer("xsd", XSD(
        sequence_callback=dbreflection._xsd_sequence_callback
    ))

    # add the set_user_validator directive, and set a default user
    # validator
    config.add_directive("set_user_validator", set_user_validator)
    config.set_user_validator(default_user_validator)

    if settings.get("ogcproxy_enable", False):  # pragma: no cover
        # add an OGCProxy view
        config.add_route_predicate("ogc_server", OgcproxyRoutePredicate)
        config.add_route(
            "ogcproxy", "/ogcproxy",
            ogc_server=True
        )
        config.add_view("papyrus_ogcproxy.views:ogcproxy", route_name="ogcproxy")

    # add routes to the mapserver proxy
    config.add_route_predicate("mapserverproxy", MapserverproxyRoutePredicate)
    config.add_route(
        "mapserverproxy", "/mapserv_proxy",
        mapserverproxy=True, pregenerator=C2CPregenerator(role=True),
    )

    # add route to the tinyows proxy
    config.add_route(
        "tinyowsproxy", "/tinyows_proxy",
        pregenerator=C2CPregenerator(role=True),
    )

    # add routes to csv view
    config.add_route("csvecho", "/csv", request_method="POST")

    # add route to the export GPX/KML view
    config.add_route("exportgpxkml", "/exportgpxkml")

    # add routes to the echo service
    config.add_route("echo", "/echo", request_method="POST")

    # add routes to the entry view class
    config.add_route("base", "/", static=True)
    config.add_route("loginform", "/login.html", request_method="GET")
    add_cors_route(config, "/login", "login")
    config.add_route("login", "/login", request_method="POST")
    add_cors_route(config, "/logout", "login")
    config.add_route("logout", "/logout", request_method="GET")
    add_cors_route(config, "/loginchange", "login")
    config.add_route("loginchange", "/loginchange", request_method="POST")
    add_cors_route(config, "/loginresetpassword", "login")
    config.add_route("loginresetpassword", "/loginresetpassword", request_method="POST")
    add_cors_route(config, "/loginuser", "login")
    config.add_route("loginuser", "/loginuser", request_method="GET")
    config.add_route("testi18n", "/testi18n.html", request_method="GET")
    config.add_route("apijs", "/api.js", request_method="GET")
    config.add_route("xapijs", "/xapi.js", request_method="GET")
    config.add_route("apihelp", "/apihelp.html", request_method="GET")
    config.add_route("xapihelp", "/xapihelp.html", request_method="GET")
    config.add_route(
        "themes", "/themes",
        request_method="GET",
        pregenerator=C2CPregenerator(role=True),
    )
    config.add_route("invalidate", "/invalidate", request_method="GET")

    # checker routes, Checkers are web services to test and assess that
    # the application is correctly functioning.
    # These web services are used by tools like (nagios).
    config.add_route("checker_routes", "/checker_routes", request_method="GET")
    config.add_route("checker_lang_files", "/checker_lang_files", request_method="GET")
    config.add_route("checker_pdf", "/checker_pdf", request_method="GET")
    config.add_route("checker_pdf3", "/checker_pdf3", request_method="GET")
    config.add_route("checker_fts", "/checker_fts", request_method="GET")
    config.add_route("checker_theme_errors", "/checker_theme_errors", request_method="GET")
    config.add_route("checker_phantomjs", "/checker_phantomjs", request_method="GET")
    # collector
    config.add_route("check_collector", "/check_collector", request_method="GET")

    # print proxy routes
    config.add_route("printproxy", "/printproxy", request_method="HEAD")
    add_cors_route(config, "/printproxy/*all", "print")
    config.add_route(
        "printproxy_capabilities", "/printproxy/capabilities.json",
        request_method="GET", pregenerator=C2CPregenerator(role=True),
    )
    config.add_route(
        "printproxy_report_create", "/printproxy/report.{format}",
        request_method="POST", header=JSON_CONTENT_TYPE
    )
    config.add_route(
        "printproxy_status", "/printproxy/status/{ref}.json",
        request_method="GET"
    )
    config.add_route(
        "printproxy_cancel", "/printproxy/cancel/{ref}",
        request_method="DELETE"
    )
    config.add_route(
        "printproxy_report_get", "/printproxy/report/{ref}",
        request_method="GET"
    )
    # v2
    config.add_route(
        "printproxy_info", "/printproxy/info.json",
        request_method="GET",
        pregenerator=C2CPregenerator(role=True),
    )
    config.add_route(
        "printproxy_create", "/printproxy/create.json",
        request_method="POST",
    )
    config.add_route(
        "printproxy_get", "/printproxy/{file}.printout",
        request_method="GET",
    )

    # full text search routes
    add_cors_route(config, "/fulltextsearch", "fulltextsearch")
    config.add_route("fulltextsearch", "/fulltextsearch")

    # Access to raster data
    add_cors_route(config, "/raster", "raster")
    config.add_route("raster", "/raster", request_method="GET")

    add_cors_route(config, "/profile.{ext}", "profile")
    config.add_route("profile.csv", "/profile.csv", request_method="POST")
    config.add_route("profile.json", "/profile.json", request_method="POST")

    # shortener
    add_cors_route(config, "/short/create", "shortener")
    config.add_route("shortener_create", "/short/create", request_method="POST")
    config.add_route("shortener_get", "/short/{ref}", request_method="GET")

    # Geometry processing
    config.add_route("difference", "/difference", request_method="POST")

    # PDF report tool
    config.add_route("pdfreport", "/pdfreport/{layername}/{id}", request_method="GET")

    # add routes for the "layers" web service
    add_cors_route(config, "/layers/*all", "layers")
    config.add_route(
        "layers_count", "/layers/{layer_id:\\d+}/count",
        request_method="GET"
    )
    config.add_route(
        "layers_metadata", "/layers/{layer_id:\\d+}/md.xsd",
        request_method="GET",
        pregenerator=C2CPregenerator(role=True),
    )
    config.add_route(
        "layers_read_many",
        "/layers/{layer_id:\\d+,?(\\d+,)*\\d*$}",
        request_method="GET")  # supports URLs like /layers/1,2,3
    config.add_route(
        "layers_read_one", "/layers/{layer_id:\\d+}/{feature_id}",
        request_method="GET")
    config.add_route(
        "layers_create", "/layers/{layer_id:\\d+}",
        request_method="POST", header=JSON_CONTENT_TYPE)
    config.add_route(
        "layers_update", "/layers/{layer_id:\\d+}/{feature_id}",
        request_method="PUT", header=JSON_CONTENT_TYPE)
    config.add_route(
        "layers_delete", "/layers/{layer_id:\\d+}/{feature_id}",
        request_method="DELETE")
    config.add_route(
        "layers_enumerate_attribute_values",
        "/layers/{layer_name}/values/{field_name}",
        request_method="GET",
        pregenerator=C2CPregenerator(),
    )
    # there is no view corresponding to that route, it is to be used from
    # mako templates to get the root of the "layers" web service
    config.add_route("layers_root", "/layers/", request_method="HEAD")

    # Resource proxy (load external url, useful when loading non https content)
    config.add_route("resourceproxy", "/resourceproxy", request_method="GET")

    # pyramid_formalchemy's configuration
    config.include("pyramid_formalchemy")
    config.include("fa.jquery")

    # Initialise DBSessions
    init_dbsessions(settings)

    config.add_route("checker_all", "/checker_all", request_method="GET")

    config.add_route("version_json", "/version.json", request_method="GET")

    stats.init(config)

    # scan view decorator for adding routes
    config.scan(ignore=["c2cgeoportal.tests", "c2cgeoportal.scripts"])

    if "subdomains" in settings:  # pragma: no cover
        config.registry.registerUtility(
            MultiDomainStaticURLInfo(), IStaticURLInfo)

    # add the static view (for static resources)
    _add_static_view(config, "static", "c2cgeoportal:static")
    _add_static_view(config, "project", "c2cgeoportal:project")

    add_admin_interface(config)
    add_static_view(config)

    # Handles the other HTTP errors raised by the views. Without that,
    # the client receives a status=200 without content.
    config.add_view(error_handler, context=HTTPException)

    _log_versions(settings)


def init_dbsessions(settings):
    # define the srid, schema and parentschema
    # as global variables to be usable in the model
    c2cgeoportal.srid = settings["srid"]
    c2cgeoportal.schema = settings["schema"]
    c2cgeoportal.parentschema = settings["parentschema"]
    c2cgeoportal.formalchemy_default_zoom = get_setting(
        settings,
        ("admin_interface", "map_zoom"),
        c2cgeoportal.formalchemy_default_zoom
    )
    c2cgeoportal.formalchemy_default_x = get_setting(
        settings,
        ("admin_interface", "map_x"),
        c2cgeoportal.formalchemy_default_x
    )
    c2cgeoportal.formalchemy_default_y = get_setting(
        settings,
        ("admin_interface", "map_y"),
        c2cgeoportal.formalchemy_default_y
    )
    c2cgeoportal.formalchemy_available_functionalities = get_setting(
        settings,
        ("admin_interface", "available_functionalities"),
        c2cgeoportal.formalchemy_available_functionalities
    )
    c2cgeoportal.formalchemy_available_metadata = get_setting(
        settings,
        ("admin_interface", "available_metadata"),
        c2cgeoportal.formalchemy_available_metadata
    )
    c2cgeoportal.formalchemy_available_metadata = [
        e if isinstance(e, basestring) else e.get("name")
        for e in c2cgeoportal.formalchemy_available_metadata
    ]

    from c2cgeoportal.models import DBSessions
    for dbsession_name, dbsession_config in settings.get("dbsessions", {}).items():  # pragma: nocover
        engine = sqlalchemy.create_engine(dbsession_config.get("url"))
        sqlahelper.add_engine(engine, dbsession_name)
        session = sqlalchemy.orm.session.sessionmaker()
        DBSessions[dbsession_name] = session(bind=engine)


def _log_versions(settings):
    package = settings.get("package")
    if package is not None:
        try:
            import c2cgeoportal.version
            project_info = importlib.import_module(package + ".version").INFO
            c2c_info = c2cgeoportal.version.INFO
            log.warning("Starting WSGI for %s version %s (%s) with c2cgeoportal version %s (%s)",
                        package, project_info["git_tag"], project_info["git_hash"][0:8],
                        c2c_info["git_tag"], c2c_info["git_hash"][0:8])
        except:  # pragma: nocover
            pass  # In some cases, we do not have the version.py file<|MERGE_RESOLUTION|>--- conflicted
+++ resolved
@@ -287,13 +287,8 @@
         return True
 
 
-<<<<<<< HEAD
 def create_get_user_from_request(settings):
-    def get_user_from_request(request):
-=======
-def _create_get_user_from_request(settings):
     def get_user_from_request(request, username=None):
->>>>>>> c41a2083
         """ Return the User object for the request.
 
         Return ``None`` if:
@@ -477,14 +472,9 @@
 
     call_hook(settings, "after_settings", settings)
 
-<<<<<<< HEAD
-    config.add_request_method(create_get_user_from_request(settings),
-                              name="user", property=True)
-=======
-    get_user_from_request = _create_get_user_from_request(settings)
+    get_user_from_request = create_get_user_from_request(settings)
     config.add_request_method(get_user_from_request, name="user", property=True)
     config.add_request_method(get_user_from_request, name="get_user")
->>>>>>> c41a2083
 
     # configure 'locale' dir as the translation dir for c2cgeoportal app
     config.add_translation_dirs("c2cgeoportal:locale/")
