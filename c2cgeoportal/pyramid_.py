--- conflicted
+++ resolved
@@ -279,19 +279,12 @@
     return ref_parts == val_parts
 
 
-<<<<<<< HEAD
-def is_valid_referer(referer, settings):
-    if referer:
+def is_valid_referer(request, settings):
+    if request.referer:
         list_ = settings.get("authorized_referers", [])
-        return any(_match_url_start(x, referer) for x in list_)
-=======
-def _is_valid_referer(request, settings):
-    if request.referer:
-        list = settings.get("authorized_referers", [])
-        return any(_match_url_start(x, request.referer) for x in list)
->>>>>>> c807286d
+        return any(_match_url_start(x, request.referer) for x in list_)
     else:
-        return request.method == "GET"
+        return False
 
 
 def create_get_user_from_request(settings):
@@ -305,7 +298,6 @@
         """
         from c2cgeoportal.models import DBSession, User
 
-<<<<<<< HEAD
         try:
             if "auth" in request.params:
                 auth_enc = request.params.get("auth")
@@ -329,21 +321,12 @@
         except Exception as e:
             log.error("URL login error: {}".format(e))
 
-        # disable the referer check for the admin interface
-        if not (
-                request.path_info_peek() == "admin" and request.referer is None or
-                is_valid_referer(request.referer, settings)
-        ):
-            if request.referer is not None:
-                log.warning("Invalid referer for %s: %s", request.path_qs,
-                            repr(request.referer))
-=======
-        if not hasattr(request, "_is_valid_referer"):
-            request._is_valid_referer = _is_valid_referer(request, settings)
-        if not request._is_valid_referer:
-            log.warning("Invalid referer for %s: %s", request.path_qs,
-                        repr(request.referer))
->>>>>>> c807286d
+        if not hasattr(request, "is_valid_referer"):
+            request.is_valid_referer = is_valid_referer(request, settings)
+        if not request.is_valid_referer:
+            log.warning(
+                "Invalid referer for %s: %s", request.path_qs, repr(request.referer)
+            )
             return None
 
         if not hasattr(request, "_user"):
