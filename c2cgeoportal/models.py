--- conflicted
+++ resolved
@@ -353,12 +353,8 @@
 
     id = Column(Integer, primary_key=True)
     name = Column(Unicode, label=_(u"Name"))
-<<<<<<< HEAD
     metadata_url = Column(Unicode, label=_(u"Metadata URL"))  # shouldn't be used in V2
-=======
     description = Column(Unicode, label=_(u"Description"))
-    metadata_url = Column(Unicode, label=_(u"Metadata URL"))  # shouldn't be used in V3
->>>>>>> 827720d5
 
     @property
     def parents(self):  # pragma: nocover
