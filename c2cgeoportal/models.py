--- conflicted
+++ resolved
@@ -685,12 +685,8 @@
 
     def __init__(
         self, name="", description=None, url="https://wms.example.com", url_wfs=None,
-<<<<<<< HEAD
-        type_="mapserver", image_type="image/png", auth="Standard auth", wfs_support=True,
-=======
         type_=OGCSERVER_TYPE_MAPSERVER, image_type="image/png",
         auth=OGCSERVER_AUTH_STANDARD, wfs_support=True,
->>>>>>> 85647dd7
         is_single_tile=False
     ):
         self.name = name
