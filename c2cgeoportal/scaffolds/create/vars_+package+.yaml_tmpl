extends: CONST_vars.yaml

vars:
    # Database name
    db: geomapfish

    # The visible host name
    host: localhost

    srid: {{srid}}

    # The application's default language. This is the language used by
    # the application if no specific language is specified in the URLs.
    # This also defines the language used for the text search.
    default_locale_name: fr

    # The set of languages supported by the applications.
    available_locale_names:
    - en
    - fr
    - de

    authtkt:
        # One day
        timeout: 86400

    admin_interface:
        # Default values for the admin interface's maps.
        map_x: 740000
        map_y: 5860000
        map_zoom: 10

    functionalities:
        # Functionalities that are accessible to anonymous
        # users.
        anonymous:
            print_template:
            - 1 A4 portrait
<<<<<<< HEAD
            - 3 A3 portrait
            - 4 A3 landscape
=======
            - 2 A4 landscape
>>>>>>> 298f8924
            default_basemap: map

            # The name of the theme to use as the default theme for the
            # mobile app. The default theme is the theme loaded when no
            # theme name is specified in the mobile app URL. If unset
            # then there's no default theme, and no theme information
            # will be passed to the config.js template.
            mobile_default_theme:

        # Functionalities that are accessible to authenticated
        # users with no associated functionalities in the
        # database.
        registered:

        # Functionalities that are made available to Mako templates.
        available_in_templates:
        - default_basemap

    layers:
        geometry_validation: True

    # For base layers
    tiles_url:
    - http://a.tiles.${host}/${instanceid}/tiles
    - http://b.tiles.${host}/${instanceid}/tiles
    - http://c.tiles.${host}/${instanceid}/tiles

    # The URL template used to generate the sub domain URL
    # %(sub)s will be replaced by the sub domain value.
    subdomain_url_template: http://%(sub)s.${host}

    # The used sub domain for the static resources
    subdomains: [s1, s2, s3]

    # Checker configuration
    checker:
        fulltextsearch: text to search
        print_spec:
            layout: "1 A4 portrait"
            outputFormat: "pdf"
            attributes:
                title: ""
                comments: ""
                datasource: []
                map:
                    projection: "EPSG:21781"
                    dpi: 254
                    rotation: 0
                    center: [600000, 200000]
                    scale: 100000
                    longitudeFirst: true
                    layers: []
                legend: {}

    check_collector:
        hosts: []
        # - display: Child:
        #   url: http://${host}/child/wsgi

    reset_password:
        # Used to send a confirmation email
        email_from: info@camptocamp.com
        email_subject: New password generated for GeoMapFish
        email_body: |
            Hello {user},

            You have asked for an new password,
            the newly generated password is: {password}

            Sincerely yours
            The GeoMapfish team
        smtp_server: smtp.example.com

update_paths:
- authtkt
- checker
- check_collector.hosts
- admin_interface<|MERGE_RESOLUTION|>--- conflicted
+++ resolved
@@ -36,12 +36,9 @@
         anonymous:
             print_template:
             - 1 A4 portrait
-<<<<<<< HEAD
+            - 2 A4 landscape
             - 3 A3 portrait
             - 4 A3 landscape
-=======
-            - 2 A4 landscape
->>>>>>> 298f8924
             default_basemap: map
 
             # The name of the theme to use as the default theme for the
