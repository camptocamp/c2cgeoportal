--- conflicted
+++ resolved
@@ -3,14 +3,7 @@
 host: <host>
 checker_path: /${instanceid}/wsgi/check_collector?
 template_vars:
-<<<<<<< HEAD
     package: {{package}}
     srid: {{srid}}
     extent: {{extent}}
-=======
-    package: ${package}
-    srid: ${srid}
-    extent: {{extent}}
-    mobile_application_title: {{mobile_application_title}}
->>>>>>> e5766ae0
     apache_vhost: {{apache_vhost}}