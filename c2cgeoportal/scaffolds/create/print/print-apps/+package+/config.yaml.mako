throwErrorOnExtraParameters: true

templates:
    1 A4 portrait: !template
        reportTemplate: A4_Portrait.jrxml
        attributes:
            title: !string &title
                default: ""
            comments: !string &comments
                default: ""
            debug: !boolean &debug
                default: false
            legend: !legend &legend {}
            northArrow: !northArrow &northArrow
                size: 40
                default:
                    graphic: "file:///north.svg"
            scalebar: !scalebar &scalebar
                width: 150
                height: 20
                default:
                     fontSize: 8
            map: !map &map
                maxDpi: 254
                dpiSuggestions: [254]
                zoomLevels: !zoomLevels
                    scales: [100, 250, 500, 2500, 5000, 10000, 25000, 50000, 100000, 500000]
                width: 555
                height: 675
            datasource: !datasource &datasource
                attributes:
                    title: !string {}
                    table: !table {}

        processors: &processors
        - !reportBuilder # compile all reports in current directory
            directory: '.'
        - !configureHttpRequests &configureHttpRequests
            httpProcessors:
            - !mapUri
                matchers:
                - !dnsMatch
                    host: ${host}
                mapping:
                    (https?)://${host}/(.*): "http://127.0.0.1/$2"
            - !forwardHeaders
                matchers:
                - !localMatch {}
                headers:
                - Cookie
                - Host
            - !forwardHeaders
                headers:
                - Referer
            - !restrictUris
                matchers:
                - !localMatch
                  pathRegex: "/${instanceid}/wsgi/mapserv_proxy"
                - !localMatch
                  pathRegex: "/${instanceid}/tiles/.*"
                - !localMatch
                  reject: true
                - !ipMatch
                  ip: 10.0.0.0
                  mask: 255.0.0.0
                  reject: true
                - !ipMatch
                  ip: 172.16.0.0
                  mask: 255.240.0.0
                  reject: true
                - !ipMatch
                  ip: 192.168.0.0
                  mask: 255.255.0.0
                  reject: true
                - !acceptAll {}
        - !prepareLegend
            template: legend.jrxml
        - !createNorthArrow {}
        - !createScalebar {}
        - !createMap {}
        - !createDataSource
            processors:
            - !prepareTable
                dynamic: true
                columns:
                    icon: !urlImage
                        urlExtractor: (.*)
                        urlGroup: 1

<<<<<<< HEAD
#    A4 landscape: !template
#        reportTemplate: A4_Landscape.jrxml
#        attributes: &attributes
#            title: !string
#                default: ""
#            comments: !string
#                default: ""
#            debug: !boolean
#                default: false
#            legend: !legend {}
#            northArrow: !northArrow
#                size: 40
#                default:
#                    graphic: "file:///north.svg"
#            scalebar: !scalebar
#                width: 150
#                height: 20
#                default:
#                     fontSize: 8
#            map: !map
#                maxDpi: 254
#                dpiSuggestions: [254]
#                zoomLevels: !zoomLevels
#                    scales: [100, 250, 500, 2500, 5000, 10000, 25000, 50000, 100000, 500000]
#                width: 555
#                height: 675
#            datasource: !datasource *datasource
#        processors: *processors
    3 A portrait: !template
        reportTemplate: A3_Portrait.jrxml
=======
    2 A4 landscape: !template
        reportTemplate: A4_Landscape.jrxml
>>>>>>> 298f8924
        attributes:
            title: *title
            comments: *comments
            debug: *debug
            legend: *legend
            northArrow: *northArrow
            scalebar: *scalebar
            map: !map
<<<<<<< HEAD
                <<: *map
                width: 800
                height: 1000
            datasource: *datasource
        processors: *processors
    4 A3 landscape: !template
        reportTemplate: A3_Landscape.jrxml
        attributes:
            title: *title
            comments: *comments
            debug: *debug
            legend: *legend
            northArrow: *northArrow
            scalebar: *scalebar
            map: !map
                <<: *map
                width: 800
                height: 450
            datasource: *datasource
        processors: *processors
=======
               <<: *map
               width: 800
               height: 441
            datasource: *datasource
        processors: *processors
>>>>>>> 298f8924
<|MERGE_RESOLUTION|>--- conflicted
+++ resolved
@@ -87,41 +87,8 @@
                         urlExtractor: (.*)
                         urlGroup: 1
 
-<<<<<<< HEAD
-#    A4 landscape: !template
-#        reportTemplate: A4_Landscape.jrxml
-#        attributes: &attributes
-#            title: !string
-#                default: ""
-#            comments: !string
-#                default: ""
-#            debug: !boolean
-#                default: false
-#            legend: !legend {}
-#            northArrow: !northArrow
-#                size: 40
-#                default:
-#                    graphic: "file:///north.svg"
-#            scalebar: !scalebar
-#                width: 150
-#                height: 20
-#                default:
-#                     fontSize: 8
-#            map: !map
-#                maxDpi: 254
-#                dpiSuggestions: [254]
-#                zoomLevels: !zoomLevels
-#                    scales: [100, 250, 500, 2500, 5000, 10000, 25000, 50000, 100000, 500000]
-#                width: 555
-#                height: 675
-#            datasource: !datasource *datasource
-#        processors: *processors
-    3 A portrait: !template
-        reportTemplate: A3_Portrait.jrxml
-=======
     2 A4 landscape: !template
         reportTemplate: A4_Landscape.jrxml
->>>>>>> 298f8924
         attributes:
             title: *title
             comments: *comments
@@ -130,12 +97,27 @@
             northArrow: *northArrow
             scalebar: *scalebar
             map: !map
-<<<<<<< HEAD
                 <<: *map
                 width: 800
-                height: 1000
+                height: 441
             datasource: *datasource
         processors: *processors
+
+    3 A portrait: !template
+        reportTemplate: A3_Portrait.jrxml
+        attributes:
+            title: *title
+            comments: *comments
+            debug: *debug
+            legend: *legend
+            northArrow: *northArrow
+            scalebar: *scalebar
+               <<: *map
+               width: 800
+               height: 1000
+            datasource: *datasource
+        processors: *processors
+
     4 A3 landscape: !template
         reportTemplate: A3_Landscape.jrxml
         attributes:
@@ -148,13 +130,6 @@
             map: !map
                 <<: *map
                 width: 800
-                height: 450
+                height: 460
             datasource: *datasource
-        processors: *processors
-=======
-               <<: *map
-               width: 800
-               height: 441
-            datasource: *datasource
-        processors: *processors
->>>>>>> 298f8924
+        processors: *processors