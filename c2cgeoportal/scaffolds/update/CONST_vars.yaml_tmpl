vars:
    # project instance id
    instanceid: INSTANCE_ID
    # is in developement mode
    development: DEVELOPMENT
    # the package name
    package: {{package}}

    srid: -1

    host: VISIBLE_WEB_HOST
    web_protocol: VISIBLE_WEB_PROTOCOL

    # the Unix user under which the modwsgi daemon processes are executed.
    modwsgi_user: MODWSGI_USER
    # url-path where the instance must respond.
    apache_entry_point: APACHE_ENTRY_POINT
    # Docker base image name (comes from the makefile).
    docker_base: DOCKER_BASE
    docker: DOCKER
    # database user
    dbuser: www-data
    # database password
    dbpassword: www-data
    # database host
    dbhost: localhost
    # database port
    dbport: 5432
    # database name
    db: override_me
    # sqlalchemy schema
    schema: main
    # database parent schema
    parentschema: ""

    dbsessions: {}

    # apache/mapserver.conf "Allow" statement
    mapserv_allow: |
        Allow from 127.0.0.1 ::1
        Require ip 127.0.0.1 ::1
    # mapserver connexion string
    mapserver_connection: user={dbuser} password={dbpassword} dbname={db} host={dbhost}
    # mapserver join tables
    mapserver_join_tables: '{schema}.restrictionarea AS ra, {schema}.role_restrictionarea AS rra, {schema}.layer_restrictionarea AS lra, {schema}.treeitem AS la'
    # mapserver visible area
    mapserver_join_area: ra.area
    # mapserver join close
    mapserver_join_where: 'rra.role_id = %role_id% AND rra.restrictionarea_id = ra.id AND lra.restrictionarea_id = ra.id AND lra.layer_id = la.id AND la.name = '
    # mapserver metadata for validation
    mapserver_layer_metadata: ""
    mapserver_layer_validation: |
        "default_role_id" "-1"
        "role_id" "^-?[0-9]*$"
    # mapfile data subselect
    mapfile_data_subselect: 'SELECT ST_Collect(ra.area) FROM main.restrictionarea AS ra, main.role_restrictionarea AS rra, main.layer_restrictionarea AS lra, main.treeitem AS la WHERE rra.role_id = %role_id% AND rra.restrictionarea_id = ra.id AND lra.restrictionarea_id = ra.id AND lra.layer_id = la.id AND la.name = '
    # mapserver filter on role id only
    mapfile_data_noarea_subselect: 'SELECT rra.role_id FROM {mapserver_join_tables} WHERE rra.restrictionarea_id = ra.id AND lra.restrictionarea_id = ra.id AND lra.layer_id = la.id AND la.name = '
    # port for the waitress web server
    waitress_port: 5000
    enable_admin_interface: True

    directory: __import__('os').getcwd()
    python_path: __import__('distutils').sysconfig.get_python_lib()
    ps: __import__('os').path.sep

    # Authentication settings
    authtkt:
        # Cookie session secret
        secret: __import__('uuid').uuid4().hex
        cookie_name: auth_tkt_{instanceid}
    # Database informations
    sqlalchemy:
        url: postgresql://{dbuser}:{dbpassword}@{dbhost}:{dbport}/{db}

    # 10 days of default cache
    default_max_age: 864000

    # For debug mode
    jsbuild:
        config: "{directory}/jsbuild/app.cfg"
        root_dir: "{directory}"

    # used for the "node_modules" and "closure" static views
    closure_library_path: 'process.stdout.write(require("closure-util").getLibraryPath())'
    node_modules_path: "{directory}{ps}node_modules"

    # pyramid_closure configuration
    # Each item in the roots_with_prefix array is an array with two elements. The
    # first element is the path pyramid_closure passed to request.static_url. The
    # second element is the file system path where js source files are searched.
    # For this to work window.CLOSURE_BASE_PATH being set to the empty string in
    # the HTML page.
    pyramid_closure:
        roots_with_prefix:
        - ["{closure_library_path}/closure/goog", "{closure_library_path}/closure/goog"]
        - ["{package}:static-ngeo/js", "{directory}/{package}/static-ngeo/js"]
        - ["{package}:static-ngeo/components", "{directory}/{package}/static-ngeo/components"]
        - ["{node_modules_path}{ps}openlayers/src", "{node_modules_path}{ps}openlayers/src"]
        - ["{node_modules_path}{ps}openlayers/build", "{node_modules_path}{ps}openlayers/build"]
        - ["{node_modules_path}{ps}ngeo/src", "{node_modules_path}{ps}ngeo/src"]
        - ["{node_modules_path}{ps}ngeo/contribs/gmf/src", "{node_modules_path}{ps}ngeo/contribs/gmf/src"]

    # The application's default language. This is the language used by
    # the application if no specific language is specified in the URLs.
    # This also defines the language used for the text search.
    default_locale_name: fr

    # The set of languages supported by the applications.
    available_locale_names:
    - en
    - fr
    - de

    # All the application interfaces used to create the apache rewrite rules
    interfaces: __import__('os').environ.get("INTERFACES").split(" ")

    default_interface: desktop

    # The dogpile.cache configuration.
    #
    # Do not touch if unsure.
    #
    # The cache section below takes three properties:
    #
    # - backend: the name of the cache backend (ex: dogpile.cache.memory,
    #   dogpile.cache.memcached, etc.). Mandatory.
    # - expiration_time: the cache expiration time. Optional (infinite if not
    #   specified).
    # - arguments: backend-specific arguments. Optional.
    #
    # Here is a dogpile.cache configuration example for the memcached backend
    # (equivalent of http://dogpilecache.readthedocs.org/en/latest/api.html#dogpile.cache.backends.memcached.MemcachedBackend)
    # cache:
    #   backend: dogpile.cache.memcached
    #   expiration_time: 3600
    #   arguments:
    #     url: 127.0.0.1:11211
    cache:
        backend: dogpile.cache.memory

    admin_interface:
    # Default values for the admin interface's maps.
        map_x: 740000
        map_y: 5860000
        map_zoom: 10

    # The list of available variable names for the `Metadatas` form.
        available_metadata:
        # Layers group
        - name: isExpanded
          type: boolean
        # Layer
<<<<<<< HEAD
        - name: copyTo # V1
=======
        - name: copy_to  # V1
>>>>>>> 34a0b938
        - name: copyable
          type: boolean
        - name: legend
          type: boolean
        - name: isLegendExpanded
          type: boolean
        - name: legendRule
        - name: legendImage
          type: url
        - name: iconUrl
          type: url
        - name: metadataUrl
          type: url
        - name: disclaimer
        - name: isChecked
          type: boolean
        - name: identifierAttributeField
        - name: maxResolution
          type: float
        - name: minResolution
          type: float
        - name: opacity
          type: float
        - name: thumbnail
          type: url
        - name: timeAttribute
        - name: lastUpdateDateColumn
        - name: lastUpdateUserColumn
        - name: snappingConfig
          type: json
<<<<<<< HEAD
        - name: geometryValidation
=======
        - name: geometry_validation  # V1
>>>>>>> 34a0b938
          type: boolean
        - name: excludeProperties  # not yet used
        # WMS
        - name: directedFilterAttributes
          type: list
        - name: enumeratedAttributes
          type: list
        # WMTS layers
        - name: ogcServer
        - name: wmsLayers
        - name: queryLayers
        - name: printLayers

    # The list of functionalities that can be configured
    # through the admin interface.
        available_functionalities:
        - default_basemap
        - default_theme
        - print_template
        - mapserver_substitution
        - filterable_layers
        - preset_layer_filter
        - open_panel

    functionalities:
    # Functionalities that are accessible to anonymous
    # users.
        anonymous:
            print_template:
            - 1 A4 portrait
            - 2 A3 landscape
            default_basemap: plan

    # The name of the theme to use as the default theme.
    # The default theme is the theme loaded when no
    # theme name is specified in the mobile app URL. If unset
    # then there is no default theme, and no theme information
    # will be passed to the config.js template.
            default_theme:

    # Functionalities that are accessible to authenticated
    # users with no associated functionalities in the
    # database.
        registered: {}

    # Functionalities that are made available to Mako templates and loginuser.
        available_in_templates:
        - default_basemap
        - default_theme
        - filterable_layers
        - print_template
        - preset_layer_filter
        - open_panel

    # Define URLs to the parent application. Only useful if
    # this application is a child application in a parent/child
    # architecture.
    external_themes_url:

    urllogin: {}

    mapserverproxy:
        default_ogc_server: source for image/png

    tinyowsproxy:
        # URL to internal TinyOWS instance
        tinyows_url: http://localhost/{instanceid}/tinyows

        # If the `online_resource` url in the TinyOWS configuration is not set
        # to the TinyOWS proxy url (e.g. when the service is also used without
        # the proxy), the proxy can replace the original `online_resource`
        # url with the proxy url.
        # proxy_online_resource: http://{host}/{instanceid}/tinyows_proxy
        # online_resource: http://localhost/{instanceid}/tinyows

        # When running a c2cgeoportal appl. in debug mode (with `make serve`)
        # the host has to be set explicitly in a vhost environment.
        # tinyows_host: {host}

    resourceproxy:
        # list of urls from which it is safe to load content
        targets:
          #exempletargetname: http://www.camptocamp.com/?param1=%s&param2=%s

    fulltextsearch:
        defaultlimit: 30
        maxlimit: 200
        languages:
            fr: french
            en: english
            de: german

    servers:
        internal: http://localhost/{instanceid}/
        local: '{web_protocol}://{host}/{instanceid}/'

    host_forward_host:
    - localhost

    # The "raster web services" configuration. See the "raster"
    # chapter in the integrator documentation.
    raster: {}

    # Used by enumeration in the query builder
    layers:
        geometry_validation: True

    # Used to send an email on password reset
    reset_password: {}

    # The shortener base configuration
    shortener:
        # The base of created URL
        base_url:  '{web_protocol}://{host}{apache_entry_point}s/'
        allowed_hosts:
        - '{host}'

    # Define whether the MapServer proxy should hide the OGC capabilities.
    hide_capabilities: false

    ogcproxy_enable: false

    # For print proxy
    print_url: http://localhost:8080/print-{instanceid}/print/{package}

    pdfreport:
        print_url: http://localhost:8080/print-{instanceid}/print/{package}

    # For base layers
    tiles_url:
    - '{web_protocol}:://a.tiles.{host}/{instanceid}/tiles'
    - '{web_protocol}:://b.tiles.{host}/{instanceid}/tiles'
    - '{web_protocol}:://c.tiles.{host}/{instanceid}/tiles'
    - '{web_protocol}:://d.tiles.{host}/{instanceid}/tiles'
    wmtscapabilities_path: WMTSCAPABILITIES_PATH

    ogcproxy_enable: False

    # Control the HTTP headers
    headers:
        index: &header
            access_control_max_age: 600 # 10 minutes
            access_control_allow_origin:
            - "*"
        api: *header
        profile: *header
        raster: *header
        echo: *header
        csvecho: *header
        exportgpxkml: *header
        error: *header
        themes: &auth_header
            access_control_max_age: 600 # 10 minutes
            access_control_allow_origin:
            - "{web_protocol}:://{host}/"
            - "*"
        config: *auth_header
        print: *auth_header
        fulltextsearch: *auth_header
        mapserver: *auth_header
        tinyows: *auth_header
        layers: *auth_header
        shortener: *auth_header
        login:
            access_control_max_age: 600 # 10 minutes
            access_control_allow_origin:
            - "{web_protocol}:://{host}/"

    # Checker configuration
    checker:
        defaults:
            fulltextsearch: text to search
            lang_files: [ngeo, cgxp-api]
            phantomjs_routes:
            - name: desktop
              params:
                no_redirect: "true"
            forward_headers: []
            routes_disable: []
            themes:
                default:
                    params:
                        version: "2"
        all:
            phantomjs_routes:
            - name: desktop
              params:
                no_redirect: "true"
            - name: mobile
              params:
                no_redirect: "true"
            # phamtomjs 2.5 is required
#            - name: desktop
#              params:
#                no_redirect: "true"
#                debug: "true"
#            - name: mobile
#              params:
#                no_redirect: "true"
#                debug: "true"
            routes:
#            - name: apijs
#            - name: xapijs
            - name: printproxy_capabilities
            # print V2
            #- name: printproxy_info
            - name: mapserverproxy
              params:
                SERVICE: WMS
                VERSION: 1.1.1
                REQUEST: GetCapabilities
            - name: mapserverproxy
              params:
                SERVICE: WFS
                VERSION: 1.1.0
                REQUEST: GetCapabilities
        main:
            routes:
#            - name: apijs
            - name: printproxy_capabilities

    # Check collector configuration
    check_collector:
        disabled: [checker_pdf]
        check_type:
            all:
            - name: checker_routes
              display: Check pages
            - name: checker_theme_errors
              display: Errors in the themes
            - name: checker_lang_files
              display: Language files
            - name: checker_pdf
              display: Print PDF
            - name: checker_pdf3
              display: Print PDF
            - name: checker_fts
              display: FullTextSearch
            - name: checker_phantomjs
              display: PhantomJS generic test
            main:
            - name: checker_routes
              display: Check pages
            - name: checker_fts
              display: FullTextSearch
            - name: checker_phantomjs
              display: PhantomJS generic test
            default: # for children
            - name: checker_phantomjs
              display: PhantomJS generic test
        hosts:
        - display: {{package}}
          url: '{web_protocol}://{host}/{instanceid}/wsgi'
          type: main

    # What web page is authorized to use the API
    authorized_referers:
    - '{web_protocol}://{host}{apache_entry_point}'

    # Hooks that can be called at different moments in the life of the
    # application. The value is the full python name
    # (full.module.path.function_name) of the function to call
    hooks: {}
      # after_settings: {{package}}.after_settings_hook
      #   Called just after the settings have been loaded. Allows to modify
      #   the settings at runtime (they are constructed at build time).
      #   The function receives one parameter: the settings object.

    # Statistics are disabled by default
    stats: {}

    db_chooser:
      # List of {method path} regexes to force the usage of the master, even for GET and OPTIONS
      # This supersedes the slave list.
      master:
      - GET /short/.*   # The shortener updates the last_hit column on GET
      # List of {method path} regexes to force the usage of the slave
      slave:
      - \w+ /printproxy/.*  # The print proxy is never writing to the DB


interpreted:
    python:
    - authtkt.secret
    - python_path
    - ps
    - directory
    - interfaces
    environment:
    - modwsgi_user
    - instanceid
    - apache_entry_point
    - docker
    - docker_base
    - development
    - wmtscapabilities_path
    - host
    - web_protocol
    node:
        vars:
        - closure_library_path
        cmd: ["node", "-e"]
        ignore_error: true<|MERGE_RESOLUTION|>--- conflicted
+++ resolved
@@ -151,11 +151,7 @@
         - name: isExpanded
           type: boolean
         # Layer
-<<<<<<< HEAD
         - name: copyTo # V1
-=======
-        - name: copy_to  # V1
->>>>>>> 34a0b938
         - name: copyable
           type: boolean
         - name: legend
@@ -186,11 +182,7 @@
         - name: lastUpdateUserColumn
         - name: snappingConfig
           type: json
-<<<<<<< HEAD
-        - name: geometryValidation
-=======
-        - name: geometry_validation  # V1
->>>>>>> 34a0b938
+        - name: geometryValidation  # V1
           type: boolean
         - name: excludeProperties  # not yet used
         # WMS
