vars:
    # project instance id
    instanceid: INSTANCE_ID
    # is in developement mode
    development: DEVELOPMENT
    # the package name
    package: {{package}}

    srid: -1

    host: VISIBLE_WEB_HOST
    web_protocol: VISIBLE_WEB_PROTOCOL

    # the Unix user under which the modwsgi daemon processes are executed.
    modwsgi_user: MODWSGI_USER
    # url-path where the instance must respond.
    apache_entry_point: APACHE_ENTRY_POINT
    # Docker base image name (comes from the makefile).
    docker_base: DOCKER_BASE
    docker: DOCKER
    # database user
    dbuser: www-data
    # database password
    dbpassword: www-data
    # database host
    dbhost: localhost
    # database port
    dbport: 5432
    # database name
    db: override_me
    # sqlalchemy schema
    schema: main
    # database parent schema
    parentschema: ""
    # apache/mapserver.conf "Allow" statement
    mapserv_allow: Allow from 127.0.0.1 ::1
    # mapserver connexion string
    mapserver_connection: user={dbuser} password={dbpassword} dbname={db} host={dbhost}
    # mapserver join tables
    mapserver_join_tables: '{schema}.restrictionarea AS ra, {schema}.role_restrictionarea AS rra, {schema}.layer_restrictionarea AS lra, {schema}.treeitem AS la'
    # mapserver visible area
    mapserver_join_area: ra.area
    # mapserver join close
    mapserver_join_where: 'rra.role_id = %role_id% AND rra.restrictionarea_id = ra.id AND lra.restrictionarea_id = ra.id AND lra.layer_id = la.id AND la.name = '
    # mapserver metadata for validation
    mapserver_layer_metadata: ""
    mapserver_layer_validation:
        '"default_role_id" "-1"
        "role_id" "^-?[0-9]*$"'
    # mapfile data subselect
    mapfile_data_subselect: 'SELECT ST_Collect(ra.area) FROM main.restrictionarea AS ra, main.role_restrictionarea AS rra, main.layer_restrictionarea AS lra, main.treeitem AS la WHERE rra.role_id = %role_id% AND rra.restrictionarea_id = ra.id AND lra.restrictionarea_id = ra.id AND lra.layer_id = la.id AND la.name = '
    # mapserver filter on role id only
    mapfile_data_noarea_subselect: 'SELECT rra.role_id FROM {mapserver_join_tables} WHERE rra.restrictionarea_id = ra.id AND lra.restrictionarea_id = ra.id AND lra.layer_id = la.id AND la.name = '
    # port for the waitress web server
    waitress_port: 5000
    enable_admin_interface: True

    directory: __import__('os').getcwd()
    python_path: __import__('distutils').sysconfig.get_python_lib()

    # Authentication settings
    authtkt:
        # Cookie session secret
        secret: __import__('uuid').uuid4().hex
        cookie_name: auth_tkt_{instanceid}
    # Database informations
    sqlalchemy:
        url: postgresql://{dbuser}:{dbpassword}@{dbhost}:{dbport}/{db}

    # 10 days of default cache
    default_max_age: 864000

    # For debug mode
    jsbuild:
        config: "{directory}/jsbuild/app.cfg"
        root_dir: "{directory}"

    # used for the "node_modules" and "closure" static views
    closure_library_path: 'process.stdout.write(require("closure-util").getLibraryPath())'
    node_modules_path: "{directory}/node_modules"

    # pyramid_closure configuration
    # Each item in the roots_with_prefix array is an array with two elements. The
    # first element is the path pyramid_closure passed to request.static_url. The
    # second element is the file system path where js source files are searched.
    # For this to work window.CLOSURE_BASE_PATH being set to the empty string in
    # the HTML page.
    pyramid_closure:
        roots_with_prefix:
        - ["{closure_library_path}/closure/goog", "{closure_library_path}/closure/goog"]
        - ["{package}:static-ngeo/js", "{directory}/{package}/static-ngeo/js"]
        - ["{package}:static-ngeo/components", "{directory}/{package}/static-ngeo/components"]
        - ["{node_modules_path}/openlayers/src", "{node_modules_path}/openlayers/src"]
        - ["{node_modules_path}/openlayers/build", "{node_modules_path}/openlayers/build"]
        - ["{node_modules_path}/ngeo/src", "{node_modules_path}/ngeo/src"]
        - ["{node_modules_path}/ngeo/contribs/gmf/src", "{node_modules_path}/ngeo/contribs/gmf/src"]

    # The application's default language. This is the language used by
    # the application if no specific language is specified in the URLs.
    # This also defines the language used for the text search.
    default_locale_name: fr

    # The set of languages supported by the applications.
    available_locale_names:
    - en
    - fr
    - de

    # All the application interfaces used to create the apache rewrite rules
    interfaces:
    - desktop
    - mobile
    - edit
    - routing

    default_interface: desktop

    # The dogpile.cache configuration.
    #
    # Do not touch if unsure.
    #
    # The cache section below takes three properties:
    #
    # - backend: the name of the cache backend (ex: dogpile.cache.memory,
    #   dogpile.cache.memcached, etc.). Mandatory.
    # - expiration_time: the cache expiration time. Optional (infinite if not
    #   specified).
    # - arguments: backend-specific arguments. Optional.
    #
    # Here is a dogpile.cache configuration example for the memcached backend
    # (equivalent of http://dogpilecache.readthedocs.org/en/latest/api.html#dogpile.cache.backends.memcached.MemcachedBackend)
    # cache:
    #   backend: dogpile.cache.memcached
    #   expiration_time: 3600
    #   arguments:
    #     url: 127.0.0.1:11211
    cache:
        backend: dogpile.cache.memory

    admin_interface:
    # Default values for the admin interface's maps.
        map_x: 740000
        map_y: 5860000
        map_zoom: 10

    # The list of available variable names for the `UI metadatas` form.
        available_metadata:
        # Layers group
        - name: isExpanded
          type: boolean
        # Layer
        - name: copyTo
          type: list
        - name: legend
          type: boolean
        - name: isLegendExpanded
          type: boolean
        - legendRule
        - name: legendImage
          type: url
        - name: iconUrl
          type: url
        - name: metadataUrl
          type: url
        - disclaimer
        - name: isChecked
          type: boolean
        - identifierAttributeField
        - name: maxResolution
          type: float
        - name: minResolution
          type: float
        - name: thumbnail
          type: url
        - name: copyable
          type: boolean
        - queryLayers
        - wmsLayers
<<<<<<< HEAD
        - lastUpdateDateColumn
        - lastUpdateUserColumn
        - name: snappingConfig
          type: json
=======
        - minResolutionHint
        - maxResolutionHint
        - geometry_validation
>>>>>>> 49377722
        # WMTS layers
        - ogcServer
        - layers
        - printLayers

    # The list of functionalities that can be configured
    # through the admin interface.
        available_functionalities:
        - default_basemap
        - default_theme
        - print_template
        - mapserver_substitution

    functionalities:
    # Functionalities that are accessible to anonymous
    # users.
        anonymous:
            print_template:
            - 1 A4 portrait
            - 2 A3 landscape
            default_basemap: plan

    # The name of the theme to use as the default theme.
    # The default theme is the theme loaded when no
    # theme name is specified in the mobile app URL. If unset
    # then there's no default theme, and no theme information
    # will be passed to the config.js template.
            default_theme:

    # Functionalities that are accessible to authenticated
    # users with no associated functionalities in the
    # database.
        registered:

    # Functionalities that are made available to Mako templates.
        available_in_templates:
        - default_basemap
        - default_theme

    # Define URLs to the parent application. Only useful if
    # this application is a child application in a parent/child
    # architecture.
    external_themes_url:

    mapserverproxy:
        default_ogc_server: source for image/png

    tinyowsproxy:
        # URL to internal TinyOWS instance
        tinyows_url: http://localhost/{instanceid}/tinyows

        # If the `online_resource` url in the TinyOWS configuration is not set
        # to the TinyOWS proxy url (e.g. when the service is also used without
        # the proxy), the proxy can replace the original `online_resource`
        # url with the proxy url.
        # proxy_online_resource: http://{host}/{instanceid}/tinyows_proxy
        # online_resource: http://localhost/{instanceid}/tinyows

        # When running a c2cgeoportal appl. in debug mode (with `make serve`)
        # the host has to be set explicitly in a vhost environment.
        # tinyows_host: {host}

    resourceproxy:
        # list of urls from which it is safe to load content
        targets:
          #exempletargetname: http://www.camptocamp.com/?param1=%s&param2=%s

    fulltextsearch:
        defaultlimit: 30
        maxlimit: 200
        languages:
            fr: french
            en: english
            de: german

    servers:
        internal: http://localhost/{instanceid}/
        local: '{web_protocol}://{host}/{instanceid}/'

    # The "raster web services" configuration. See the "raster"
    # chapter in the integrator documentation.
    raster: {}

    # Used by enumeration in the query builder
    layers:

    # Used to send an email on password reset
    reset_password:

    # The shortner base configuration
    shortener:
        # The base of created URL
        base_url:  '{web_protocol}://{host}{apache_entry_point}s/'

    # Define whether the MapServer proxy should hide the OGC capabilities.
    hide_capabilities: false

    # For print proxy
    print_url: http://localhost:8080/print-{instanceid}/print/{package}

    pdfreport:
        print_url: http://localhost:8080/print-{instanceid}/print/{package}

    # For base layers
    tiles_url:
    - '{web_protocol}:://a.tiles.{host}/{instanceid}/tiles'
    - '{web_protocol}:://b.tiles.{host}/{instanceid}/tiles'
    - '{web_protocol}:://c.tiles.{host}/{instanceid}/tiles'
    - '{web_protocol}:://d.tiles.{host}/{instanceid}/tiles'
    wmtscapabilities_path: WMTSCAPABILITIES_PATH

    # Control the HTTP headers
    headers:
        ngeo_index:
            access_control_max_age: 600 # 10 minutes
        mapserver:
            access_control_allow_origin: ["*"]

    # Checker configuration
    checker:
        defaults:
            fulltextsearch: text to search
            lang_files: [ngeo, cgxp-api]
            phantomjs_routes:
            - name: desktop
              query:
                no_redirect: true
            forward_headers: []
            routes_disable: []
            themes:
                default:
                    params:
                        version: 2
        all:
            phantomjs_routes:
            - name: desktop
              query:
                no_redirect: true
            - name: mobile
              query:
                no_redirect: true
            - name: desktop
              query:
                no_redirect: true
                debug: true
            - name: mobile
              query:
                no_redirect: true
                debug: true
            routes:
            - name: apijs
            - name: xapijs
            - name: printproxy_capabilities
            # print V2
            #- name: printproxy_info
            - name: mapserverproxy
              params:
                SERVICE: WMS
                VERSION: 1.1.1
                REQUEST: GetCapabilities
            - name: mapserverproxy
              params:
                SERVICE: WFS
                VERSION: 1.1.0
                REQUEST: GetCapabilities
        main:
            routes:
            - name: apijs
            - name: printproxy_capabilities

    # Check collector configuration
    check_collector:
        disabled: [checker_main, checker_viewer, checker_pdf]
        check_type:
            all:
            - name: checker_routes
              display: Check pages
            - name: checker_theme_errors
              display: Errors in the themes
            - name: checker_lang_files
              display: Language files
            - name: checker_pdf
              display: Print PDF
            - name: checker_pdf3
              display: Print PDF
            - name: checker_fts
              display: FullTextSearch
            - name: checker_phantomjs
              display: PhantomJS generic test
            main:
            - name: checker_routes
              display: Check pages
            - name: checker_fts
              display: FullTextSearch
            - name: checker_phantomjs
              display: PhantomJS generic test
            default: # for children
            - name: checker_phantomjs
              display: PhantomJS generic test
        hosts:
        - display: {{package}}
          url: '{web_protocol}://{host}/{instanceid}/wsgi'
          type: main

    # What web page is authorized to use the API
    authorized_referers:
    - '{web_protocol}://{host}/{instanceid}'

    # Hooks that can be called at different moments in the life of the
    # application. The value is the full python name
    # (full.module.path.function_name) of the function to call
    hooks: {}
      # after_settings: {{package}}.after_settings_hook
      #   Called just after the settings have been loaded. Allows to modify
      #   the settings at runtime (they are constructed at build time).
      #   The function receives one parameter: the settings object.

    # Statistics are disabled by default
    stats: {}

    db_chooser:
      # List of {method path} regexes to force the usage of the master, even for GET and OPTIONS
      # This supersedes the slave list.
      master:
      - GET /short/.*   # The shortener updates the last_hit column on GET
      # List of {method path} regexes to force the usage of the slave
      slave:
      - \w+ /printproxy/.*  # The print proxy is never writing to the DB

interpreted:
    python:
    - authtkt.secret
    - python_path
    - directory
    environment:
    - modwsgi_user
    - instanceid
    - apache_entry_point
    - docker
    - docker_base
    - development
    - wmtscapabilities_path
    - host
    - web_protocol
    node:
        vars:
        - closure_library_path
        cmd: ["node", "-e"]
        ignore_error: true<|MERGE_RESOLUTION|>--- conflicted
+++ resolved
@@ -176,16 +176,11 @@
           type: boolean
         - queryLayers
         - wmsLayers
-<<<<<<< HEAD
         - lastUpdateDateColumn
         - lastUpdateUserColumn
         - name: snappingConfig
           type: json
-=======
-        - minResolutionHint
-        - maxResolutionHint
         - geometry_validation
->>>>>>> 49377722
         # WMTS layers
         - ogcServer
         - layers
