vars:
    # project instance id
    instanceid: INSTANCE_ID
    # is in developement mode
    development: DEVELOPMENT
    # the package name
    package: {{package}}

    srid: -1

    # the Unix user under which the modwsgi daemon processes are executed.
    modwsgi_user: www-data
    # url-path where the instance must respond.
    apache_entry_point: APACHE_ENTRY_POINT
    # Docker base image name (comes from the makefile).
    docker_base: DOCKER_BASE
    # database user
    dbuser: www-data
    # database password
    dbpassword: www-data
    # database host
    dbhost: localhost
    # database port
    dbport: 5432
    # database name
    db: override_me
    # sqlalchemy schema
    schema: main
    # database parent schema
    parentschema: ""
    # apache/mapserver.conf "Allow" statement
    mapserv_allow: Allow from 127.0.0.1 ::1
    # mapserver connexion string
    mapserver_connection: user={dbuser} password={dbpassword} dbname={db} host={dbhost}
    # mapserver join tables
    mapserver_join_tables: '{schema}.restrictionarea AS ra, {schema}.role_restrictionarea AS rra, {schema}.layer_restrictionarea AS lra, {schema}.treeitem AS la'
    # mapserver visible area
    mapserver_join_area: ra.area
    # mapserver join close
    mapserver_join_where: 'rra.role_id = %role_id% AND rra.restrictionarea_id = ra.id AND lra.restrictionarea_id = ra.id AND lra.layer_id = la.id AND la.name = '
    # mapserver metadata for validation
    mapserver_layer_metadata: ""
    mapserver_layer_validation:
        '"default_role_id" "-1"
        "role_id" "^-?[0-9]*$"'
    # mapfile data subselect
    mapfile_data_subselect: 'SELECT ST_Collect(ra.area) FROM main.restrictionarea AS ra, main.role_restrictionarea AS rra, main.layer_restrictionarea AS lra, main.treeitem AS la WHERE rra.role_id = %role_id% AND rra.restrictionarea_id = ra.id AND lra.restrictionarea_id = ra.id AND lra.layer_id = la.id AND la.name = '
    # mapserver filter on role id only
    mapfile_data_noarea_subselect: 'SELECT rra.role_id FROM {mapserver_join_tables} WHERE rra.restrictionarea_id = ra.id AND lra.restrictionarea_id = ra.id AND lra.layer_id = la.id AND la.name = '
    # port for the waitress web server
    waitress_port: 5000
    enable_admin_interface: True

    directory: __import__('os').getcwd()
    python_path: __import__('distutils').sysconfig.get_python_lib()

    # Authentication settings
    authtkt:
        # Cookie session secret
        secret: __import__('uuid').uuid4().hex
        cookie_name: auth_tkt_{instanceid}
    # Database informations
    sqlalchemy:
        url: postgresql://{dbuser}:{dbpassword}@{dbhost}:{dbport}/{db}

    # 10 days of default cache
    default_max_age: 864000

    # For debug mode
    jsbuild:
        config: "{directory}/jsbuild/app.cfg"
        root_dir: "{directory}"

    # used for the "node_modules" and "closure" static views
    closure_library_path: 'process.stdout.write(require("closure-util").getLibraryPath())'
    node_modules_path: "{directory}/node_modules"

    # pyramid_closure configuration
    # Each item in the roots_with_prefix array is an array with two elements. The
    # first element is the path pyramid_closure passed to request.static_url. The
    # second element is the file system path where js source files are searched.
    # For this to work window.CLOSURE_BASE_PATH being set to the empty string in
    # the HTML page.
    pyramid_closure:
        roots_with_prefix:
        - ["{closure_library_path}/closure/goog", "{closure_library_path}/closure/goog"]
        - ["{package}:static-ngeo/js", "{directory}/{package}/static-ngeo/js"]
        - ["{node_modules_path}/openlayers/src", "{node_modules_path}/openlayers/src"]
        - ["{node_modules_path}/openlayers/build", "{node_modules_path}/openlayers/build"]
        - ["{node_modules_path}/ngeo/src", "{node_modules_path}/ngeo/src"]
        - ["{node_modules_path}/ngeo/contribs/gmf/src", "{node_modules_path}/ngeo/contribs/gmf/src"]

    # The application's default language. This is the language used by
    # the application if no specific language is specified in the URLs.
    # This also defines the language used for the text search.
    default_locale_name: fr

    # The set of languages supported by the applications.
    available_locale_names:
    - en
    - fr
    - de

    # All the application interfaces used to create the apache rewrite rules
    interfaces:
    - main
    - mobile
    - edit
    - routing

    # The dogpile.cache configuration.
    #
    # Do not touch if unsure.
    #
    # The cache section below takes three properties:
    #
    # - backend: the name of the cache backend (ex: dogpile.cache.memory,
    #   dogpile.cache.memcached, etc.). Mandatory.
    # - expiration_time: the cache expiration time. Optional (infinite if not
    #   specified).
    # - arguments: backend-specific arguments. Optional.
    #
    # Here is a dogpile.cache configuration example for the memcached backend
    # (equivalent of http://dogpilecache.readthedocs.org/en/latest/api.html#dogpile.cache.backends.memcached.MemcachedBackend)
    # cache:
    #   backend: dogpile.cache.memcached
    #   expiration_time: 3600
    #   arguments:
    #     url: 127.0.0.1:11211
    cache:
        backend: dogpile.cache.memory

    admin_interface:
    # Default values for the admin interface's maps.
        map_x: 740000
        map_y: 5860000
        map_zoom: 10

    # The list of available variable names for the `UI metadatas` form.
        available_metadata:
        # Layers group
        - name: isExpanded
          type: boolean
        # Layer
        - name: copyTo
          type: list
        - legendRule
        - name: isLegendExpanded
          type: boolean
        - name: metadataUrl
          type: url
        - disclaimer
        - name: isChecked
          type: boolean
        - identifierAttributeField
        - name: legend
          type: url
        - name: maxResolution
          type: float
        - name: minResolution
          type: float
        - name: thumbnail
          type: url
        - name: wmsUrl
          type: url
        - name: wfsUrl
          type: url
        - queryLayers
        - wmsLayers
<<<<<<< HEAD
        - name: minResolutionHint
          type: float
        - name: maxResolutionHint
          type: float
        - lastUpdateDateColumn
        - lastUpdateUserColumn
=======
        - minResolutionHint
        - maxResolutionHint
        # WMTS layers
        - ogcServer
        - layers
        - queryLayers
        - printLayers

>>>>>>> 2d7f374d

    # The list of functionalities that can be configured
    # through the admin interface.
        available_functionalities:
        - default_basemap
        - print_template
        - mapserver_substitution

    functionalities:
    # Functionalities that are accessible to anonymous
    # users.
        anonymous:
            print_template:
            - 1 A4 portrait
            - 2 A3 landscape
            default_basemap: plan

    # The name of the theme to use as the default theme for the
    # mobile app. The default theme is the theme loaded when no
    # theme name is specified in the mobile app URL. If unset
    # then there's no default theme, and no theme information
    # will be passed to the config.js template.
            mobile_default_theme:

    # Functionalities that are accessible to authenticated
    # users with no associated functionalities in the
    # database.
        registered:

    # Functionalities that are made available to Mako templates.
        available_in_templates:
        - default_basemap

    # Define URLs to the parent application. Only useful if
    # this application is a child application in a parent/child
    # architecture.
    external_themes_url:

    mapserverproxy:
        # URL to internal MapServer instance
        mapserv_url: http://localhost/{instanceid}/mapserv
        # If the WFS service is different from the WMS service, uncomment and set the
        # mapserv_wfs_url parameter
        #mapserv_wfs_url:

        external_mapserv_url:
        # If the WFS service is different from the WMS service, uncomment and set the
        # external_mapserv_wfs_url parameter
        #external_mapserv_wfs_url:

        # Using Geoserver as backend?
        geoserver: false

    tinyowsproxy:
        # URL to internal TinyOWS instance
        tinyows_url: http://localhost/{instanceid}/tinyows

        # If the `online_resource` url in the TinyOWS configuration is not set
        # to the TinyOWS proxy url (e.g. when the service is also used without
        # the proxy), the proxy can replace the original `online_resource`
        # url with the proxy url.
        # proxy_online_resource: http://{host}/{instanceid}/tinyows_proxy
        # online_resource: http://localhost/{instanceid}/tinyows

        # When running a c2cgeoportal appl. in debug mode (with `make serve`)
        # the host has to be set explicitly in a vhost environment.
        # tinyows_host: {host}

    resourceproxy:
        # list of urls from which it is safe to load content
        targets:
          #exempletargetname: http://www.camptocamp.com/?param1=%s&param2=%s

    fulltextsearch:
        defaultlimit: 30
        maxlimit: 200
        languages:
            fr: french
            en: english
            de: german

    servers: {}

    # The "raster web services" configuration. See the "raster"
    # chapter in the integrator documentation.
    raster: {}

    # Used by enumeration in the query builder
    layers:

    # Used to send an email on password reset
    reset_password:

    # The shortner base configuration
    shortener:
        # The base of created URL
        base_url:  http://{host}{apache_entry_point}s/

    # Define whether the MapServer proxy should hide the OGC capabilities.
    hide_capabilities: false

    # For print proxy
    print_url: http://localhost:8080/print-{instanceid}/print/{package}

    pdfreport:
        print_url: http://localhost:8080/print-{instanceid}/print/{package}

    # For base layers
    tiles_url:
    - http://a.tiles.{host}/{instanceid}/tiles
    - http://b.tiles.{host}/{instanceid}/tiles
    - http://c.tiles.{host}/{instanceid}/tiles
    - http://d.tiles.{host}/{instanceid}/tiles
    wmtscapabilities_path: WMTSCAPABILITIES_PATH

    # The URL template used to generate the sub domain URL
    # %(sub)s will be replaced by the sub domain value.
    #subdomain_url_template: http://%(sub)s.{host}
    # The used sub domain for the static resources
    #subdomains: [s1, s2, s3, s4]

    #proxies:
    #    http: http://someproxy

    # Control the HTTP headers
    headers:
        ngeo_index:
            access_control_max_age: 600 # 10 minutes
        mapserver:
            access_control_allow_origin: ["*"]

    # Checker configuration
    checker:
        defaults:
            fulltextsearch: text to search
            lang_files: [ngeo, cgxp-api]
            phantomjs_routes: [desktop]
            forward_headers: []
            themes:
                default:
                    params:
                        version: 2
        all:
            phantomjs_routes: [desktop, mobile]
            routes:
            - name: apijs
            - name: xapijs
            - name: printproxy_capabilities
            - name: mapserverproxy
              params:
                SERVICE: WMS
                VERSION: 1.1.1
                REQUEST: GetCapabilities
            - name: mapserverproxy
              params:
                SERVICE: WFS
                VERSION: 1.1.0
                REQUEST: GetCapabilities
        main:
            routes:
            - name: apijs
            - name: printproxy_capabilities

    # Check collector configuration
    check_collector:
        disabled: [checker_main, checker_viewer]
        check_type:
            all:
            - name: checker_routes
              display: Check pages
            - name: checker_theme_errors
              display: Errors in the themes
            - name: checker_lang_files
              display: Language files
            - name: checker_pdf3
              display: Print PDF
            - name: checker_fts
              display: FullTextSearch
            - name: checker_phantomjs
              display: PhantomJS generic test
            main:
            - name: checker_routes
              display: Check pages
            - name: checker_fts
              display: FullTextSearch
            - name: checker_phantomjs
              display: PhantomJS generic test
            default: # for children
            - name: checker_phantomjs
              display: PhantomJS generic test
        hosts:
        - display: {{package}}
          url: http://{host}/{instanceid}/wsgi
          type: main

    # What web page is authorized to use the API
    authorized_referers:
    - "http://{host}/{instanceid}"
    - "https://{host}/{instanceid}"
    - "http://{host}:8480/{instanceid}"
    - "https://{host}:8480/{instanceid}"

    # Hooks that can be called at different moments in the life of the
    # application. The value is the full python name
    # (full.module.path.function_name) of the function to call
    hooks: {}
      # after_settings: {{package}}.after_settings_hook
      #   Called just after the settings have been loaded. Allows to modify
      #   the settings at runtime (they are constructed at build time).
      #   The function receives one parameter: the settings object.

    # Statistics are disabled by default
    stats: {}

    db_chooser:
      # List of {method path} regexes to force the usage of the master, even for GET and OPTIONS
      # This supersedes the replica list.
      master:
      - GET /short/.*   # The shortener updates the last_hit column on GET
      # List of {method path} regexes to force the usage of the replica
      replica:
      - \w+ /printproxy/.*  # The print proxy is never writing to the DB

interpreted:
    python:
    - authtkt.secret
    - python_path
    - directory
    environment:
    - instanceid
    - apache_entry_point
    - docker_base
    - development
    - wmtscapabilities_path
    node:
        vars:
        - closure_library_path
        cmd: ["node", "-e"]
        ignore_error: true<|MERGE_RESOLUTION|>--- conflicted
+++ resolved
@@ -167,23 +167,17 @@
           type: url
         - queryLayers
         - wmsLayers
-<<<<<<< HEAD
         - name: minResolutionHint
           type: float
         - name: maxResolutionHint
           type: float
         - lastUpdateDateColumn
         - lastUpdateUserColumn
-=======
-        - minResolutionHint
-        - maxResolutionHint
         # WMTS layers
         - ogcServer
         - layers
         - queryLayers
         - printLayers
-
->>>>>>> 2d7f374d
 
     # The list of functionalities that can be configured
     # through the admin interface.
