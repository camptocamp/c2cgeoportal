vars:
    # project instance id
    instanceid: INSTANCE_ID
    # is in developement mode
    development: DEVELOPMENT
    # the package name
    package: {{package}}

    srid: -1

    host: VISIBLE_WEB_HOST
    web_protocol: VISIBLE_WEB_PROTOCOL

    # the Unix user under which the modwsgi daemon processes are executed.
    modwsgi_user: MODWSGI_USER
    # url-path where the instance must respond.
    apache_entry_point: APACHE_ENTRY_POINT
    # Docker base image name (comes from the makefile).
    docker_base: DOCKER_BASE
    docker: DOCKER
    # database user
    dbuser: www-data
    # database password
    dbpassword: www-data
    # database host
    dbhost: localhost
    # database port
    dbport: 5432
    # database name
    db: override_me
    # sqlalchemy schema
    schema: main
    # database parent schema
    parentschema: ""

    dbsessions: {}

    # apache/mapserver.conf "Allow" statement
    mapserv_allow: |
        Allow from 127.0.0.1 ::1
        Require ip 127.0.0.1 ::1
    # mapserver connexion string
    mapserver_connection: user={dbuser} password={dbpassword} dbname={db} host={dbhost}
    # mapserver join tables
    mapserver_join_tables: '{schema}.restrictionarea AS ra, {schema}.role_restrictionarea AS rra, {schema}.layer_restrictionarea AS lra, {schema}.treeitem AS la'
    # mapserver visible area
    mapserver_join_area: ra.area
    # mapserver join close
    mapserver_join_where: 'rra.role_id = %role_id% AND rra.restrictionarea_id = ra.id AND lra.restrictionarea_id = ra.id AND lra.layer_id = la.id AND la.name = '
    # mapserver metadata for validation
    mapserver_layer_metadata: ""
    mapserver_layer_validation: |
        "default_role_id" "-1"
        "role_id" "^-?[0-9]*$"
    # mapfile data subselect
    mapfile_data_subselect: 'SELECT ST_Collect(ra.area) FROM main.restrictionarea AS ra, main.role_restrictionarea AS rra, main.layer_restrictionarea AS lra, main.treeitem AS la WHERE rra.role_id = %role_id% AND rra.restrictionarea_id = ra.id AND lra.restrictionarea_id = ra.id AND lra.layer_id = la.id AND la.name = '
    # mapserver filter on role id only
    mapfile_data_noarea_subselect: 'SELECT rra.role_id FROM {mapserver_join_tables} WHERE rra.restrictionarea_id = ra.id AND lra.restrictionarea_id = ra.id AND lra.layer_id = la.id AND la.name = '
    # port for the waitress web server
    waitress_port: 5000
    enable_admin_interface: True

    directory: __import__('os').getcwd()
    python_path: __import__('distutils').sysconfig.get_python_lib()

    # Authentication settings
    authtkt:
        # Cookie session secret
        secret: __import__('uuid').uuid4().hex
        cookie_name: auth_tkt_{instanceid}
    # Database informations
    sqlalchemy:
        url: postgresql://{dbuser}:{dbpassword}@{dbhost}:{dbport}/{db}

    # 10 days of default cache
    default_max_age: 864000

    # For debug mode
    jsbuild:
        config: "{directory}/jsbuild/app.cfg"
        root_dir: "{directory}"

    # used for the "node_modules" and "closure" static views
    closure_library_path: 'process.stdout.write(require("closure-util").getLibraryPath())'
    node_modules_path: "{directory}/node_modules"

    # pyramid_closure configuration
    # Each item in the roots_with_prefix array is an array with two elements. The
    # first element is the path pyramid_closure passed to request.static_url. The
    # second element is the file system path where js source files are searched.
    # For this to work window.CLOSURE_BASE_PATH being set to the empty string in
    # the HTML page.
    pyramid_closure:
        roots_with_prefix:
        - ["{closure_library_path}/closure/goog", "{closure_library_path}/closure/goog"]
        - ["{package}:static-ngeo/js", "{directory}/{package}/static-ngeo/js"]
        - ["{package}:static-ngeo/components", "{directory}/{package}/static-ngeo/components"]
        - ["{node_modules_path}/openlayers/src", "{node_modules_path}/openlayers/src"]
        - ["{node_modules_path}/openlayers/build", "{node_modules_path}/openlayers/build"]
        - ["{node_modules_path}/ngeo/src", "{node_modules_path}/ngeo/src"]
        - ["{node_modules_path}/ngeo/contribs/gmf/src", "{node_modules_path}/ngeo/contribs/gmf/src"]

    # The application's default language. This is the language used by
    # the application if no specific language is specified in the URLs.
    # This also defines the language used for the text search.
    default_locale_name: fr

    # The set of languages supported by the applications.
    available_locale_names:
    - en
    - fr
    - de

    # All the application interfaces used to create the apache rewrite rules
    interfaces: __import__('os').environ.get("INTERFACES").split(" ")

    default_interface: desktop

    # The dogpile.cache configuration.
    #
    # Do not touch if unsure.
    #
    # The cache section below takes three properties:
    #
    # - backend: the name of the cache backend (ex: dogpile.cache.memory,
    #   dogpile.cache.memcached, etc.). Mandatory.
    # - expiration_time: the cache expiration time. Optional (infinite if not
    #   specified).
    # - arguments: backend-specific arguments. Optional.
    #
    # Here is a dogpile.cache configuration example for the memcached backend
    # (equivalent of http://dogpilecache.readthedocs.org/en/latest/api.html#dogpile.cache.backends.memcached.MemcachedBackend)
    # cache:
    #   backend: dogpile.cache.memcached
    #   expiration_time: 3600
    #   arguments:
    #     url: 127.0.0.1:11211
    cache:
        backend: dogpile.cache.memory

    admin_interface:
    # Default values for the admin interface's maps.
        map_x: 740000
        map_y: 5860000
        map_zoom: 10

    # The list of available variable names for the `Metadatas` form.
        available_metadata:
        # Layers group
        - name: isExpanded
          type: boolean
        # Layer
        - name: copyTo
          type: list
        - name: copyable
          type: boolean
        - name: legend
          type: boolean
        - name: isLegendExpanded
          type: boolean
        - name: legendRule
        - name: legendImage
          type: url
        - name: iconUrl
          type: url
        - name: metadataUrl
          type: url
        - name: disclaimer
        - name: isChecked
          type: boolean
        - name: identifierAttributeField
        - name: maxResolution
          type: float
        - name: minResolution
          type: float
        - name: opacity
          type: float
        - name: thumbnail
          type: url
<<<<<<< HEAD
        - name: timeAttribute
        - name: queryLayers
        - name: wmsLayers
        - name: lastUpdateDateColumn
        - name: lastUpdateUserColumn
=======
        - name: copyable
          type: boolean
        - lastUpdateDateColumn
        - lastUpdateUserColumn
>>>>>>> cb6e51df
        - name: snappingConfig
          type: json
        - name: geometry_validation
        # WMS
        - name: directedFilterAttributes
          type: list
        - name: enumeratedAttributes
          type: list
        # WMTS layers
        - name: ogcServer
<<<<<<< HEAD
        - name: layers
        - name: printLayers
=======
        - name: printLayers
        - name: queryLayers
        - name: wmsLayers
>>>>>>> cb6e51df

    # The list of functionalities that can be configured
    # through the admin interface.
        available_functionalities:
        - default_basemap
        - default_theme
        - print_template
        - mapserver_substitution
        - filterable_layers

    functionalities:
    # Functionalities that are accessible to anonymous
    # users.
        anonymous:
            print_template:
            - 1 A4 portrait
            - 2 A3 landscape
            default_basemap: plan

    # The name of the theme to use as the default theme.
    # The default theme is the theme loaded when no
    # theme name is specified in the mobile app URL. If unset
    # then there is no default theme, and no theme information
    # will be passed to the config.js template.
            default_theme:

    # Functionalities that are accessible to authenticated
    # users with no associated functionalities in the
    # database.
        registered: {}

    # Functionalities that are made available to Mako templates.
        available_in_templates:
        - default_basemap
        - default_theme
<<<<<<< HEAD
        - filterable_layers
=======
        - print_template
>>>>>>> cb6e51df

    # Define URLs to the parent application. Only useful if
    # this application is a child application in a parent/child
    # architecture.
    external_themes_url:

    urllogin: {}

    mapserverproxy:
        default_ogc_server: source for image/png

    tinyowsproxy:
        # URL to internal TinyOWS instance
        tinyows_url: http://localhost/{instanceid}/tinyows

        # If the `online_resource` url in the TinyOWS configuration is not set
        # to the TinyOWS proxy url (e.g. when the service is also used without
        # the proxy), the proxy can replace the original `online_resource`
        # url with the proxy url.
        # proxy_online_resource: http://{host}/{instanceid}/tinyows_proxy
        # online_resource: http://localhost/{instanceid}/tinyows

        # When running a c2cgeoportal appl. in debug mode (with `make serve`)
        # the host has to be set explicitly in a vhost environment.
        # tinyows_host: {host}

    resourceproxy:
        # list of urls from which it is safe to load content
        targets:
          #exempletargetname: http://www.camptocamp.com/?param1=%s&param2=%s

    fulltextsearch:
        defaultlimit: 30
        maxlimit: 200
        languages:
            fr: french
            en: english
            de: german

    servers:
        internal: http://localhost/{instanceid}/
        local: '{web_protocol}://{host}/{instanceid}/'

    # The "raster web services" configuration. See the "raster"
    # chapter in the integrator documentation.
    raster: {}

    # Used by enumeration in the query builder
<<<<<<< HEAD
    layers:
        geometry_validation: True
=======
    layers: {}
>>>>>>> cb6e51df

    # Used to send an email on password reset
    reset_password: {}

    # The shortener base configuration
    shortener:
        # The base of created URL
        base_url:  '{web_protocol}://{host}{apache_entry_point}s/'
        allowed_hosts:
        - '{host}'

    # Define whether the MapServer proxy should hide the OGC capabilities.
    hide_capabilities: false

    ogcproxy_enable: false

    # For print proxy
    print_url: http://localhost:8080/print-{instanceid}/print/{package}

    pdfreport:
        print_url: http://localhost:8080/print-{instanceid}/print/{package}

    # For base layers
    tiles_url:
    - '{web_protocol}:://a.tiles.{host}/{instanceid}/tiles'
    - '{web_protocol}:://b.tiles.{host}/{instanceid}/tiles'
    - '{web_protocol}:://c.tiles.{host}/{instanceid}/tiles'
    - '{web_protocol}:://d.tiles.{host}/{instanceid}/tiles'
    wmtscapabilities_path: WMTSCAPABILITIES_PATH

    ogcproxy_enable: False

    # Control the HTTP headers
    headers:
        index: &header
            access_control_max_age: 600 # 10 minutes
            access_control_allow_origin:
            - "*"
        api: *header
        profile: *header
        raster: *header
        echo: *header
        csvecho: *header
        exportgpxkml: *header
        error: *header
        themes: &auth_header
            access_control_max_age: 600 # 10 minutes
            access_control_allow_origin:
            - "{web_protocol}:://{host}/"
            - "*"
        config: *auth_header
        print: *auth_header
        fulltextsearch: *auth_header
        mapserver: *auth_header
        tinyows: *auth_header
        layers: *auth_header
        shortener: *auth_header
        login:
            access_control_max_age: 600 # 10 minutes
            access_control_allow_origin:
            - "{web_protocol}:://{host}/"

    # Checker configuration
    checker:
        defaults:
            fulltextsearch: text to search
            lang_files: [ngeo, cgxp-api]
            phantomjs_routes:
            - name: desktop
              params:
                no_redirect: "true"
            forward_headers: []
            routes_disable: []
            themes:
                default:
                    params:
                        version: "2"
        all:
            phantomjs_routes:
            - name: desktop
              params:
                no_redirect: "true"
            - name: mobile
              params:
                no_redirect: "true"
            # phamtomjs 2.5 is required
#            - name: desktop
#              params:
#                no_redirect: "true"
#                debug: "true"
#            - name: mobile
#              params:
#                no_redirect: "true"
#                debug: "true"
            routes:
            - name: apijs
            - name: xapijs
            - name: printproxy_capabilities
            # print V2
            #- name: printproxy_info
            - name: mapserverproxy
              params:
                SERVICE: WMS
                VERSION: 1.1.1
                REQUEST: GetCapabilities
            - name: mapserverproxy
              params:
                SERVICE: WFS
                VERSION: 1.1.0
                REQUEST: GetCapabilities
        main:
            routes:
            - name: apijs
            - name: printproxy_capabilities

    # Check collector configuration
    check_collector:
        disabled: [checker_pdf]
        check_type:
            all:
            - name: checker_routes
              display: Check pages
            - name: checker_theme_errors
              display: Errors in the themes
            - name: checker_lang_files
              display: Language files
            - name: checker_pdf
              display: Print PDF
            - name: checker_pdf3
              display: Print PDF
            - name: checker_fts
              display: FullTextSearch
            - name: checker_phantomjs
              display: PhantomJS generic test
            main:
            - name: checker_routes
              display: Check pages
            - name: checker_fts
              display: FullTextSearch
            - name: checker_phantomjs
              display: PhantomJS generic test
            default: # for children
            - name: checker_phantomjs
              display: PhantomJS generic test
        hosts:
        - display: {{package}}
          url: '{web_protocol}://{host}/{instanceid}/wsgi'
          type: main

    # What web page is authorized to use the API
    authorized_referers:
    - '{web_protocol}://{host}{apache_entry_point}'

    # Hooks that can be called at different moments in the life of the
    # application. The value is the full python name
    # (full.module.path.function_name) of the function to call
    hooks: {}
      # after_settings: {{package}}.after_settings_hook
      #   Called just after the settings have been loaded. Allows to modify
      #   the settings at runtime (they are constructed at build time).
      #   The function receives one parameter: the settings object.

    # Statistics are disabled by default
    stats: {}

    db_chooser:
      # List of {method path} regexes to force the usage of the master, even for GET and OPTIONS
      # This supersedes the slave list.
      master:
      - GET /short/.*   # The shortener updates the last_hit column on GET
      # List of {method path} regexes to force the usage of the slave
      slave:
      - \w+ /printproxy/.*  # The print proxy is never writing to the DB


interpreted:
    python:
    - authtkt.secret
    - python_path
    - directory
    - interfaces
    environment:
    - modwsgi_user
    - instanceid
    - apache_entry_point
    - docker
    - docker_base
    - development
    - wmtscapabilities_path
    - host
    - web_protocol
    node:
        vars:
        - closure_library_path
        cmd: ["node", "-e"]
        ignore_error: true<|MERGE_RESOLUTION|>--- conflicted
+++ resolved
@@ -177,18 +177,9 @@
           type: float
         - name: thumbnail
           type: url
-<<<<<<< HEAD
         - name: timeAttribute
-        - name: queryLayers
-        - name: wmsLayers
         - name: lastUpdateDateColumn
         - name: lastUpdateUserColumn
-=======
-        - name: copyable
-          type: boolean
-        - lastUpdateDateColumn
-        - lastUpdateUserColumn
->>>>>>> cb6e51df
         - name: snappingConfig
           type: json
         - name: geometry_validation
@@ -199,14 +190,9 @@
           type: list
         # WMTS layers
         - name: ogcServer
-<<<<<<< HEAD
-        - name: layers
+        - name: wmsLayers
+        - name: queryLayers
         - name: printLayers
-=======
-        - name: printLayers
-        - name: queryLayers
-        - name: wmsLayers
->>>>>>> cb6e51df
 
     # The list of functionalities that can be configured
     # through the admin interface.
@@ -242,11 +228,8 @@
         available_in_templates:
         - default_basemap
         - default_theme
-<<<<<<< HEAD
         - filterable_layers
-=======
         - print_template
->>>>>>> cb6e51df
 
     # Define URLs to the parent application. Only useful if
     # this application is a child application in a parent/child
@@ -295,12 +278,8 @@
     raster: {}
 
     # Used by enumeration in the query builder
-<<<<<<< HEAD
     layers:
         geometry_validation: True
-=======
-    layers: {}
->>>>>>> cb6e51df
 
     # Used to send an email on password reset
     reset_password: {}
