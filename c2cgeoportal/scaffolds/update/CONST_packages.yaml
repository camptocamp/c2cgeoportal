default_cmd: dpkg -l {package} | grep ^ii | awk '{{print $3}}'

main:
    mapserver:
        cmd: /usr/lib/cgi-bin/mapserv -v | awk '{{print $3}}'
        version: 7.0
    python:
        cmd: /usr/bin/python --version 2>&1 | awk '{{print $2}}'
        version: 2.7
    python-dev: 2.7
    postgres:
        cmd: psql --version | awk '{{print $3}}'
        version: 9.1
    postgis:
        cmd: sudo -u postgres psql template_postgis -c "select PostGIS_lib_version();" -At
        #cmd: dpkg -l | grep postgis | grep ^ii | awk '{{print $3}}' | head -n 1
        version: 2.0
<<<<<<< HEAD
=======
    deploy: 0.4.8
>>>>>>> 827720d5
    java:
        cmd: java -version 2>&1 | grep 'java version' | awk '{{print $3}}' | sed 's/"//g' | sed 's/_/./g'
        version: 1.7.0
    tomcat:
        cmd: /usr/share/tomcat*/bin/version.sh | grep 'Server number' | awk '{{print $3}}'
        version: 6.0
    libproj0: 4.7
    virtualenv:
        cmd: virtualenv --version
        version: 1.7
    httpd:
        cmd: /usr/sbin/apache2ctl -v 2> /dev/null | head -n 1 | awk '{{print $3}}' | awk -F / '{{print $2}}'
        version: 2.2
    libapache2-mod-wsgi: 3.3
    libpq-dev: 9.1
    gcc:
        cmd: gcc --version | head -n 1 | awk '{{print $4}}'
        version: 4.6
    gettext:
        cmd: gettext -V | head -n1 | awk '{{print $4}}'
        version: 0.18

deploy:
    deploy: 0.4

mobile:
    sencha:
        cmd: sencha help 2> /dev/null | grep 'Sencha Cmd' | head -n 1 | awk '{{print $3}}' | sed 's/^v//'
        version: 4.0
    ruby-compass: 0 # just present

tilecloud-chain:
    libapache2-mod-mapcache: 1.0.0
    memcached:
        cmd: memcached -h | head -n 1 | awk '{{print $2}}'
        version: 1.4

ngeo:
    node:
        cmd: node --version | sed s/^v//g
        version: 0.10
    npm:
        cmd: npm --version
        version: 1.3<|MERGE_RESOLUTION|>--- conflicted
+++ resolved
@@ -15,10 +15,6 @@
         cmd: sudo -u postgres psql template_postgis -c "select PostGIS_lib_version();" -At
         #cmd: dpkg -l | grep postgis | grep ^ii | awk '{{print $3}}' | head -n 1
         version: 2.0
-<<<<<<< HEAD
-=======
-    deploy: 0.4.8
->>>>>>> 827720d5
     java:
         cmd: java -version 2>&1 | grep 'java version' | awk '{{print $3}}' | sed 's/"//g' | sed 's/_/./g'
         version: 1.7.0
@@ -42,7 +38,7 @@
         version: 0.18
 
 deploy:
-    deploy: 0.4
+    deploy: 0.4.8
 
 mobile:
     sencha:
