PYTHON_VERSION = $(shell $(VENV_BIN)/python -c "import sys; print('%i.%i' % (sys.version_info.major, sys.version_info.minor))" 2> /dev/null)
PACKAGE = {{package}}
OPERATING_SYSTEM ?= LINUX

ifeq ($(DEBUG), TRUE)
PRERULE_CMD ?= @echo "Build \033[1;34m$@\033[0m due mofification on \033[1;34m$?\033[0m"; ls -lt --reverse $? $@ || true
endif

ifeq ($(OPERATING_SYSTEM), WINDOWS)
VENV_BIN = .build/venv/Scripts
PYTHON_BIN_POSTFIX = .exe
NODE_BIN_POSTFIX = .cmd
FIND ?= $(CYGWIN_PATH)/bin/find.exe
HOME_DIR ?= ""
# TILECLOUD_CHAIN require Shapely but doesn't have a system specific setup.
# You can still install it but you must install Shapely manualy inside
# TILECLOUD_CHAIN virtualenv
TILECLOUD_CHAIN ?= FALSE
# Some python packages are installed from already packaged wheels.
CONST_REQUIREMENT ?= CONST_requirements_windows.txt
# because Windows doesn't like path with //
PRINT_TMP ?= tmp
else
VENV_BIN ?= .build/venv/bin
PYTHON_BIN_POSTFIX =
NODE_BIN_POSTFIX =
FIND ?= find
HOME_DIR ?= $(HOME)/
# Use TileCloud chain
TILECLOUD_CHAIN ?= TRUE
CONST_REQUIREMENT ?= CONST_requirements.txt
PRINT_TMP ?= /tmp
endif

# Don't minify the js / css, ...
DEVELOPMENT ?= FALSE
# Language provided by the application
LANGUAGES ?= en fr de
# Enable CGXP build
CGXP ?= TRUE
# Enable sencha touch build
MOBILE ?= FALSE
# Enable ngeo build
NGEO ?= TRUE
# Used print version
PRINT_VERSION ?= 3
# Enable Docker target
DOCKER ?= FALSE
DOCKER_BASE ?= no
DOCKER_TAG ?= latest
# Use deploy
ifeq ($(DOCKER), FALSE)
DEPLOY ?= TRUE
else
DEPLOY ?= FALSE
INSTANCE_ID =
endif

PIP_CMD ?= $(VENV_BIN)/pip
PIP_VERSION ?= pip>=7
SETUPTOOL_VERSION ?= setuptools>=12

GIT_MODULES_FOLDER ?= .git/modules/

ifeq ($(CGXP), TRUE)
DEFAULT_WEB_RULE += build-cgxp
endif
ifeq ($(MOBILE), TRUE)
DEFAULT_WEB_RULE += sencha-touch
endif
ifeq ($(NGEO), TRUE)
DEFAULT_WEB_RULE += build-ngeo
CLIENT_CHECK_RULE ?= lint-ngeo
endif
WEB_RULE ?= $(DEFAULT_WEB_RULE)

# Make rules
TEST_PACKAGES ?= TRUE
DEFAULT_BUILD_RULES ?= .build/requirements.timestamp $(WEB_RULE) $(PACKAGE)/version.py build-server apache
ifeq ($(TEST_PACKAGES), TRUE)
DEFAULT_BUILD_RULES += test-packages
ifeq ($(DEPLOY), TRUE)
DEFAULT_BUILD_RULES += test-packages-deploy
endif
ifeq ($(TILECLOUD_CHAIN), TRUE)
DEFAULT_BUILD_RULES += test-packages-tilecloud-chain
endif
ifeq ($(MOBILE), TRUE)
DEFAULT_BUILD_RULES += test-packages-mobile
endif
ifeq ($(NGEO), TRUE)
DEFAULT_BUILD_RULES += test-packages-ngeo
endif
endif
ifeq ($(TILECLOUD_CHAIN), TRUE)
DEFAULT_BUILD_RULES += apache/tiles.conf
endif
ifeq ($(PRINT_VERSION), 2)
DEFAULT_BUILD_RULES += print
endif
ifeq ($(PRINT_VERSION), 3)
DEFAULT_BUILD_RULES += print
endif
ifeq (${DOCKER}, TRUE)
DEFAULT_BUILD_RULES += testDB
endif
BUILD_RULES ?= $(PRE_RULES) $(filter-out $(DISABLE_BUILD_RULES),$(DEFAULT_BUILD_RULES)) $(POST_RULES)

# Requirements
EGGS_DEPENDENCIES += .build/venv.timestamp-noclean setup.py CONST_versions_requirements.txt $(CONST_REQUIREMENT)
REQUIREMENTS ?= c2cgeoportal
REQUIREMENTS += -r $(CONST_REQUIREMENT)
DEV_REQUIREMENTS += -r CONST_dev-requirements.txt
ifeq ($(TILECLOUD_CHAIN), TRUE)
DEV_REQUIREMENTS += 'tilecloud-chain>=1.0.0dev'
endif
ifeq ($(CGXP), TRUE)
REQUIREMENTS += JSTools
DEV_REQUIREMENTS += 'c2c.cssmin>=0.7dev6'
endif
ifeq ($(NGEO), TRUE)
DEV_REQUIREMENTS += http://closure-linter.googlecode.com/files/closure_linter-latest.tar.gz
endif
ifeq ($(DOCKER), FALSE)
TEST_PACKAGES = main
else
TEST_PACKAGES = docker
endif

OUTPUT_DIR = $(PACKAGE)/static/build

# Git
GIT_REMOTE ?= origin
GIT_BRANCH = $(shell git rev-parse --abbrev-ref HEAD)

# i18n
TX_VERSION = $(shell .build/venv/bin/python -c "print('_'.join(__import__('pkg_resources').get_distribution('c2cgeoportal').version.split('.')[0:2]))")
TX_RC = $(HOME_DIR).transifexrc
TX_DEPENDENCIES = $(VENV_BIN)/tx $(TX_RC) .tx/config
ifeq (,$(wildcard $(TX_RC)))
TOUCHBACK_TXRC =
else
TOUCHBACK_TXRC = touch --date "$(shell stat -c '%y' $(TX_RC))" $(TX_RC)
endif

MAP_FILES += $(shell $(FIND) mapserver $(FIND_OPTS) -name "*.map" -print)
MAP_TEMPLATE_FILES += $(shell $(FIND) mapserver $(FIND_OPTS) -name "*.map.in" -print)
MAP_MAKO_FILES += $(shell $(FIND) mapserver $(FIND_OPTS) -name "*.map.mako" -print)
MAP_JINJA_FILES += $(shell $(FIND) mapserver $(FIND_OPTS) -name "*.map.jinja" -print)
MAP_FILES +=  $(MAP_TEMPLATE_FILES:.in=) $(MAP_MAKO_FILES:.mako=) $(MAP_JINJA_FILES:.jinja=)

I18N_SOURCE_FILES += $(APP_HTML_FILES) \
	$(APP_JS_FILES) \
	$(APP_DIRECTIVES_PARTIALS_FILES) \
	.build/config.yaml
ifeq ($(DOCKER),FALSE)
# The theme from the database
I18N_SOURCE_FILES += development.ini
endif
I18N_DEPENDENTIES += $(I18N_SOURCE_FILES) \
	$(MAP_FILES) \
	project.yaml

# ngeo
ANGULAR_VERSION = 1.5
ifeq ($(OPERATING_SYSTEM), LINUX)
NPM_CMD = node_modules/.bin/npm
else
NPM_CMD = npm
endif
APP_OUTPUT_DIR = $(PACKAGE)/static-ngeo/build
NGEO_INTERFACES ?= mobile
OL_JS_FILES = $(shell $(FIND) node_modules/openlayers/src/ol -type f -name '*.js' 2> /dev/null)
NGEO_JS_FILES = $(shell $(FIND) node_modules/ngeo/src -type f -name '*.js' 2> /dev/null)
APP_JS_FILES = $(shell $(FIND) $(PACKAGE)/static-ngeo/js -type f -name '*.js')
APP_HTML_FILES = $(shell $(FIND) $(PACKAGE)/templates -type f -name '*.html')
NGEO_DIRECTIVES_PARTIALS_FILES = $(shell ls -1 node_modules/ngeo/src/directives/partials/*.html 2> /dev/null)
GMF_DIRECTIVES_PARTIALS_FILES = $(shell ls -1 node_modules/ngeo/contribs/gmf/src/directives/partials/*.html 2> /dev/null)
APP_DIRECTIVES_PARTIALS_FILES = $(shell ls -1 $(PACKAGE)/static-ngeo/js/directives/partials/*.html 2> /dev/null)
LESS_FILES = $(shell $(FIND) $(PACKAGE)/static-ngeo/less -type f -name '*.less' 2> /dev/null)
NGEO_GMF_FONTS = $(addprefix $(PACKAGE)/static-ngeo/fonts/gmf-icons, .woff .ttf .eot)
NGEO_FONTAWESOME_FONTS = $(addprefix $(PACKAGE)/static-ngeo/fonts/fontawesome-webfont, .woff .woff2 .ttf .eot)
NGEO_FONTS = $(NGEO_GMF_FONTS) $(NGEO_FONTAWESOME_FONTS)
JSON_CLIENT_LOCALISATION_FILES = $(addprefix $(APP_OUTPUT_DIR)/, $(addsuffix .json, $(LANGUAGES)))
NGEO_OUTPUT_FILES = $(JSON_CLIENT_LOCALISATION_FILES) \
	node_modules/ngeo/node_modules/font-awesome \
	node_modules/ngeo/node_modules/openlayers \
	node_modules/ngeo/node_modules/bootstrap \
	node_modules/ngeo/contribs/gmf/fonts/fontawesome-webfont.woff2 \
	node_modules/ngeo/contribs/gmf/fonts/fontawesome-webfont.woff \
	node_modules/ngeo/contribs/gmf/fonts/fontawesome-webfont.ttf \
	node_modules/ngeo/contribs/gmf/fonts/fontawesome-webfont.eot \
	$(APP_OUTPUT_DIR)/templatecache.js \
	$(addprefix $(APP_OUTPUT_DIR)/, $(addsuffix .js, $(NGEO_INTERFACES))) \
	$(addprefix $(APP_OUTPUT_DIR)/, $(addsuffix .css, $(NGEO_INTERFACES)))
NGEO_LIBS_JS_FILES += \
	node_modules/jquery/dist/jquery.min.js \
	node_modules/angular/angular.min.js \
	node_modules/angular-gettext/dist/angular-gettext.min.js \
	node_modules/angular-animate/angular-animate.min.js \
	node_modules/angular-touch/angular-touch.min.js \
	node_modules/bootstrap/dist/js/bootstrap.min.js \
	node_modules/proj4/dist/proj4.js \
	node_modules/d3/d3.min.js \
	node_modules/typeahead.js/dist/typeahead.bundle.min.js
NGEO_PROJECT_LIBS_JS_FILES ?=
ifeq ($(OPERATING_SYSTEM),WINDOWS)
COMPILE_CATALOG = node_modules/ngeo/buildtools/compile-catalog.js
else
COMPILE_CATALOG = node_modules/.bin/compile-catalog
endif

# CGXP
JSBUILD_MAIN_FILES = $(shell $(FIND) $(PACKAGE)/static/lib/cgxp $(PACKAGE)/static/js -name "*.js" -print 2> /dev/null)
JSBUILD_MAIN_CONFIG = jsbuild/app.cfg
JSBUILD_MAIN_OUTPUT_FILES ?= app.js edit.js routing.js api.js xapi.js
JSBUILD_MAIN_OUTPUT_FILES += $(addprefix lang-, $(addsuffix .js, $(LANGUAGES)))
JSBUILD_MAIN_OUTPUT_FILES += $(addprefix api-lang-, $(addsuffix .js, $(LANGUAGES)))
JSBUILD_MAIN_OUTPUT_FILES := $(addprefix $(OUTPUT_DIR)/, $(JSBUILD_MAIN_OUTPUT_FILES))
ifeq ($(DEVELOPMENT), TRUE)
JSBUILD_ARGS += --uncompress
endif

ifeq ($(DEVELOPMENT), FALSE)
	CSSMIN_ARGS += --compress
	LESS_ARGS += --clean-css="--s0"
endif
LESS_ARGS += --autoprefix
DEFAULT_CSS_BASE_FILES += \
	$(PACKAGE)/static/lib/cgxp/ext/Ext/resources/css/ext-all.css \
	$(PACKAGE)/static/lib/cgxp/ext/Ext/resources/css/xtheme-gray.css \
	$(PACKAGE)/static/lib/cgxp/openlayers/theme/default/style.css \
	$(PACKAGE)/static/lib/cgxp/geoext/resources/css/popup.css \
	$(PACKAGE)/static/lib/cgxp/geoext/resources/css/gxtheme-gray.css \
	$(PACKAGE)/static/lib/cgxp/geoext.ux/ux/Measure/resources/css/measure.css \
	$(PACKAGE)/static/lib/cgxp/sandbox/FeatureEditing/resources/css/feature-editing.css \
	$(PACKAGE)/static/lib/cgxp/styler/theme/css/styler.css \
	$(PACKAGE)/static/lib/cgxp/gxp/src/theme/all.css \
	$(PACKAGE)/static/lib/cgxp/core/src/theme/all.css \
	$(PACKAGE)/static/lib/cgxp/ext.ux/ColorPicker/ressources/colorpicker.css \
	$(PACKAGE)/static/lib/cgxp/ext/Ext/examples/ux/css/Spinner.css \
	$(PACKAGE)/static/css/proj.css \
	$(PACKAGE)/static/css/proj-map.css \
	$(PACKAGE)/static/css/proj-widgets.css
ifdef CSS_BASE_FILES
CSS_BASE_FILES := $(DEFAULT_CSS_BASE_FILES) $(CSS_BASE_FILES)
else
CSS_BASE_FILES := $(DEFAULT_CSS_BASE_FILES)
endif
CSS_BASE_OUTPUT = $(OUTPUT_DIR)/app.css

DEFAULT_CSS_API_FILES += \
	$(PACKAGE)/static/lib/cgxp/openlayers/theme/default/style.css \
	$(PACKAGE)/static/css/proj-map.css
ifdef CSS_API_FILES
CSS_API_FILES := $(DEFAULT_CSS_API_FILES) $(CSS_API_FILES)
else
CSS_API_FILES := $(DEFAULT_CSS_API_FILES)
endif
CSS_API_OUTPUT = $(OUTPUT_DIR)/api.css

DEFAULT_CSS_XAPI_FILES += \
	$(PACKAGE)/static/lib/cgxp/core/src/theme/reset.css \
	$(PACKAGE)/static/lib/cgxp/ext/Ext/resources/css/visual/editor.css \
	$(PACKAGE)/static/lib/cgxp/ext/Ext/resources/css/visual/pivotgrid.css \
	$(PACKAGE)/static/lib/cgxp/ext/Ext/resources/css/visual/menu.css \
	$(PACKAGE)/static/lib/cgxp/ext/Ext/resources/css/visual/panel.css \
	$(PACKAGE)/static/lib/cgxp/ext/Ext/resources/css/visual/grid.css \
	$(PACKAGE)/static/lib/cgxp/ext/Ext/resources/css/visual/debug.css \
	$(PACKAGE)/static/lib/cgxp/ext/Ext/resources/css/visual/qtips.css \
	$(PACKAGE)/static/lib/cgxp/ext/Ext/resources/css/visual/dd.css \
	$(PACKAGE)/static/lib/cgxp/ext/Ext/resources/css/visual/form.css \
	$(PACKAGE)/static/lib/cgxp/ext/Ext/resources/css/visual/resizable.css \
	$(PACKAGE)/static/lib/cgxp/ext/Ext/resources/css/visual/toolbar.css \
	$(PACKAGE)/static/lib/cgxp/ext/Ext/resources/css/visual/slider.css \
	$(PACKAGE)/static/lib/cgxp/ext/Ext/resources/css/visual/combo.css \
	$(PACKAGE)/static/lib/cgxp/ext/Ext/resources/css/visual/layout.css \
	$(PACKAGE)/static/lib/cgxp/ext/Ext/resources/css/visual/dialog.css \
	$(PACKAGE)/static/lib/cgxp/ext/Ext/resources/css/visual/core.css \
	$(PACKAGE)/static/lib/cgxp/ext/Ext/resources/css/visual/button.css \
	$(PACKAGE)/static/lib/cgxp/ext/Ext/resources/css/visual/progress.css \
	$(PACKAGE)/static/lib/cgxp/ext/Ext/resources/css/visual/tabs.css \
	$(PACKAGE)/static/lib/cgxp/ext/Ext/resources/css/visual/box.css \
	$(PACKAGE)/static/lib/cgxp/ext/Ext/resources/css/visual/borders.css \
	$(PACKAGE)/static/lib/cgxp/ext/Ext/resources/css/visual/date-picker.css \
	$(PACKAGE)/static/lib/cgxp/ext/Ext/resources/css/visual/tree.css \
	$(PACKAGE)/static/lib/cgxp/ext/Ext/resources/css/visual/window.css \
	$(PACKAGE)/static/lib/cgxp/ext/Ext/resources/css/visual/list-view.css \
	$(PACKAGE)/static/lib/cgxp/ext/Ext/resources/css/structure/editor.css \
	$(PACKAGE)/static/lib/cgxp/ext/Ext/resources/css/structure/pivotgrid.css \
	$(PACKAGE)/static/lib/cgxp/ext/Ext/resources/css/structure/menu.css \
	$(PACKAGE)/static/lib/cgxp/ext/Ext/resources/css/structure/panel.css \
	$(PACKAGE)/static/lib/cgxp/ext/Ext/resources/css/structure/grid.css \
	$(PACKAGE)/static/lib/cgxp/ext/Ext/resources/css/structure/debug.css \
	$(PACKAGE)/static/lib/cgxp/ext/Ext/resources/css/structure/qtips.css \
	$(PACKAGE)/static/lib/cgxp/ext/Ext/resources/css/structure/dd.css \
	$(PACKAGE)/static/lib/cgxp/ext/Ext/resources/css/structure/form.css \
	$(PACKAGE)/static/lib/cgxp/ext/Ext/resources/css/structure/resizable.css \
	$(PACKAGE)/static/lib/cgxp/ext/Ext/resources/css/structure/toolbar.css \
	$(PACKAGE)/static/lib/cgxp/ext/Ext/resources/css/structure/panel-reset.css \
	$(PACKAGE)/static/lib/cgxp/ext/Ext/resources/css/structure/slider.css \
	$(PACKAGE)/static/lib/cgxp/ext/Ext/resources/css/structure/combo.css \
	$(PACKAGE)/static/lib/cgxp/ext/Ext/resources/css/structure/layout.css \
	$(PACKAGE)/static/lib/cgxp/ext/Ext/resources/css/structure/dialog.css \
	$(PACKAGE)/static/lib/cgxp/ext/Ext/resources/css/structure/core.css \
	$(PACKAGE)/static/lib/cgxp/ext/Ext/resources/css/structure/button.css \
	$(PACKAGE)/static/lib/cgxp/ext/Ext/resources/css/structure/progress.css \
	$(PACKAGE)/static/lib/cgxp/ext/Ext/resources/css/structure/tabs.css \
	$(PACKAGE)/static/lib/cgxp/ext/Ext/resources/css/structure/box.css \
	$(PACKAGE)/static/lib/cgxp/ext/Ext/resources/css/structure/borders.css \
	$(PACKAGE)/static/lib/cgxp/ext/Ext/resources/css/structure/date-picker.css \
	$(PACKAGE)/static/lib/cgxp/ext/Ext/resources/css/structure/tree.css \
	$(PACKAGE)/static/lib/cgxp/ext/Ext/resources/css/structure/window.css \
	$(PACKAGE)/static/lib/cgxp/ext/Ext/resources/css/structure/list-view.css \
	$(PACKAGE)/static/lib/cgxp/ext/Ext/resources/css/xtheme-gray.css \
	$(PACKAGE)/static/lib/cgxp/openlayers/theme/default/style.css \
	$(PACKAGE)/static/lib/cgxp/geoext/resources/css/gxtheme-gray.css \
	$(PACKAGE)/static/lib/cgxp/geoext.ux/ux/Measure/resources/css/measure.css \
	$(PACKAGE)/static/lib/cgxp/gxp/src/theme/all.css \
	$(PACKAGE)/static/lib/cgxp/core/src/theme/all.css \
	$(PACKAGE)/static/css/proj-map.css \
	$(PACKAGE)/static/css/proj-widgets.css
ifdef CSS_XAPI_FILES
CSS_XAPI_FILES := $(DEFAULT_CSS_XAPI_FILES) $(CSS_XAPI_FILES)
else
CSS_XAPI_FILES := $(DEFAULT_CSS_XAPI_FILES)
endif
CSS_XAPI_OUTPUT = $(OUTPUT_DIR)/xapi.css

VALIDATE_PY_FOLDERS = $(PACKAGE)/*.py $(PACKAGE)/lib $(PACKAGE)/scripts $(PACKAGE)/views
VALIDATE_PY_TEST_FOLDERS = $(PACKAGE)/tests

# Sencha touch
SENCHA_CMD ?= sencha-cmd

JSBUILD_MOBILE_CONFIG = jsbuild/mobile.cfg
JSBUILD_MOBILE_OUTPUT_DIR = $(PACKAGE)/static/mobile/
JSBUILD_MOBILE_OUTPUT_FILES = $(addprefix $(JSBUILD_MOBILE_OUTPUT_DIR), openlayers-mobile.js)
MOBILE_APP_JS_FILES = $(PACKAGE)/static/mobile/config.js $(PACKAGE)/static/mobile/app.js $(shell $(FIND) $(PACKAGE)/static/mobile/app -type f -name '*.js' 2> /dev/null)

# Documentation
SPHINX_FILES = $(shell $(FIND) doc -name "*.rst" -print)

# Server localisation
SERVER_LOCALISATION_SOURCES_FILES += $(PACKAGE)/models.py $(shell $(FIND) $(PACKAGE)/templates -type f -name '*.html')
SERVER_LOCALISATION_FILES = $(addprefix $(PACKAGE)/locale/, $(addsuffix /LC_MESSAGES/$(PACKAGE)-server.mo, $(LANGUAGES)))

# Print
PRINT_BASE_DIR ?= print
PRINT_WAR ?= print-$(INSTANCE_ID).war
PRINT_OUTPUT ?= /srv/tomcat/tomcat1/webapps
PRINT_OUTPUT_WAR =
JASPERREPORTS_VERSION ?= 6.1.1
TOMCAT_SERVICE_COMMAND ?= sudo /etc/init.d/tomcat-tomcat1
ifneq ($(TOMCAT_SERVICE_COMMAND),)
TOMCAT_STOP_COMMAND ?= $(TOMCAT_SERVICE_COMMAND) stop
TOMCAT_START_COMMAND ?= $(TOMCAT_SERVICE_COMMAND) start
endif
ifeq ($(PRINT_VERSION), 3)
PRINT_OUTPUT_WAR = $(PRINT_OUTPUT)/$(PRINT_WAR)
PRINT_BASE_WAR ?= print-servlet.war
PRINT_INPUT += print-apps WEB-INF
PRINT_EXTRA_LIBS += \
	$(PRINT_BASE_DIR)/WEB-INF/lib/jasperreports-functions-$(JASPERREPORTS_VERSION).jar \
	$(PRINT_BASE_DIR)/WEB-INF/lib/joda-time-1.6.jar \
	$(PRINT_BASE_DIR)/WEB-INF/lib/postgresql-9.3-1102.jdbc41.jar
PRINT_REQUIREMENT += $(PRINT_EXTRA_LIBS) \
	$(PRINT_BASE_DIR)/WEB-INF/classes/logback.xml \
	$(PRINT_BASE_DIR)/WEB-INF/classes/mapfish-spring-application-context-override.xml \
	$(shell $(FIND) $(PRINT_BASE_DIR)/print-apps)
endif

ifeq ($(PRINT_VERSION), 2)
PRINT_OUTPUT_WAR = $(PRINT_OUTPUT)/$(PRINT_WAR)
PRINT_BASE_WAR ?= print-servlet-2.1-SNAPSHOT-IMG-MAGICK.war
PRINT_INPUT_LS += config.yaml WEB-INF/classes/log4j.properties
PRINT_INPUT_FIND += *.tif *.bmp *.jpg *.jpeg *.gif *.png *.pdf *.xml
PRINT_INPUT += $(shell cd $(PRINT_BASE_DIR) && ls -1 $(PRINT_INPUT_LS) 2> /dev/null)
PRINT_INPUT += $(foreach INPUT, $(PRINT_INPUT_FIND), $(shell cd $(PRINT_BASE_DIR) && $(FIND) -name '$(INPUT)' -type f))
PRINT_REQUIREMENT += $(addprefix $(PRINT_BASE_DIR)/, $(PRINT_INPUT))
endif

ifeq ($(DOCKER), FALSE)
PRINT_REQUIREMENT += $(PRINT_BASE_DIR)/$(PRINT_BASE_WAR)
endif

# Apache
APACHE_ENTRY_POINT ?= /$(INSTANCE_ID)/
APACHE_VHOST ?= $(PACKAGE)
APACHE_CONF_DIR ?= /var/www/vhosts/$(APACHE_VHOST)/conf
APACHE_GRACEFUL ?= sudo /usr/sbin/apache2ctl graceful
CONF_FILES_IN = $(shell ls -1 apache/*.conf.in 2> /dev/null)
CONF_FILES_MAKO = $(shell ls -1 apache/*.conf.mako 2> /dev/null)
CONF_FILES_JINJA = $(shell ls -1 apache/*.conf.jinja 2> /dev/null)
CONF_FILES = $(shell ls -1 apache/*.conf 2> /dev/null) $(CONF_FILES_IN:.in=) $(CONF_FILES_MAKO:.mako=) $(CONF_FILES_JINJA:.jinja=)
ifeq ($(TILECLOUD_CHAIN), TRUE)
CONF_FILES += apache/tiles.conf
endif
PY_FILES = $(shell $(FIND) $(PACKAGE) -type f -name '*.py' -print)
TEMPLATES_FILES = $(shell $(FIND) $(PACKAGE)/templates -type f -print)

# Templates
TEMPLATE_EXCLUDE += .build node_modules print/templates \
	CONST_alembic/main/script.py.mako \
	CONST_alembic/static/script.py.mako \
	$(PACKAGE)/static/lib
FIND_OPTS = $(foreach ELEM, $(TEMPLATE_EXCLUDE),-path ./$(ELEM) -prune -o) -type f
TEMPLATE_FILES = $(shell $(FIND) $(FIND_OPTS) -name "*.in" -print)
MAKO_FILES = $(shell $(FIND) $(FIND_OPTS) -name "*.mako" -print)
JINJA_FILES = $(shell $(FIND) $(FIND_OPTS) -name "*.jinja" -print)
VARS_FILES += CONST_vars.yaml $(VARS_FILE)
VARS_DEPENDS += $(VARS_FILES) .build/node_modules.timestamp
CONFIG_VARS += sqlalchemy.url schema parentschema enable_admin_interface pyramid_closure \
	node_modules_path closure_library_path default_locale_name servers layers \
	available_locale_names cache admin_interface functionalities external_themes_url \
	raster shortener hide_capabilities mapserverproxy tinyowsproxy resourceproxy print_url \
	tiles_url checker check_collector default_max_age jsbuild package srid \
	reset_password fulltextsearch headers authorized_referers hooks stats
ENVIRONMENT_VARS += INSTANCE_ID=$(INSTANCE_ID) \
	APACHE_ENTRY_POINT=$(APACHE_ENTRY_POINT) \
	DOCKER_BASE=$(DOCKER_BASE) \
	DEVELOPMENT=$(DEVELOPMENT) \
	PACKAGE=$(PACKAGE)
C2C_TEMPLATE_CMD = $(ENVIRONMENT_VARS) $(VENV_BIN)/c2c-template --vars $(VARS_FILE)
MAKE_FILES = $(shell ls -1 *.mk) CONST_Makefile

# Disabling Make built-in rules to speed up execution time
.SUFFIXES:

.PHONY: help
help:
	@echo  "Usage: make <target>"
	@echo
	@echo  "Main targets:"
	@echo
	@echo  "- build			Build and configure the project"
	@echo  "- checks		Perform a number of checks on the code"
	@echo  "- serve			Run the development server (Pserve)"
	@echo  "- clean			Remove generated files"
	@echo  "- cleanall		Remove all the build artefacts"
	@echo  "- cleanallcache		Remove all the build artefacts and the extra caches (npm and pip)"
	@echo
	@echo "Utility targets:"
	@echo
	@echo  "- update		Update and clean the project (Git, Node, Pip)"
	@echo  "- update-git-submodules	Update and clean the Git submodules"
	@echo  "- update-node-modules	Update node modules (using --force)"
	@echo  "- upgrade-db		Upgrade the database to the latest version"
	@echo  "- upgrade		Launch the upgrade process"
ifdef UTILITY_HELP
	@echo $(UTILITY_HELP)
endif
	@echo
	@echo  "Secondary targets:"
	@echo
	@echo  "- build-cgxp		Build the javascript and the css for cgxp"
	@echo  "- build-ngeo		Build the javascript and the css for ngeo"
	@echo  "- build-server		Build the files required by the server"
	@echo  "- compile-js-catalog	Compile the Angular translation catalog"
	@echo  "- compile-py-catalog	Compile the Python translation catalog"
	@echo  "- flake8		Run Flake8 checker on the Python code"
	@echo  "- lint-ngeo		Check the JavaScript code with linters for ngeo"
	@echo  "- template-clean	Clean the template file"
	@echo  "- template-generate	Generate the template file"
ifdef SECONDARY_HELP
	@echo $(SECONDARY_HELP)
endif
	@echo

.PHONY: build
build: $(BUILD_RULES)

.PHONY: checks
checks: flake8 $(CLIENT_CHECK_RULE) $(WEB_RULE)

.PHONY: clean
clean: template-clean
	rm -f .build/*.timestamp
	rm -f apache/mapcache.xml apache/tiles.conf
	rm -rf $(OUTPUT_DIR)/
	rm -rf $(APP_OUTPUT_DIR)/
	rm -f $(JSBUILD_MOBILE_OUTPUT_FILES)
	rm -rf $(PACKAGE)/static/mobile/build
	rm -rf $(PACKAGE)/static/mobile/archive
# We use the print
ifdef PRINT_BASE_WAR
	$(TOMCAT_OUTPUT_CMD_PREFIX) rm -f $(PRINT_OUTPUT)/$(PRINT_WAR)
	$(TOMCAT_OUTPUT_CMD_PREFIX) rm -rf $(PRINT_OUTPUT)/$(PRINT_WAR:.war=)
endif
	rm -f $(APACHE_CONF_DIR)/$(INSTANCE_ID).conf

.PHONY: cleanall
cleanall: clean
	rm -rf .build
	rm -rf node_modules
	rm -f .build/externs/angular-$(ANGULAR_VERSION).js \
		.build/externs/angular-$(ANGULAR_VERSION)-q_templated.js \
		.build/externs/angular-$(ANGULAR_VERSION)-http-promise_templated.js \
		.build/externs/jquery-1.9.js
ifdef PRINT_BASE_WAR
ifeq ($(PRINT_VERSION), 3)
	rm -f $(PRINT_BASE_DIR)/$(PRINT_BASE_WAR) $(PRINT_EXTRA_LIBS)
endif
endif

.PHONY: cleanallcache
cleanallcache: cleanall
ifeq ($(OPERATING_SYSTEM), WINDOWS)
	rm -rf %AppData%/npm-cache
	rm -rf %AppData%/../Local/pip/cache
else
	rm -rf $(HOME_DIR).npm
	rm -rf $(HOME_DIR).cache/pip
endif

.PHONY: flake8
flake8: $(VENV_BIN)/flake8$(PYTHON_BIN_POSTFIX)
	$(VENV_BIN)/flake8 $(PACKAGE)

.PHONY: build-server
build-server: template-generate compile-py-catalog $(SERVER_LOCALISATION_FILES)

.PHONY: build-cgxp
build-cgxp: $(JSBUILD_MAIN_OUTPUT_FILES) $(CSS_BASE_OUTPUT) $(CSS_API_OUTPUT) $(CSS_XAPI_OUTPUT)

.PHONY: lint-ngeo
lint-ngeo: $(VENV_BIN)/gjslint$(PYTHON_BIN_POSTFIX) .build/node_modules.timestamp .build/gjslint.timestamp .build/jshint.timestamp

.PHONY: serve
serve: build development.ini
	$(VENV_BIN)/pserve --reload --monitor-restart development.ini

.PHONY: update-node-modules
update-node-modules: $(NPM_CMD)
	$(NPM_CMD) install --force
	touch .build/node_modules.timestamp

$(VENV_BIN)/alembic$(PYTHON_BIN_POSTFIX): .build/dev-requirements.timestamp

.PHONY: upgrade-db
upgrade-db: alembic.ini alembic_static.ini $(VENV_BIN)/alembic$(PYTHON_BIN_POSTFIX)
	$(VENV_BIN)/alembic -c alembic.ini upgrade head
	$(VENV_BIN)/alembic -c alembic_static.ini upgrade head


# Templates

.PHONY: template-clean
template-clean:
	rm -f $(TEMPLATE_FILES:.in=)
	rm -f $(MAKO_FILES:.mako=)
	rm -f $(JINJA_FILES:.jinja=)
	rm -f .build/config.yaml

.PHONY: template-generate
template-generate: $(TEMPLATE_FILES:.in=) $(MAKO_FILES:.mako=) $(JINJA_FILES:.jinja=) .build/config.yaml

$(TEMPLATE_FILES:.in=) $(MAKO_FILES:.mako=) $(JINJA_FILES:.jinja=): $(VENV_BIN)/c2c-template$(PYTHON_BIN_POSTFIX) $(VARS_DEPENDS)

%: %.in $(INSTANCE_ID_MARKER)
	$(PRERULE_CMD)
ifeq ($(origin VARS_FILE), undefined)
	@echo "Error: the variable VARS_FILE is required."
	exit 1
endif
	$(C2C_TEMPLATE_CMD) --engine template --files $<

%: %.mako $(INSTANCE_ID_MARKER)
	$(PRERULE_CMD)
ifeq ($(origin VARS_FILE), undefined)
	@echo "Error: the variable VARS_FILE is required."
	exit 1
endif
	$(C2C_TEMPLATE_CMD) --engine mako --files $<

%: %.jinja $(INSTANCE_ID_MARKER)
	$(PRERULE_CMD)
ifeq ($(origin VARS_FILE), undefined)
	@echo "Error: the variable VARS_FILE is required."
	exit 1
endif
	$(C2C_TEMPLATE_CMD) --engine jinja --files $<

$(VENV_BIN)/c2c-template$(PYTHON_BIN_POSTFIX): .build/dev-requirements.timestamp

.build/config.yaml: $(INSTANCE_ID_MARKER) $(VENV_BIN)/c2c-template$(PYTHON_BIN_POSTFIX) $(VARS_DEPENDS) $(MAKE_FILES)
	$(PRERULE_CMD)
	$(C2C_TEMPLATE_CMD) --get-config .build/config.yaml $(CONFIG_VARS)

# server localisation

.PRECIOUS: $(VENV_BIN)/pot-create$(PYTHON_BIN_POSTFIX)
$(VENV_BIN)/pot-create$(PYTHON_BIN_POSTFIX): .build/requirements.timestamp
	$(PRERULE_CMD)
	touch --no-create $@

.PHONY: compile-py-catalog
compile-py-catalog: $(SERVER_LOCALISATION_FILES)

$(PACKAGE)/locale/$(PACKAGE)-server.pot: \
		lingua-server.cfg \
		$(VENV_BIN)/pot-create$(PYTHON_BIN_POSTFIX) \
		$(SERVER_LOCALISATION_SOURCES_FILES)
	$(PRERULE_CMD)
	$(VENV_BIN)/pot-create --keyword _ --config $< --output $@ $(SERVER_LOCALISATION_SOURCES_FILES)
	# removes the always changed date line
	sed -i '/^"POT-Creation-Date: /d' $@
	sed -i '/^"PO-Revision-Date: /d' $@

$(PACKAGE)/locale/$(PACKAGE)-client.pot: \
		lingua-client.cfg \
		$(I18N_DEPENDENTIES) \
		$(VENV_BIN)/pot-create$(PYTHON_BIN_POSTFIX)
	$(PRERULE_CMD)
	$(VENV_BIN)/pot-create --config $< --output $@ $(I18N_SOURCE_FILES)
	# removes the always changed date line
	sed -i '/^"POT-Creation-Date: /d' $@
	sed -i '/^"PO-Revision-Date: /d' $@

.PRECIOUS: $(PACKAGE)/locale/%/LC_MESSAGES/$(PACKAGE)-server.po
$(PACKAGE)/locale/%/LC_MESSAGES/$(PACKAGE)-server.po: $(PACKAGE)/locale/$(PACKAGE)-server.pot
	$(PRERULE_CMD)
	mkdir -p $(dir $@)
	[ -f $@ ] || msginit --no-translator --input=$< --output-file=$@ -l $*
	touch --no-create $@
	msgmerge --sort-by-file --backup=none --update $@ $<

.PRECIOUS: $(PACKAGE)/locale/%/LC_MESSAGES/$(PACKAGE)-client.po
$(PACKAGE)/locale/%/LC_MESSAGES/$(PACKAGE)-client.po: $(PACKAGE)/locale/$(PACKAGE)-client.pot
	$(PRERULE_CMD)
	mkdir -p $(dir $@)
	[ -f $@ ] || msginit --no-translator --input=$< --output-file=$@ -l $*
	touch --no-create $@
	msgmerge --sort-by-file --backup=none --update $@ $<

.PRECIOUS: %.mo
%.mo: %.po
	$(PRERULE_CMD)
	msgfmt -o $@ $<
	touch --no-create $@

# Get l10n from ngeo

$(VENV_BIN)/tx$(PYTHON_BIN_POSTFIX): .build/dev-requirements.timestamp

$(VENV_BIN)/mako-render$(PYTHON_BIN_POSTFIX): .build/dev-requirements.timestamp

$(TX_RC):
	$(PRERULE_CMD)
	echo "[https://www.transifex.com]" > $@
	echo "hostname = https://www.transifex.com" >> $@
	echo "username = c2c" >> $@
	echo "password = c2cc2c" >> $@
	echo "token =" >> $@

.tx/config: .tx/CONST_config_mako $(VENV_BIN)/mako-render$(PYTHON_BIN_POSTFIX)
	$(PRERULE_CMD)
	PYTHONIOENCODING=UTF-8 $(VENV_BIN)/mako-render \
		--var "tx_version=$(TX_VERSION)" $< > $@

.PRECIOUS: .build/locale/%/LC_MESSAGES/gmf.po
.build/locale/%/LC_MESSAGES/gmf.po: $(TX_DEPENDENCIES)
	$(PRERULE_CMD)
	$(VENV_BIN)/tx pull -l $* --force
	$(TOUCHBACK_TXRC)

# ngeo

.PHONY: build-ngeo
build-ngeo: $(NGEO_OUTPUT_FILES)

.PHONY: compile-js-catalog
compile-js-catalog: $(JSON_CLIENT_LOCALISATION_FILES)

$(VENV_BIN)/db2pot$(PYTHON_BIN_POSTFIX): .build/requirements.timestamp

$(JSON_CLIENT_LOCALISATION_FILES): .build/node_modules.timestamp

$(COMPILE_CATALOG): .build/node_modules.timestamp

.PRECIOUS: $(APP_OUTPUT_DIR)/%.json
$(APP_OUTPUT_DIR)/%.json: $(PACKAGE)/locale/%/LC_MESSAGES/$(PACKAGE)-client.po \
		.build/locale/%/LC_MESSAGES/gmf.po \
		$(COMPILE_CATALOG) \
		.build/node_modules.timestamp
	$(PRERULE_CMD)
	mkdir -p $(dir $@)
	node $(COMPILE_CATALOG) .build/locale/$*/LC_MESSAGES/gmf.po $< > $@

$(APP_OUTPUT_DIR)/%.js: .build/%.js .build/node_modules.timestamp $(NGEO_LIBS_JS_FILES) $(NGEO_PROJECT_LIBS_JS_FILES)
	$(PRERULE_CMD)
	mkdir -p $(dir $@)
	awk 'FNR==1{print ""}1' $(NGEO_LIBS_JS_FILES) $(NGEO_PROJECT_LIBS_JS_FILES) $< > $@
	sed -i '/^\/\/# sourceMappingURL=.*\.map$$/d' $@

.PRECIOUS: node_modules/%
node_modules/%: .build/node_modules.timestamp
	$(PRERULE_CMD)
	touch --no-create $@

.PRECIOUS: node_modules/ngeo/node_modules/%
node_modules/ngeo/node_modules/%: node_modules/%
	$(PRERULE_CMD)
	mkdir -p $(dir $@)
	ln -s ../../../$< $@
	touch --no-create $@

.PRECIOUS: node_modules/font-awesome/fonts/fontawesome-webfont.%
node_modules/font-awesome/fonts/fontawesome-webfont.%: .build/node_modules.timestamp
	$(PRERULE_CMD)
	touch --no-create $@

.PRECIOUS: node_modules/ngeo/contribs/gmf/fonts/fontawesome-webfont.%
node_modules/ngeo/contribs/gmf/fonts/fontawesome-webfont.%: node_modules/font-awesome/fonts/fontawesome-webfont.%
	$(PRERULE_CMD)
	mkdir -p $(dir $@)
	cp $< $@
	touch --no-create $@

.PRECIOUS: node_modules/ngeo/contribs/gmf/fonts/gmf-icons.%
node_modules/ngeo/contribs/gmf/fonts/gmf-icons.%: .build/node_modules.timestamp
	$(PRERULE_CMD)
	touch --no-create $@

.PRECIOUS: $(PACKAGE)/static-ngeo/fonts/gmf-icons.%
$(PACKAGE)/static-ngeo/fonts/gmf-icons.%: node_modules/ngeo/contribs/gmf/fonts/gmf-icons.%
	$(PRERULE_CMD)
	mkdir -p $(dir $@)
	cp $< $@

.PRECIOUS: node_modules/font-awesome/fonts/fontawesome-webfont.%
node_modules/font-awesome/fonts/fontawesome-webfont.%: .build/node_modules.timestamp
	$(PRERULE_CMD)
	touch --no-create $@

.PRECIOUS: $(PACKAGE)/static-ngeo/fonts/fontawesome-webfont.%
$(PACKAGE)/static-ngeo/fonts/fontawesome-webfont.%: node_modules/font-awesome/fonts/fontawesome-webfont.%
	$(PRERULE_CMD)
	mkdir -p $(dir $@)
	cp $< $@

$(APP_OUTPUT_DIR)/%.css: $(PACKAGE)/static-ngeo/less/%-build.less $(LESS_FILES) $(NGEO_FONTS) .build/node_modules.timestamp
	$(PRERULE_CMD)
	mkdir -p $(dir $@)
	node_modules/.bin/lessc $(LESS_ARGS) $< $@

.PRECIOUS: .build/node_modules.timestamp
node_modules/ngeo/buildtools/mako_build.json: .build/node_modules.timestamp
	$(PRERULE_CMD)
	touch --no-create $@

.PRECIOUS: .build/%.json
.build/%.json: node_modules/ngeo/buildtools/mako_build.json \
		$(VENV_BIN)/mako-render$(PYTHON_BIN_POSTFIX)
	$(PRERULE_CMD)
	PYTHONIOENCODING=UTF-8 $(VENV_BIN)/mako-render \
		--var 'src=$(PACKAGE)/static-ngeo/js/**/*.js' \
		--var src_set=contribs_gmf \
		--var entry_point=$(PACKAGE)_$* \
		--var ngeo_folder=node_modules/ngeo/ \
		--var generate_exports=true $< > $@

node_modules/.bin/closure-util$(NODE_BIN_POSTFIX): .build/node_modules.timestamp

.PRECIOUS: .build/%.js
.build/%.js: .build/%.json $(OL_JS_FILES) $(NGEO_JS_FILES) $(APP_JS_FILES) \
		.build/gmftemplatecache.js \
		.build/externs/angular-$(ANGULAR_VERSION).js \
		.build/externs/angular-$(ANGULAR_VERSION)-q_templated.js \
		.build/externs/angular-$(ANGULAR_VERSION)-http-promise_templated.js \
		.build/externs/jquery-1.9.js \
		node_modules/.bin/closure-util$(NODE_BIN_POSTFIX)
	$(PRERULE_CMD)
	node_modules/.bin/closure-util build $< $@

node_modules/ngeo/buildtools/templatecache.mako.js: .build/node_modules.timestamp

$(APP_OUTPUT_DIR)/templatecache.js: .build/gmftemplatecache.js
	$(PRERULE_CMD)
	cp $< $@

.PRECIOUS: .build/gmftemplatecache.js
.build/gmftemplatecache.js: node_modules/ngeo/buildtools/templatecache.mako.js \
		$(VENV_BIN)/mako-render$(PYTHON_BIN_POSTFIX) \
		$(APP_DIRECTIVES_PARTIALS_FILES) \
		$(GMF_DIRECTIVES_PARTIALSFILES) \
		$(NGEO_DIRECTIVES_PARTIALS_FILES)
	$(PRERULE_CMD)
	mkdir -p $(dir $@)
	PYTHONIOENCODING=UTF-8 $(VENV_BIN)/mako-render \
		--var "app=$(PACKAGE)" \
		--var "partials=$(addprefix ngeo:,$(NGEO_DIRECTIVES_PARTIALS_FILES)) \
		$(addprefix gmf:,$(GMF_DIRECTIVES_PARTIALS_FILES)) \
		$(addprefix $(PACKAGE):,$(APP_DIRECTIVES_PARTIALS_FILES))" $< > $@

.build/externs/angular-$(ANGULAR_VERSION).js:
	$(PRERULE_CMD)
	mkdir -p $(dir $@)
	curl --max-redirs 0 --location --output $@ https://raw.githubusercontent.com/google/closure-compiler/master/contrib/externs/angular-$(ANGULAR_VERSION).js

.build/externs/angular-$(ANGULAR_VERSION)-q_templated.js:
	$(PRERULE_CMD)
	mkdir -p $(dir $@)
	curl --max-redirs 0 --location --output $@ https://raw.githubusercontent.com/google/closure-compiler/master/contrib/externs/angular-$(ANGULAR_VERSION)-q_templated.js

.build/externs/angular-$(ANGULAR_VERSION)-http-promise_templated.js:
	$(PRERULE_CMD)
	mkdir -p $(dir $@)
	curl --max-redirs 0 --location --output $@ https://raw.githubusercontent.com/google/closure-compiler/master/contrib/externs/angular-$(ANGULAR_VERSION)-http-promise_templated.js

.build/externs/jquery-1.9.js:
	$(PRERULE_CMD)
	mkdir -p $(dir $@)
	curl --max-redirs 0 --location --output $@ https://raw.githubusercontent.com/google/closure-compiler/master/contrib/externs/jquery-1.9.js

package.json:
	$(PRERULE_CMD)
ifeq ($(NGEO), TRUE)
	@echo Missing $@ required file by ngeo
	exit 1
else
	touch $@
endif

$(NPM_CMD):
	$(PRERULE_CMD)
ifeq ($(OPERATING_SYSTEM), LINUX)
	npm install npm || npm install npm || npm install npm
endif

.build/node_modules.timestamp: package.json $(NPM_CMD)
	$(PRERULE_CMD)
	mkdir -p $(dir $@)
ifeq ($(NGEO), TRUE)
	$(NPM_CMD) install || $(NPM_CMD) install || $(NPM_CMD) install
endif
	touch $@

$(VENV_BIN)/gjslint$(PYTHON_BIN_POSTFIX): .build/dev-requirements.timestamp

.build/gjslint.timestamp: $(VENV_BIN)/gjslint$(PYTHON_BIN_POSTFIX) \
	$(PRERULE_CMD)
	.build/node_modules.timestamp \
	$(APP_JS_FILES)
	mkdir -p $(dir $@)
	$(VENV_BIN)/gjslint --jslint_error=all --strict --custom_jsdoc_tags=event,fires,function,classdesc,api,observable $(filter-out $(VENV_BIN)/gjslint$(PYTHON_BIN_POSTFIX) .build/node_modules.timestamp $?)
	touch $@

node_modules/.bin/jshint$(NODE_BIN_POSTFIX): .build/node_modules.timestamp

.build/jshint.timestamp: node_modules/.bin/jshint$(NODE_BIN_POSTFIX) $(APP_JS_FILES)
	$(PRERULE_CMD)
	mkdir -p $(dir $@)
	node_modules/.bin/jshint --verbose $(filter-out node_modules/.bin/jshint$(NODE_BIN_POSTFIX) $?)
	touch $@


# Git

$(VENV_BIN)/jsbuild$(PYTHON_BIN_POSTFIX): .build/dev-requirements.timestamp

.PHONY: update
update:
	git pull --rebase $(GIT_REMOTE) $(GIT_BRANCH)
	git clean -fd
	git submodule sync
	git submodule update
	git submodule foreach git submodule sync
	git submodule foreach git submodule update --init
	git submodule foreach git clean -fd
	git submodule foreach git submodule foreach git clean -fd
ifeq ($(NGEO), TRUE)
	rm -f .build/node_modules.timestamp
	$(NPM_CMD) install --force
	touch .build/node_modules.timestamp
endif

.PHONY: update-git-submodules
update-git-submodules:
	git submodule sync
	git submodule update
	git submodule foreach git submodule sync
	git submodule foreach git submodule update --init
	git submodule foreach git clean -fd
	git submodule foreach git submodule foreach git clean -fd

$(GIT_MODULES_FOLDER)$(PACKAGE)/static/lib/cgxp/modules/%/HEAD: $(GIT_MODULES_FOLDER)$(PACKAGE)/static/lib/cgxp/HEAD
	$(PRERULE_CMD)
	if [ -e $@ ]; then touch $@; else git submodule foreach git submodule update --init; fi

$(GIT_MODULES_FOLDER)$(PACKAGE)/static/lib/cgxp/HEAD:
	$(PRERULE_CMD)
	git submodule update --init


# CGXP build

$(VENV_BIN)/cssmin$(PYTHON_BIN_POSTFIX): .build/dev-requirements.timestamp

$(VENV_BIN)/jsbuild$(PYTHON_BIN_POSTFIX): .build/dev-requirements.timestamp

$(JSBUILD_MAIN_OUTPUT_FILES): $(JSBUILD_MAIN_FILES) \
		$(JSBUILD_MAIN_CONFIG) \
		$(VENV_BIN)/jsbuild$(PYTHON_BIN_POSTFIX) \
		$(GIT_MODULES_FOLDER)$(PACKAGE)/static/lib/cgxp/modules/openlayers/HEAD \
		$(GIT_MODULES_FOLDER)$(PACKAGE)/static/lib/cgxp/HEAD
	$(PRERULE_CMD)
	mkdir -p $(dir $@)
	$(VENV_BIN)/jsbuild $(JSBUILD_MAIN_CONFIG) $(JSBUILD_ARGS) -j $(notdir $@) -o $(OUTPUT_DIR)

$(CSS_BASE_OUTPUT): $(VENV_BIN)/cssmin$(PYTHON_BIN_POSTFIX) \
		$(GIT_MODULES_FOLDER)$(PACKAGE)/static/lib/cgxp/modules/openlayers/HEAD \
		$(GIT_MODULES_FOLDER)$(PACKAGE)/static/lib/cgxp/HEAD \
		$(CSS_BASE_FILES)
	$(PRERULE_CMD)
	$(VENV_BIN)/c2c-cssmin $(CSSMIN_ARGS) $@ $(CSS_BASE_FILES)

$(CSS_API_OUTPUT): $(VENV_BIN)/cssmin$(PYTHON_BIN_POSTFIX) \
		$(GIT_MODULES_FOLDER)$(PACKAGE)/static/lib/cgxp/modules/openlayers/HEAD \
		$(GIT_MODULES_FOLDER)$(PACKAGE)/static/lib/cgxp/HEAD \
		$(CSS_API_FILES)
	$(PRERULE_CMD)
	$(VENV_BIN)/c2c-cssmin $(CSSMIN_ARGS) $@ $(CSS_API_FILES)

$(CSS_XAPI_OUTPUT): $(VENV_BIN)/cssmin$(PYTHON_BIN_POSTFIX) \
		$(GIT_MODULES_FOLDER)$(PACKAGE)/static/lib/cgxp/modules/openlayers/HEAD \
		$(GIT_MODULES_FOLDER)$(PACKAGE)/static/lib/cgxp/HEAD \
		$(CSS_XAPI_FILES)
	$(PRERULE_CMD)
	$(VENV_BIN)/c2c-cssmin $(CSSMIN_ARGS) $@ $(CSS_XAPI_FILES)

# Sencha touch

.PHONY: sencha-touch
sencha-touch: $(PACKAGE)/static/mobile/build/production/App/app.js

$(JSBUILD_MOBILE_OUTPUT_FILES): $(JSBUILD_MOBILE_CONFIG) \
		$(VENV_BIN)/jsbuild$(PYTHON_BIN_POSTFIX)
	$(PRERULE_CMD)
	$(VENV_BIN)/jsbuild $(JSBUILD_MOBILE_CONFIG) $(JSBUILD_ARGS) -j $(notdir $@) -o $(JSBUILD_MOBILE_OUTPUT_DIR)

$(PACKAGE)/static/mobile/build/production/App/app.js: $(JSBUILD_MOBILE_OUTPUT_FILES) \
		$(PACKAGE)/static/mobile/custom.scss $(MOBILE_APP_JS_FILES)
	$(PRERULE_CMD)
	rm -rf $(PACKAGE)/static/mobile/build
	rm -rf $(PACKAGE)/static/mobile/archive
	cd $(PACKAGE)/static/mobile && $(SENCHA_CMD) app build production

# Check packages

$(VENV_BIN)/c2c-versions$(PYTHON_BIN_POSTFIX): .build/dev-requirements.timestamp

.PHONY: test-packages
test-packages: .build/test-packages.timestamp

PYTHON_BIN_POSTFIX =
.build/test-packages.timestamp: $(VENV_BIN)/c2c-versions$(PYTHON_BIN_POSTFIX) CONST_packages.yaml
	$(PRERULE_CMD)
	$(VENV_BIN)/c2c-versions CONST_packages.yaml common
	$(VENV_BIN)/c2c-versions CONST_packages.yaml $(TEST_PACKAGES)
	touch $@

.PHONY: test-packages-deploy
test-packages-deploy: .build/test-packages-deploy.timestamp

.build/test-packages-deploy.timestamp: $(VENV_BIN)/c2c-versions$(PYTHON_BIN_POSTFIX) CONST_packages.yaml
	$(PRERULE_CMD)
	$(VENV_BIN)/c2c-versions CONST_packages.yaml deploy
	touch $@

.PHONY: test-packages-mobile
test-packages-mobile: .build/test-packages-mobile.timestamp

.build/test-packages-mobile.timestamp: $(VENV_BIN)/c2c-versions$(PYTHON_BIN_POSTFIX) CONST_packages.yaml
	$(PRERULE_CMD)
	$(VENV_BIN)/c2c-versions CONST_packages.yaml mobile
	touch $@

.PHONY: test-packages-tilecloud-chain
test-packages-tilecloud-chain: .build/test-packages-tilecloud-chain.timestamp

.build/test-packages-tilecloud-chain.timestamp: $(VENV_BIN)/c2c-versions$(PYTHON_BIN_POSTFIX) CONST_packages.yaml
	$(PRERULE_CMD)
	$(VENV_BIN)/c2c-versions CONST_packages.yaml tilecloud-chain
	touch $@

.PHONY: test-packages-ngeo
test-packages-ngeo: .build/test-packages-ngeo.timestamp

.build/test-packages-ngeo.timestamp: $(VENV_BIN)/c2c-versions$(PYTHON_BIN_POSTFIX) CONST_packages.yaml
	$(PRERULE_CMD)
	$(VENV_BIN)/c2c-versions CONST_packages.yaml ngeo
	touch $@

# Check

$(VENV_BIN)/gjslint$(PYTHON_BIN_POSTFIX): .build/dev-requirements.timestamp

$(VENV_BIN)/flake8$(PYTHON_BIN_POSTFIX): .build/dev-requirements.timestamp

# Venv

.build/dev-requirements.timestamp: .build/venv.timestamp-noclean CONST_dev-requirements.txt
	$(PRERULE_CMD)
	$(PIP_CMD) install $(DEV_REQUIREMENTS)
	touch $@

.build/venv.timestamp-noclean:
	$(PRERULE_CMD)
	mkdir -p $(dir $@)
	virtualenv --no-site-packages .build/venv
	$(PIP_CMD) install '$(PIP_VERSION)' '$(SETUPTOOL_VERSION)'
	touch $@

.build/requirements.timestamp: $(EGGS_DEPENDENCIES)
	$(PRERULE_CMD)
	$(PIP_CMD) install $(REQUIREMENTS)
	touch $@

# Print

.PHONY: print
ifeq ($(DOCKER), TRUE)
print: $(MAKO_FILES) print/Dockerfile $(PRINT_REQUIREMENT)
	docker build -t $(DOCKER_BASE)_print:$(DOCKER_TAG) print

else  # !DOCKER
print: $(PRINT_OUTPUT)/$(PRINT_WAR)

$(PRINT_BASE_DIR)/$(PRINT_BASE_WAR): CONST_print_url
ifeq ($(PRINT_VERSION), 3)
<<<<<<< HEAD
=======
	$(PRERULE_CMD)
>>>>>>> 297eab2f
	curl --max-redirs 0 --location --output $@ $(shell cat $<)
endif

$(PRINT_OUTPUT)/$(PRINT_WAR): $(PRINT_REQUIREMENT)
	$(PRERULE_CMD)
ifeq ($(OPERATING_SYSTEM), WINDOWS)
	mkdir -p $(PRINT_BASE_DIR)/$(PRINT_TMP)
	cp $(PRINT_BASE_DIR)/$(PRINT_BASE_WAR) $(PRINT_BASE_DIR)/$(PRINT_TMP)/$(PRINT_WAR)
	zip -d $(PRINT_BASE_DIR)/$(PRINT_TMP)/$(PRINT_WAR) print-apps/
	cd $(PRINT_BASE_DIR) && jar -uf $(PRINT_TMP)/$(PRINT_WAR) $(PRINT_INPUT)
else
	cp $(PRINT_BASE_DIR)/$(PRINT_BASE_WAR) $(PRINT_TMP)/$(PRINT_WAR)
	zip -d $(PRINT_TMP)/$(PRINT_WAR) print-apps/
	cd $(PRINT_BASE_DIR) && jar -uf $(PRINT_TMP)/$(PRINT_WAR) $(PRINT_INPUT)
	chmod g+r,o+r $(PRINT_TMP)/$(PRINT_WAR)
endif

ifneq ($(TOMCAT_STOP_COMMAND),)
	$(TOMCAT_STOP_COMMAND)
endif
	$(TOMCAT_OUTPUT_CMD_PREFIX) rm -f $(PRINT_OUTPUT)/$(PRINT_WAR)
	$(TOMCAT_OUTPUT_CMD_PREFIX) rm -rf $(PRINT_OUTPUT)/$(PRINT_WAR:.war=)
ifeq ($(OPERATING_SYSTEM), WINDOWS)
	mv $(PRINT_BASE_DIR)/$(PRINT_TMP)/$(PRINT_WAR) $(PRINT_OUTPUT)
	cd $(PRINT_BASE_DIR) && rm -fd $(PRINT_TMP)
else
	$(TOMCAT_OUTPUT_CMD_PREFIX) cp $(PRINT_TMP)/$(PRINT_WAR) $(PRINT_OUTPUT)
	rm -f $(PRINT_TMP)/$(PRINT_WAR)
endif
ifneq ($(TOMCAT_START_COMMAND),)
	$(TOMCAT_START_COMMAND)
endif
endif # !DOCKER

print/WEB-INF/lib/jasperreports-functions-$(JASPERREPORTS_VERSION).jar:
	$(PRERULE_CMD)
	mkdir -p $(dir $@)
	curl --location --output $@ http://sourceforge.net/projects/jasperreports/files/jasperreports/JasperReports%20$(JASPERREPORTS_VERSION)/jasperreports-functions-$(JASPERREPORTS_VERSION).jar/download
	unzip -t -q $@

print/WEB-INF/lib/joda-time-1.6.jar:
	$(PRERULE_CMD)
	mkdir -p $(dir $@)
	curl --max-redirs 0 --location --output $@ http://central.maven.org/maven2/joda-time/joda-time/1.6/joda-time-1.6.jar
	unzip -t -q $@

print/WEB-INF/lib/postgresql-9.3-1102.jdbc41.jar:
	$(PRERULE_CMD)
	mkdir -p $(dir $@)
	curl --max-redirs 0 --location --output $@ https://jdbc.postgresql.org/download/postgresql-9.3-1102.jdbc41.jar
	unzip -t -q $@

$(VENV_BIN)/generate_controller$(PYTHON_BIN_POSTFIX): .build/dev-requirements.timestamp

# Tile cloud chain
apache/mapcache.xml: tilegeneration/config.yaml $(VENV_BIN)/generate_controller$(PYTHON_BIN_POSTFIX)
	$(PRERULE_CMD)
	$(VENV_BIN)/generate_controller --generate-mapcache-config

apache/tiles.conf: tilegeneration/config.yaml apache/mapcache.xml $(VENV_BIN)/generate_controller$(PYTHON_BIN_POSTFIX)
	$(PRERULE_CMD)
	$(VENV_BIN)/generate_controller --generate-apache-config

# Apache config
.PHONY: apache
ifeq ($(DOCKER), TRUE)
apache: mapserver_docker wsgi_docker

.PHONY: mapserver_docker
mapserver_docker: mapserver/Dockerfile $(MAKO_FILES) mapserver/mapserver.map
	$(PRERULE_CMD)
	docker build -t $(DOCKER_BASE)_mapserver:$(DOCKER_TAG) mapserver

mapserver/mapserver.map: mapserver/c2cgeoportal.map
	$(PRERULE_CMD)
	echo 'INCLUDE "c2cgeoportal.map"' > $@

.PHONY: wsgi_docker
wsgi_docker: requirements.txt .whiskey/action_hooks/pre-build
	$(PRERULE_CMD)
	docker build -t $(DOCKER_BASE)_wsgi:$(DOCKER_TAG) .
	rm requirements.txt

.PHONY: requirements.txt
requirements.txt:
	$(PRERULE_CMD)
	rm -f $@
	for line in $(REQUIREMENTS) ; do echo $$line >> $@; done # one requirement one line
	sed -e ':a;N;$$!ba;s/-\([re]\)\n/-\1 /g' -i requirements.txt # put "-r blah" on a single line

else
apache: .build/apache.timestamp

$(APACHE_CONF_DIR)/$(INSTANCE_ID).conf:
	$(PRERULE_CMD)
	echo "Include $(shell pwd)/apache/*.conf" > $@

.build/apache.timestamp: \
		.build/config.yaml \
		$(CONF_FILES) \
		apache/application.wsgi \
		$(PY_FILES) \
		$(TEMPLATES_FILES) \
		$(APACHE_CONF_DIR)/$(INSTANCE_ID).conf \
		.build/requirements.timestamp \
		$(PRINT_OUTPUT_WAR) \
		development.ini production.ini
	$(PRERULE_CMD)
	$(APACHE_GRACEFUL)
	touch $@
endif

# instance id marker
INSTANCE_ID_MARKER ?= .build/instanceid-$(INSTANCE_ID).timestamp
$(INSTANCE_ID_MARKER):
	$(PRERULE_CMD)
	rm -f .build/instanceid-*.timestamp | true
	touch $@

# Upgrade
UPGRADE_MAKE_FILE ?= $(INSTANCE_ID).mk
ifeq ($(OPERATING_SYSTEM), WINDOWS)
UPGRADE_ARGS ?= --windows
else
UPGRADE_ARGS ?=
endif

$(UPGRADE_MAKE_FILE):
	@echo "The file '$(UPGRADE_MAKE_FILE)' can't be found,"
	@echo "this probably mean that you Makefile isn't named '<instanceid>.mk'."
	@echo "To solve this you can rename your Makefile or add in your Makefile"
	@echo "`UPGRADE_MAKE_FILE = <your_makefile_name>`."
	exit 1

.PHONY: upgrade
upgrade: .build/requirements.timestamp project.yaml
	$(VENV_BIN)/pip install c2cgeoportal==${VERSION}
	$(VENV_BIN)/c2ctool upgrade $(UPGRADE_MAKE_FILE) ${UPGRADE_ARGS} ${VERSION}

.PHONY: upgrade_v2
upgrade_v2: .build/requirements.timestamp project.yaml
	.build/venv/bin/pip install c2cgeoportal==${VERSION}
	$(VENV_BIN)/c2ctool upgrade $(UPGRADE_MAKE_FILE) ${UPGRADE_ARGS} ${VERSION}

.PHONY: upgrade1
upgrade1: .build/requirements.timestamp project.yaml
	$(VENV_BIN)/c2ctool upgrade $(UPGRADE_MAKE_FILE) ${UPGRADE_ARGS} ${VERSION} --step 1

.PHONY: upgrade2
upgrade2: .build/requirements.timestamp project.yaml
	$(VENV_BIN)/c2ctool upgrade $(UPGRADE_MAKE_FILE) ${UPGRADE_ARGS} ${VERSION} --step 2

.PHONY: upgrade3
upgrade3: .build/requirements.timestamp project.yaml
	$(VENV_BIN)/c2ctool upgrade $(UPGRADE_MAKE_FILE) ${UPGRADE_ARGS} ${VERSION} --step 3

.PHONY: upgrade4
upgrade4: .build/requirements.timestamp project.yaml
	$(VENV_BIN)/c2ctool upgrade $(UPGRADE_MAKE_FILE) ${UPGRADE_ARGS} ${VERSION} --step 4

ifeq ($(DOCKER), TRUE)
.PHONY: push_docker
push_docker:
	docker push $(DOCKER_BASE)_print:$(DOCKER_TAG)
	docker push $(DOCKER_BASE)_wsgi:$(DOCKER_TAG)
	docker push $(DOCKER_BASE)_mapserver:$(DOCKER_TAG)

.PHONY: testDB
testDB: testDB/02-alembic.sql testDB/03-alembic-static.sql

testDB/02-alembic.sql: $(VENV_BIN)/alembic$(PYTHON_BIN_POSTFIX) alembic.ini
	$(PRERULE_CMD)
	$(VENV_BIN)/alembic -c alembic.ini upgrade --sql head > $@

testDB/03-alembic-static.sql: $(VENV_BIN)/alembic$(PYTHON_BIN_POSTFIX) alembic_static.ini
	$(PRERULE_CMD)
	$(VENV_BIN)/alembic -c alembic_static.ini upgrade --sql head > $@
endif

.PHONY: $(PACKAGE)/version.py
$(PACKAGE)/version.py:
	@echo "# Auto-generated file. Do not Edit!" > $@
	@$(VENV_BIN)/gen-version >> $@<|MERGE_RESOLUTION|>--- conflicted
+++ resolved
@@ -1029,10 +1029,7 @@
 
 $(PRINT_BASE_DIR)/$(PRINT_BASE_WAR): CONST_print_url
 ifeq ($(PRINT_VERSION), 3)
-<<<<<<< HEAD
-=======
-	$(PRERULE_CMD)
->>>>>>> 297eab2f
+	$(PRERULE_CMD)
 	curl --max-redirs 0 --location --output $@ $(shell cat $<)
 endif
 
