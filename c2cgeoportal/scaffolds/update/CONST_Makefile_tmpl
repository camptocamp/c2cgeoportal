--- conflicted
+++ resolved
@@ -53,12 +53,7 @@
 endif
 
 PIP_CMD ?= $(VENV_BIN)/pip
-<<<<<<< HEAD
-PIP_VERSION ?= pip>=6
-=======
-PIP_INSTALL_ARGS += install --trusted-host pypi.camptocamp.net
-PIP_VERSION ?= pip>=7,<8
->>>>>>> 60ed5662
+PIP_VERSION ?= pip>=7
 SETUPTOOL_VERSION ?= setuptools>=12
 
 GIT_MODULES_FOLDER ?= .git/modules/
@@ -572,7 +567,6 @@
 	sed -i '/^"POT-Creation-Date: /d' $@
 	sed -i '/^"PO-Revision-Date: /d' $@
 
-<<<<<<< HEAD
 I18N_SOURCE_FILES += $(APP_HTML_FILES) $(APP_JS_FILES) $(APP_DIRECTIVES_PARTIALS_FILES) .build/config.yaml
 ifeq ($(DOCKER),FALSE)
 # The theme from the database
@@ -586,11 +580,6 @@
 		$(I18N_SOURCE_FILES)
 	$(VENV_BIN)/pot-create --config $< --output $@ $(I18N_SOURCE_FILES)
 	# removes the always changed date line
-=======
-$(PACKAGE)/locale/$(PACKAGE)-server.pot: $(SERVER_LOCALISATION_SOURCES_FILES) $(VENV_BIN)/pot-create lingua.cfg
-	$(VENV_BIN)/pot-create -c lingua.cfg -o $@ $(SERVER_LOCALISATION_SOURCES_FILES)
-	# Remove date lines which are always changing
->>>>>>> 60ed5662
 	sed -i '/^"POT-Creation-Date: /d' $@
 	sed -i '/^"PO-Revision-Date: /d' $@
 
