# -*- coding: utf-8 -*-

# Copyright (c) 2012-2014, Camptocamp SA
# All rights reserved.

# Redistribution and use in source and binary forms, with or without
# modification, are permitted provided that the following conditions are met:

# 1. Redistributions of source code must retain the above copyright notice, this
#    list of conditions and the following disclaimer.
# 2. Redistributions in binary form must reproduce the above copyright notice,
#    this list of conditions and the following disclaimer in the documentation
#    and/or other materials provided with the distribution.

# THIS SOFTWARE IS PROVIDED BY THE COPYRIGHT HOLDERS AND CONTRIBUTORS "AS IS" AND
# ANY EXPRESS OR IMPLIED WARRANTIES, INCLUDING, BUT NOT LIMITED TO, THE IMPLIED
# WARRANTIES OF MERCHANTABILITY AND FITNESS FOR A PARTICULAR PURPOSE ARE
# DISCLAIMED. IN NO EVENT SHALL THE COPYRIGHT OWNER OR CONTRIBUTORS BE LIABLE FOR
# ANY DIRECT, INDIRECT, INCIDENTAL, SPECIAL, EXEMPLARY, OR CONSEQUENTIAL DAMAGES
# (INCLUDING, BUT NOT LIMITED TO, PROCUREMENT OF SUBSTITUTE GOODS OR SERVICES;
# LOSS OF USE, DATA, OR PROFITS; OR BUSINESS INTERRUPTION) HOWEVER CAUSED AND
# ON ANY THEORY OF LIABILITY, WHETHER IN CONTRACT, STRICT LIABILITY, OR TORT
# (INCLUDING NEGLIGENCE OR OTHERWISE) ARISING IN ANY WAY OUT OF THE USE OF THIS
# SOFTWARE, EVEN IF ADVISED OF THE POSSIBILITY OF SUCH DAMAGE.

# The views and conclusions contained in the software and documentation are those
# of the authors and should not be interpreted as representing official policies,
# either expressed or implied, of the FreeBSD Project.


import re
import subprocess
import os
import json
import requests
import yaml
from six import string_types

from pyramid.scaffolds.template import Template
from pyramid.compat import input_
from c2cgeoportal.scripts.c2ctool import _colorize, GREEN


class BaseTemplate(Template):  # pragma: no cover
    """
    A class that can be used as a base class for c2cgeoportal scaffolding
    templates.

    Greatly inspired from ``pyramid.scaffolds.template.PyramidTemplate``.
    """

    def pre(self, command, output_dir, vars):
        """
        Overrides ``pyramid.scaffold.template.Template.pre``, adding
        several variables to the default variables list. Also prevents
        common misnamings (such as naming a package "site" or naming a
        package logger "root").
        """

        ret = Template.pre(self, command, output_dir, vars)

        if vars["package"] == "site":
            raise ValueError(
                "Sorry, you may not name your package 'site'. "
                "The package name 'site' has a special meaning in "
                "Python.  Please name it anything except 'site'.")

        package_logger = vars["package"]
        if package_logger == "root":
            # Rename the app logger in the rare case a project
            # is named "root"
            package_logger = "app"
        vars["package_logger"] = package_logger

        return ret

    def out(self, msg):
        print(msg)

    def _args_to_vars(self, args, vars):
        for arg in args:
            m = re.match("(.+)=(.*)", arg)
            if m:
                vars[m.group(1)] = m.group(2)


class TemplateCreate(BaseTemplate):  # pragma: no cover
    _template_dir = "create"
    summary = "Template used to create a c2cgeoportal project"

    def pre(self, command, output_dir, vars):
        """
        Overrides the base template, adding the "srid" variable to
        the variables list.
        """
<<<<<<< HEAD
        self._set_apache_vhost_in_vars(command, vars)
        self._set_srid_in_vars(command, vars)
        self._set_extent_in_vars(command, vars)
=======

        self._args_to_vars(command.args, vars)

        self._get_vars(vars, "package", "Get a package name: ")
        self._get_vars(vars, "apache_vhost", "The Apache vhost name: ")
        self._get_vars(
            vars, "srid",
            "Spatial Reference System Identifier (e.g. 21781): ", int,
        )
        self._get_vars(
            vars, "mobile_application_title",
            "The mobile application title: "
        )
        srid = vars["srid"]
        extent = self._epsg2bbox(srid)
        self._get_vars(
            vars, "extent",
            "Extent (minx miny maxx maxy): in EPSG: {srid} projection, default is "
            "[{bbox[0]} {bbox[1]} {bbox[2]} {bbox[3]}]: ".format(srid=srid, bbox=extent)
            if extent else
            "Extent (minx miny maxx maxy): in EPSG: {srid} projection: ".format(srid=srid)
        )
        match = re.match(r"(\d+)[,; ] *(\d+)[,; ] *(\d+)[,; ] *(\d+)", vars["extent"])
        if match is not None:
            extent = [match.group(n + 1) for n in range(4)]
        vars["extent_mapserver"] = " ".join(extent)
        vars["extent_viewer"] = json.dumps(extent)

>>>>>>> 4b61bda5
        return BaseTemplate.pre(self, command, output_dir, vars)

    def _get_vars(self, vars, name, prompt, type=None):
        """
        Set an attribute in the vars dict.
        """

<<<<<<< HEAD
        self.out("Welcome to c2cgeoportal!")
        if os.name == 'posix':
            for file in ("post-restore-code", "pre-restore-database.mako"):
                dest = os.path.join(output_dir, "deploy/hooks", file)
                subprocess.check_call(["chmod", "+x", dest])
        return BaseTemplate.post(self, command, output_dir, vars)

    def _set_srid_in_vars(self, command, vars):
        """
        Set the Extent into the vars dict.
        """
        extent = None
        for arg in command.args:
            m = re.match("extent=(\d+, ){3}(\d+ )", arg)
            if m:
                extent = m.group(1)
                break
        if extent is None:
            extent = self._epsg2bbox(vars["srid"])
        if extent is None:
            prompt = \
                "Extent (minx, miny, maxx, maxy): " \
                "in EPSG: {} projection: ".format(vars["srid"])
            extent = input_(prompt).strip().split(",")
        vars["extent_mapserver"] = " ".join(extent)
        vars["extent_viewer"] = json.dumps(extent)
=======
        value = vars.get(name)

        if value is None:
            value = input_(prompt).strip()

        if type is not None:
            try:
                type(value)
            except ValueError:
                exit("The attribute {} is not a {}".format(name, type))

        vars[name] = value

    def post(self, command, output_dir, vars):
        """
        Overrides the base template class to print the next step.
        """

        self.out("\nContinue with:")
        self.out(_colorize(
            ".build/venv/bin/pcreate -s c2cgeoportal_update ../{vars[project]} "
            "package={vars[package]} srid={vars[srid]} "
            "mobile_application_title='{vars[mobile_application_title]}'".format(vars=vars),
            GREEN
        ))

        return BaseTemplate.post(self, command, output_dir, vars)
>>>>>>> 4b61bda5

    def _epsg2bbox(self, srid):
        try:
            r = requests.get("http://epsg.io/?format=json&q={}".format(srid))
            bbox = r.json()["results"][0]["bbox"]
            r = requests.get(
                "http://epsg.io/trans?s_srs=4326&t_srs={srid}&data={bbox[1]},{bbox[0]}"
                .format(srid=srid, bbox=bbox)
            )
            r1 = r.json()[0]
            r = requests.get(
                "http://epsg.io/trans?s_srs=4326&t_srs={srid}&data={bbox[3]},{bbox[2]}"
                .format(srid=srid, bbox=bbox)
            )
            r2 = r.json()[0]
            return [r1["x"], r2["y"], r2["x"], r1["y"]]
        except IndexError:
            print("Unable to get the bbox")
            return None


class TemplateUpdate(BaseTemplate):  # pragma: no cover
    _template_dir = "update"
    summary = "Template used to update a c2cgeoportal project"

    def pre(self, command, output_dir, vars):
        """
        Overrides the base template
        """

<<<<<<< HEAD
        if os.path.exists("project.yaml"):
            with open("project.yaml", "r") as f:
                project = yaml.load(f)
                if "template_vars" in project:
                    for key, value in project["template_vars"].items():
                        if isinstance(value, string_types):
                            vars[key] = value.encode("utf-8")

        return BaseTemplate.pre(self, command, output_dir, vars)

    def post(self, command, output_dir, vars):
        if os.name == 'posix':
            dest = os.path.join(output_dir, ".whiskey/action_hooks/pre-build.mako")
            subprocess.check_call(["chmod", "+x", dest])
=======
        if path.exists("project.yaml"):
            with open("project.yaml", "r") as f:
                project = load(f)
                if "template_vars" in project:
                    for key, value in project["template_vars"].items():
                        vars[key] = \
                            value.encode("utf-8") \
                            if isinstance(value, string_types) \
                            else value

        self._args_to_vars(command.args, vars)

        return BaseTemplate.pre(self, command, output_dir, vars)

    def post(self, command, output_dir, vars):
        """
        Overrides the base template class to print "Welcome to c2cgeoportal!"
        after a successful scaffolding rendering.
        """

        self.out(_colorize("\nWelcome to c2cgeoportal!", GREEN))

>>>>>>> 4b61bda5
        return BaseTemplate.post(self, command, output_dir, vars)<|MERGE_RESOLUTION|>--- conflicted
+++ resolved
@@ -93,11 +93,6 @@
         Overrides the base template, adding the "srid" variable to
         the variables list.
         """
-<<<<<<< HEAD
-        self._set_apache_vhost_in_vars(command, vars)
-        self._set_srid_in_vars(command, vars)
-        self._set_extent_in_vars(command, vars)
-=======
 
         self._args_to_vars(command.args, vars)
 
@@ -106,10 +101,6 @@
         self._get_vars(
             vars, "srid",
             "Spatial Reference System Identifier (e.g. 21781): ", int,
-        )
-        self._get_vars(
-            vars, "mobile_application_title",
-            "The mobile application title: "
         )
         srid = vars["srid"]
         extent = self._epsg2bbox(srid)
@@ -126,7 +117,6 @@
         vars["extent_mapserver"] = " ".join(extent)
         vars["extent_viewer"] = json.dumps(extent)
 
->>>>>>> 4b61bda5
         return BaseTemplate.pre(self, command, output_dir, vars)
 
     def _get_vars(self, vars, name, prompt, type=None):
@@ -134,34 +124,6 @@
         Set an attribute in the vars dict.
         """
 
-<<<<<<< HEAD
-        self.out("Welcome to c2cgeoportal!")
-        if os.name == 'posix':
-            for file in ("post-restore-code", "pre-restore-database.mako"):
-                dest = os.path.join(output_dir, "deploy/hooks", file)
-                subprocess.check_call(["chmod", "+x", dest])
-        return BaseTemplate.post(self, command, output_dir, vars)
-
-    def _set_srid_in_vars(self, command, vars):
-        """
-        Set the Extent into the vars dict.
-        """
-        extent = None
-        for arg in command.args:
-            m = re.match("extent=(\d+, ){3}(\d+ )", arg)
-            if m:
-                extent = m.group(1)
-                break
-        if extent is None:
-            extent = self._epsg2bbox(vars["srid"])
-        if extent is None:
-            prompt = \
-                "Extent (minx, miny, maxx, maxy): " \
-                "in EPSG: {} projection: ".format(vars["srid"])
-            extent = input_(prompt).strip().split(",")
-        vars["extent_mapserver"] = " ".join(extent)
-        vars["extent_viewer"] = json.dumps(extent)
-=======
         value = vars.get(name)
 
         if value is None:
@@ -180,16 +142,19 @@
         Overrides the base template class to print the next step.
         """
 
+        if os.name == 'posix':
+            for file in ("post-restore-code", "pre-restore-database.mako"):
+                dest = os.path.join(output_dir, "deploy/hooks", file)
+                subprocess.check_call(["chmod", "+x", dest])
+
         self.out("\nContinue with:")
         self.out(_colorize(
             ".build/venv/bin/pcreate -s c2cgeoportal_update ../{vars[project]} "
-            "package={vars[package]} srid={vars[srid]} "
-            "mobile_application_title='{vars[mobile_application_title]}'".format(vars=vars),
+            "package={vars[package]} srid={vars[srid]}".format(vars=vars),
             GREEN
         ))
 
         return BaseTemplate.post(self, command, output_dir, vars)
->>>>>>> 4b61bda5
 
     def _epsg2bbox(self, srid):
         try:
@@ -220,25 +185,9 @@
         Overrides the base template
         """
 
-<<<<<<< HEAD
         if os.path.exists("project.yaml"):
             with open("project.yaml", "r") as f:
                 project = yaml.load(f)
-                if "template_vars" in project:
-                    for key, value in project["template_vars"].items():
-                        if isinstance(value, string_types):
-                            vars[key] = value.encode("utf-8")
-
-        return BaseTemplate.pre(self, command, output_dir, vars)
-
-    def post(self, command, output_dir, vars):
-        if os.name == 'posix':
-            dest = os.path.join(output_dir, ".whiskey/action_hooks/pre-build.mako")
-            subprocess.check_call(["chmod", "+x", dest])
-=======
-        if path.exists("project.yaml"):
-            with open("project.yaml", "r") as f:
-                project = load(f)
                 if "template_vars" in project:
                     for key, value in project["template_vars"].items():
                         vars[key] = \
@@ -251,6 +200,9 @@
         return BaseTemplate.pre(self, command, output_dir, vars)
 
     def post(self, command, output_dir, vars):
+        if os.name == 'posix':
+            dest = os.path.join(output_dir, ".whiskey/action_hooks/pre-build.mako")
+            subprocess.check_call(["chmod", "+x", dest])
         """
         Overrides the base template class to print "Welcome to c2cgeoportal!"
         after a successful scaffolding rendering.
@@ -258,5 +210,4 @@
 
         self.out(_colorize("\nWelcome to c2cgeoportal!", GREEN))
 
->>>>>>> 4b61bda5
         return BaseTemplate.post(self, command, output_dir, vars)