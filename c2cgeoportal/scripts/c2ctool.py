--- conflicted
+++ resolved
@@ -275,15 +275,6 @@
         check_call(["git", "submodule", "foreach", "--recursive", "git", "clean", "--force", "-d"])
 
         branch = check_output(["git", "rev-parse", "--abbrev-ref", "HEAD"]).strip()
-<<<<<<< HEAD
-        try:
-            check_call(["git", "pull", "--rebase", self.options.git_remote, branch])
-        except CalledProcessError:
-            print(self.color_bar)
-            print(colorize("The pull (rebase) failed.", RED))
-            print(colorize("Please solve the rebase and run the step again.", YELLOW))
-            exit(1)
-=======
         # remove all no more existing branches
         check_call(["git", "update", "origin", "--prune"])
         branches = check_output(["git", "branch", "--all"]).split("\n")
@@ -292,10 +283,9 @@
                 check_call(["git", "pull", "--rebase", self.options.git_remote, branch])
             except CalledProcessError:
                 print(self.color_bar)
-                print(_colorize("The pull (rebase) failed.", RED))
-                print(_colorize("Please solve the rebase and run the step again.", YELLOW))
+                print(colorize("The pull (rebase) failed.", RED))
+                print(colorize("Please solve the rebase and run the step again.", YELLOW))
                 exit(1)
->>>>>>> a6465dd1
 
         check_call(["git", "submodule", "sync"])
         check_call(["git", "submodule", "update", "--init"])
