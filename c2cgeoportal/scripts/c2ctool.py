# -*- coding: utf-8 -*-

# Copyright (c) 2014-2016, Camptocamp SA
# All rights reserved.

# Redistribution and use in source and binary forms, with or without
# modification, are permitted provided that the following conditions are met:

# 1. Redistributions of source code must retain the above copyright notice, this
#    list of conditions and the following disclaimer.
# 2. Redistributions in binary form must reproduce the above copyright notice,
#    this list of conditions and the following disclaimer in the documentation
#    and/or other materials provided with the distribution.

# THIS SOFTWARE IS PROVIDED BY THE COPYRIGHT HOLDERS AND CONTRIBUTORS "AS IS" AND
# ANY EXPRESS OR IMPLIED WARRANTIES, INCLUDING, BUT NOT LIMITED TO, THE IMPLIED
# WARRANTIES OF MERCHANTABILITY AND FITNESS FOR A PARTICULAR PURPOSE ARE
# DISCLAIMED. IN NO EVENT SHALL THE COPYRIGHT OWNER OR CONTRIBUTORS BE LIABLE FOR
# ANY DIRECT, INDIRECT, INCIDENTAL, SPECIAL, EXEMPLARY, OR CONSEQUENTIAL DAMAGES
# (INCLUDING, BUT NOT LIMITED TO, PROCUREMENT OF SUBSTITUTE GOODS OR SERVICES;
# LOSS OF USE, DATA, OR PROFITS; OR BUSINESS INTERRUPTION) HOWEVER CAUSED AND
# ON ANY THEORY OF LIABILITY, WHETHER IN CONTRACT, STRICT LIABILITY, OR TORT
# (INCLUDING NEGLIGENCE OR OTHERWISE) ARISING IN ANY WAY OUT OF THE USE OF THIS
# SOFTWARE, EVEN IF ADVISED OF THE POSSIBILITY OF SUCH DAMAGE.

# The views and conclusions contained in the software and documentation are those
# of the authors and should not be interpreted as representing official policies,
# either expressed or implied, of the FreeBSD Project.


import os
import re
import sys
import argparse
import httplib2
import yaml
import pkg_resources
from subprocess import check_call, CalledProcessError
from argparse import ArgumentParser
from alembic.config import Config
from alembic import command
from c2cgeoportal.lib.bashcolor import colorize, GREEN, YELLOW, RED

try:
    from subprocess import check_output
except ImportError:
    from subprocess import Popen, PIPE

    def check_output(cmd, cwd=None, stdin=None, stderr=None, shell=False):  # noqa
        """Backwards compatible check_output"""
        p = Popen(cmd, cwd=cwd, stdin=stdin, stderr=stderr, shell=shell, stdout=PIPE)
        out, err = p.communicate()
        return out

VERSION_RE = "^[0-9]+\.[0-9]+\..+$"
REQUIRED_TEMPLATE_KEYS = ["package", "srid", "extent", "apache_vhost"]
TEMPLATE_EXAMPLE = {
    "package": "${package}",
    "srid": "${srid}",
    "extent": "489246, 78873, 837119, 296543",
    "apache_vhost": "<apache_vhost>",
}


def main():
    """
    tool used to help th use in the user tash
    """

    usage = """usage: {prog} [command] [options]

Available commands:

""" + colorize("help", GREEN) + """: show this page
""" + colorize("upgrade", GREEN) + """: upgrade the application to a new version
""" + colorize("deploy", GREEN) + """: deploy the application to a server

To have some help on a command type:
{prog} help [command]""".format(prog=sys.argv[0])

    if len(sys.argv) <= 1:
        print(usage)
        exit()

    if sys.argv[1] == "help":
        if len(sys.argv) > 2:
            parser = _fill_arguments(sys.argv[2])
            parser.print_help()
        else:
            print(usage)
        exit()

    parser = _fill_arguments(sys.argv[1])
    options = parser.parse_args(sys.argv[2:])

    c2ctool = C2cTool(options)
    if sys.argv[1] == "upgrade":
        c2ctool.upgrade()
    elif sys.argv[1] == "deploy":
        c2ctool.deploy()
    else:
        print("Unknown command")


def _fill_arguments(command):
    parser = ArgumentParser(prog="%s %s" % (sys.argv[0], command), add_help=False)
    parser.add_argument(
        "--no-cleanall",
        help="Run clean instead of cleanall",
        default="cleanall",
        action="store_const",
        const="clean",
        dest="clean",
    )
    parser.add_argument(
        "--windows",
        action="store_true",
        help="Use the windows c2cgeoportal package",
    )
    parser.add_argument(
        "--git-remote",
        metavar="GITREMOTE",
        help="Specify the remote branch",
        default="origin",
    )
    parser.add_argument(
        "--index-url",
        help="no more used",
    )
    parser.add_argument(
        "--c2cgeoportal-url",
        help="no more used",
    )

    if command == "help":
        parser.add_argument(
            "command", metavar="COMMAND", help="The command"
        )
    elif command == "upgrade":
        parser.add_argument(
            "file", metavar="MAKEFILE", help="The makefile used to build", default=None
        )
        parser.add_argument(
            "--step", type=int, help=argparse.SUPPRESS, default=0
        )
        parser.add_argument(
            "version", metavar="VERSION", nargs='?', help="Upgrade to version"
        )
    elif command == "deploy":
        parser.add_argument(
            "host", metavar="HOST", help="The destination host"
        )
        parser.add_argument(
            "--components",
            help="Restrict component to update. [databases,files,code]. default to all",
            default=None
        )
    else:
        print("Unknown command")
        exit()

    return parser


class C2cTool:

    color_bar = colorize("================================================================", GREEN)

    def print_step(self, step, intro="To continue type:"):
        print(colorize(intro, YELLOW))
        print(colorize("make -f {} upgrade{}", GREEN).format(
            self.options.file if self.options.file is not None else "<user.mk>",
            step if step != 0 else "",
        ))

    def get_project(self):
        if not os.path.isfile("project.yaml"):
            print("Unable to find the required 'project.yaml' file.")
            exit(1)

        with open("project.yaml", "r") as f:
            return yaml.load(f)

    def test_checkers(self):
        http = httplib2.Http()
        for check_type in ("", "type=all"):
            resp, content = http.request(
                "http://localhost%s%s" % (self.project["checker_path"], check_type),
                method="GET",
                headers={
                    "Host": self.project["host"]
                }
            )
            if resp.status < 200 or resp.status >= 300:
                print(self.color_bar)
                print("Checker error:")
                print("Open `http://%s%s%s` for more informations." % (
                    self.project["host"], self.project["checker_path"], check_type
                ))
                return False
        return True

    def __init__(self, options):
        self.options = options
        self.project = self.get_project()

    def upgrade(self):
        self.venv_bin = ".build/venv/bin"
        if self.options.windows:
            self.options.clean = "clean"
            self.venv_bin = ".build/venv/Scripts"

        if self.options.step == 0:
            self.step0()
        elif self.options.step == 1:
            self.step1()
        elif self.options.step == 2:
            self.step2()
        elif self.options.step == 3:
            self.step3()
        elif self.options.step == 4:
            self.step4()
        elif self.options.step == 5:
            self.step5()
        elif self.options.step == 6:
            self.step6()

    def step0(self):
        project_template_keys = self.project.get("template_vars").keys()
        messages = []
        for required in REQUIRED_TEMPLATE_KEYS:
            if required not in project_template_keys:
                messages.append(
                    "The element '{}' is missing in the 'template_vars' of "
                    "the file 'project.yaml.mako', you should for example: {}: {}.".format(
                        required, required, TEMPLATE_EXAMPLE.get('required', '')
                    )
                )
        if len(messages) > 0:
            print("")
            print(self.color_bar)
            print(colorize("\n".join(messages), RED))
            print("")
            self.print_step(0, intro="Fix it and run again the upgrade:")
            exit(1)

        if self.options.version is None:
            print("")
            print(self.color_bar)
            print("The VERSION environment variable is required for this upgrade step")
            exit(1)

        if re.match(VERSION_RE, self.options.version) is not None:
            http = httplib2.Http()
            url = (
                "http://raw.github.com/camptocamp/c2cgeoportal/%s/"
                "c2cgeoportal/scaffolds/update/CONST_versions_requirements.txt" %
                self.options.version
            )
            headers, _ = http.request(url)
            if headers.status != 200:
                print("")
                print(self.color_bar)
                print(
                    "Failed downloading the c2cgeoportal "
                    "CONST_versions_requirements.txt file from URL:"
                )
                print(url)
                print("The upgrade is impossible")
                exit(1)

        if os.path.split(os.path.realpath("."))[1] != self.project["project_folder"]:
            print("")
            print(self.color_bar)
            print("Your project isn't in the right folder!")
            print("It should be in folder '%s' instead of folder '%s'." % (
                self.project["project_folder"], os.path.split(os.path.realpath("."))[1]
            ))
            print("")
            self.print_step(0, intro="Fix it and lunch again the upgrade:")
            exit(1)

        check_call(["git", "status"])
        print("")
        print(self.color_bar)
        print(
            "Here is the output of 'git status'. Please make sure to commit all your changes "
            "before going further. All uncommited changes will be lost."
        )
        self.print_step(1)

    def step1(self):
<<<<<<< HEAD
=======
        notes = []

        if self.options.version is None:
            print("")
            print(self.color_bar)
            print("The VERSION environment variable is required for this upgrade step")
            exit(1)

>>>>>>> b16dc697
        check_call(["git", "reset", "--hard"])
        check_call(["git", "clean", "--force", "-d"])
        check_call(["git", "submodule", "foreach", "--recursive", "git", "reset", "--hard"])
        check_call(["git", "submodule", "foreach", "--recursive", "git", "clean", "--force", "-d"])

        branch = check_output(["git", "rev-parse", "--abbrev-ref", "HEAD"]).strip()
        # remove all no more existing branches
        check_call(["git", "fetch", "origin", "--prune"])
        branches = check_output(["git", "branch", "--all"]).split("\n")
        if "  remotes/origin/%s" % branch in branches:
            try:
                check_call(["git", "pull", "--rebase", self.options.git_remote, branch])
            except CalledProcessError:
                print(self.color_bar)
                print("")
                print(colorize("The pull (rebase) failed.", RED))
                print("")
                self.print_step(1, intro="Please solve the rebase and run the step 1 again:")
                exit(1)

        check_call(["git", "submodule", "sync"])
        check_call(["git", "submodule", "update", "--init"])
        check_call(["git", "submodule", "foreach", "git", "submodule", "sync"])
        check_call(["git", "submodule", "foreach", "git", "submodule", "update", "--init"])

        if len(check_output(["git", "status", "-z"]).strip()) != 0:
            print(self.color_bar)
            print("")
            print(colorize("The pull isn't fast forward.", RED))
            print("")
            self.print_step(1, intro="Please solve the rebase and run the step 1 again:")
            exit(1)

        check_call(["git", "submodule", "foreach", "git", "submodule", "sync"])
        check_call(["git", "submodule", "foreach", "git", "submodule", "update", "--init"])

        if not self.options.windows:
            check_call(["make", "-f", self.options.file, ".build/requirements.timestamp"])
            pip_cmd = ["%s/pip" % self.venv_bin, "install"]
            if self.options.version == "master":
                check_call(["%s/pip" % self.venv_bin, "uninstall", "--yes", "c2cgeoportal"])
                pip_cmd += ["--pre", "c2cgeoportal"]
            else:
                pip_cmd += ["c2cgeoportal==%s" % (self.options.version)]
            check_call(pip_cmd)

        check_call([
            "%s/pcreate" % self.venv_bin, "--ignore-conflicting-name", "--overwrite",
            "--scaffold=c2cgeoportal_update", "../%s" % self.project["project_folder"]
        ])
        check_call(["make", "-f", self.options.file, self.options.clean])

        with open("changelog.diff", "w") as diff_file:
            check_call(["git", "diff", "--", "CONST_CHANGELOG.txt"], stdout=diff_file)

        check_call(["make", "-f", self.options.file, "update-node-modules"])
        check_call(["make", "-f", self.options.file, ".build/requirements.timestamp"])

        if os.path.getsize("changelog.diff") == 0:
            self.step2()
        else:
            print("")
            print(self.color_bar)
            print(
                "Apply the manual migration steps based on what is in the CONST_CHANGELOG.txt file"
                " (listed in the `changelog.diff` file)."
            )
            self.print_step(2)

    def step2(self):
        if os.path.isfile("changelog.diff"):
            os.unlink("changelog.diff")

        with open("ngeo.diff", "w") as diff_file:
            check_call([
                "git", "diff", "--",
                "CONST_create_template/{}/template".format(self.project["project_package"]),
                "CONST_create_template/{}/static-ngeo".format(self.project["project_package"]),
            ], stdout=diff_file)

        if os.path.getsize("ngeo.diff") == 0:
            self.step3()
        else:
            print("")
            print(self.color_bar)
            print(
                "Apply the ngeo application diff available in the `ngeo.diff` file."
            )
            self.print_step(3)

    def step3(self):
        if os.path.isfile("ngeo.diff"):
            os.unlink("ngeo.diff")

        status = check_output(["git", "status", "--short", "CONST_create_template"])
        status = [s for s in status.split("\n") if len(s) > 3]
        status = [s[3:] for s in status if not s.startswith("?? ")]
        status = [s for s in status if not s.startswith(
            "CONST_create_template/{}/template".format(self.project["project_package"]),
        )]
        status = [s for s in status if not s.startswith(
            "CONST_create_template/{}/static-ngeo".format(self.project["project_package"]),
        )]

        with open("create.diff", "w") as diff_file:
            check_call(["git", "diff", "--"] + status, stdout=diff_file)

        if os.path.getsize("create.diff") == 0:
            self.step4()
        else:
            print("")
            print(self.color_bar)
            print(
                "Optional step, have a look in the `create.diff` file, "
                "if there is a change in the create template that should "
                "be reported in your project."
            )
            self.print_step(4)

    def step4(self):
        if self.options.file is None:
            print("")
            print(self.color_bar)
            print("The makefile is missing")
            print("")
            self.print_step(4, intro="Fix it and run again the step 4:")
            exit(1)

        if os.path.isfile("create.diff"):
            os.unlink("create.diff")

        check_call(["make", "-f", self.options.file, "build"])

        command.upgrade(Config("alembic.ini"), "head")
        command.upgrade(Config("alembic_static.ini"), "head")

        if not self.options.windows:
            check_call(self.project.get("cmds", {}).get(
                "apache_graceful",
                ["sudo", "/usr/sbin/apache2ctl", "graceful"]
            ))

        print("")
        print(self.color_bar)
        print("The upgrade is nearly done, now you should:")
        print("- Test your application.")

        if self.options.windows:
            print("You are running on Windows, please restart your Apache server,")
            print("because we can not do that automatically.")

        self.print_step(5)

    def step5(self):
        if not self.test_checkers():
            print("")
            self.print_step(5, intro="Correct the checker, the step 5 again:")
            exit(1)

        # Required to remove from the Git stage the ignored file when we lunch the step again
        check_call(["git", "reset", "--mixed"])

        check_call(["git", "add", "-A"])
        check_call(["git", "status"])

        print("")
        print(self.color_bar)
        print("We will commit all the above files!")
        print(
            "If there are some files which should not be commited, then you should "
            "add them into the `.gitignore` file and launch step 3 again."
        )

        self.print_step(6, intro="Then to commit your changes type:")

<<<<<<< HEAD
    def step6(self):
        check_call(["git", "commit", "-m", "Upgrade to GeoMapFish %s" % self.options.version])
=======
    def step4(self):
        check_call(["git", "commit", "-m", "Upgrade to GeoMapFish {}".format(
            pkg_resources.get_distribution("c2cgeoportal").version
        )])
>>>>>>> b16dc697

        print("")
        print(self.color_bar)
        print("")
        print(colorize("Congratulations your upgrade is a success.", GREEN))
        print("")
        branch = check_output(["git", "rev-parse", "--abbrev-ref", "HEAD"]).strip()
        print("Now all your files will be commited, you should do a git push %s %s." % (
            self.options.git_remote, branch
        ))

    def deploy(self):
        if not self.test_checkers():
            print(colorize("Correct them and run again", RED))
            exit(1)

        check_call(["sudo", "-u", "deploy", "deploy", "-r", "deploy/deploy.cfg", self.options.host])
        check_call(["make", "-f", self.options.file, "build"])


if __name__ == "__main__":
    main()<|MERGE_RESOLUTION|>--- conflicted
+++ resolved
@@ -290,17 +290,12 @@
         self.print_step(1)
 
     def step1(self):
-<<<<<<< HEAD
-=======
-        notes = []
-
         if self.options.version is None:
             print("")
             print(self.color_bar)
             print("The VERSION environment variable is required for this upgrade step")
             exit(1)
 
->>>>>>> b16dc697
         check_call(["git", "reset", "--hard"])
         check_call(["git", "clean", "--force", "-d"])
         check_call(["git", "submodule", "foreach", "--recursive", "git", "reset", "--hard"])
@@ -476,15 +471,10 @@
 
         self.print_step(6, intro="Then to commit your changes type:")
 
-<<<<<<< HEAD
     def step6(self):
-        check_call(["git", "commit", "-m", "Upgrade to GeoMapFish %s" % self.options.version])
-=======
-    def step4(self):
         check_call(["git", "commit", "-m", "Upgrade to GeoMapFish {}".format(
             pkg_resources.get_distribution("c2cgeoportal").version
         )])
->>>>>>> b16dc697
 
         print("")
         print(self.color_bar)
