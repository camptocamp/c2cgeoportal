# -*- coding: utf-8 -*-

# Copyright (c) 2014-2015, Camptocamp SA
# All rights reserved.

# Redistribution and use in source and binary forms, with or without
# modification, are permitted provided that the following conditions are met:

# 1. Redistributions of source code must retain the above copyright notice, this
#    list of conditions and the following disclaimer.
# 2. Redistributions in binary form must reproduce the above copyright notice,
#    this list of conditions and the following disclaimer in the documentation
#    and/or other materials provided with the distribution.

# THIS SOFTWARE IS PROVIDED BY THE COPYRIGHT HOLDERS AND CONTRIBUTORS "AS IS" AND
# ANY EXPRESS OR IMPLIED WARRANTIES, INCLUDING, BUT NOT LIMITED TO, THE IMPLIED
# WARRANTIES OF MERCHANTABILITY AND FITNESS FOR A PARTICULAR PURPOSE ARE
# DISCLAIMED. IN NO EVENT SHALL THE COPYRIGHT OWNER OR CONTRIBUTORS BE LIABLE FOR
# ANY DIRECT, INDIRECT, INCIDENTAL, SPECIAL, EXEMPLARY, OR CONSEQUENTIAL DAMAGES
# (INCLUDING, BUT NOT LIMITED TO, PROCUREMENT OF SUBSTITUTE GOODS OR SERVICES;
# LOSS OF USE, DATA, OR PROFITS; OR BUSINESS INTERRUPTION) HOWEVER CAUSED AND
# ON ANY THEORY OF LIABILITY, WHETHER IN CONTRACT, STRICT LIABILITY, OR TORT
# (INCLUDING NEGLIGENCE OR OTHERWISE) ARISING IN ANY WAY OUT OF THE USE OF THIS
# SOFTWARE, EVEN IF ADVISED OF THE POSSIBILITY OF SUCH DAMAGE.

# The views and conclusions contained in the software and documentation are those
# of the authors and should not be interpreted as representing official policies,
# either expressed or implied, of the FreeBSD Project.


from os import environ, path, unlink
import sys
import shutil
import argparse
import httplib2
from yaml import load
from subprocess import check_call
from argparse import ArgumentParser
<<<<<<< HEAD
from alembic.config import Config
from alembic import command
=======
from ConfigParser import ConfigParser
>>>>>>> 7fbe1a20

try:
    from subprocess import check_output
except ImportError:
    from subprocess import Popen, PIPE

    def check_output(cmd, cwd=None, stdin=None, stderr=None, shell=False):  # noqa
        """Backwards compatible check_output"""
        p = Popen(cmd, cwd=cwd, stdin=stdin, stderr=stderr, shell=shell, stdout=PIPE)
        out, err = p.communicate()
        return out

BLACK = 0
RED = 1
GREEN = 2
YELLOW = 3
BLUE = 4
MAGENTA = 5
CYAN = 6
WHITE = 7


def _colorize(text, color):
    return "\x1b[01;3%im%s\x1b[0m" % (color, text)

_command_to_use = None
_color_bar = _colorize("=================================================================", GREEN)


def main():  # pragma: no cover
    """
    tool used to help th use in the user tash
    """

    usage = """usage: {prog} [command] [options]

Available commands:

""" + _colorize("help", GREEN) + """: show this page
""" + _colorize("update", GREEN) + """: update the application code
""" + _colorize("upgrade", GREEN) + """: upgrade the application to a new version
""" + _colorize("deploy", GREEN) + """: deploy the application to a server

To have some help on a command type:
{prog} help [command]""".format(prog=sys.argv[0])

    if len(sys.argv) <= 1:
        print usage
        exit()

    if sys.argv[1] == 'help':
        if len(sys.argv) > 2:
            parser = _fill_arguments(sys.argv[2])
            parser.print_help()
        else:
            print usage
        exit()

    parser = _fill_arguments(sys.argv[1])
    options = parser.parse_args(sys.argv[2:])

    global _command_to_use
    _command_to_use = environ['COMMAND_TO_USE'] if 'COMMAND_TO_USE' in environ else sys.argv[0]

    if sys.argv[1] == 'update':
        update(options)
    elif sys.argv[1] == 'upgrade':
        upgrade(options)
    elif sys.argv[1] == 'deploy':
        deploy(options)
    else:
        print "Unknown command"


def _fill_arguments(command):
    parser = ArgumentParser(prog="%s %s" % (sys.argv[0], command), add_help=False)
    if command == 'help':
        parser.add_argument(
            'command', metavar='COMMAND', help='The command'
        )
    elif command == 'update':
        parser.add_argument(
            'file', metavar='MAKEFILE', help='The makefile used to build'
        )
    elif command == 'upgrade':
        parser.add_argument(
            'file', metavar='MAKEFILE', help='The makefile used to build', default=None
        )
        parser.add_argument(
            '--step', type=int, help=argparse.SUPPRESS, default=0
        )
        parser.add_argument(
            'version', metavar='VERSION', help='Upgrade to version'
        )
    elif command == 'deploy':
        parser.add_argument(
            'host', metavar='HOST', help='The destination host'
        )
        parser.add_argument(
            '--components',
            help="Restrict component to update. [databases,files,code]. default to all",
            default=None
        )
    else:
        print "Unknown command"
        exit()

    return parser


<<<<<<< HEAD
=======
def _run_buildout_cmd(config_file='buildout.cfg', commands=[]):
    from zc.buildout.buildout import Buildout

    buildout = Buildout(config_file, [], True)
    buildout.install(commands)
    # remove logger to don't have duplicate messages
    logging.getLogger().handlers.pop()
    logging.getLogger('zc.buildout').handlers.pop()


def build(options):
    cmds = []
    if options.cmd:
        cmds = options.cmd
    elif options.desktop:
        cmds = ['template', 'jsbuild', 'cssbuild']
    elif options.mobile:
        cmds = ['jsbuild-mobile', 'mobile']

    _run_buildout_cmd(options.file, cmds)

    check_call(['sudo', '/usr/sbin/apache2ctl', 'graceful'])


>>>>>>> 7fbe1a20
def update(options):
    branch = check_output(['git', 'rev-parse', '--abbrev-ref', 'HEAD']).strip()
    print "Use branch %s." % branch
    check_call(['git', 'pull', '--rebase', 'origin', branch])
    if len(check_output(['git', 'status', '-z']).strip()) != 0:
        print _color_bar
        print _colorize("The pull isn't fast forward.", RED)
        print _colorize("Please solve the rebase and run it again.", YELLOW)
        exit(1)

    check_call(['git', 'submodule', 'sync'])
    check_call(['git', 'submodule', 'update', '--init'])
    check_call(['git', 'submodule', 'foreach', 'git', 'submodule', 'sync'])
    check_call(['git', 'submodule', 'foreach', 'git', 'submodule', 'update', '--init'])

    check_call(['make', '-f', options.file, 'build'])
    check_call(['sudo', '/usr/sbin/apache2ctl', 'graceful'])


def _print_step(options, step, intro="To continue type:"):
    global _command_to_use
    print intro
    print _colorize("%s upgrade %s %s --step %i", YELLOW) % (
        _command_to_use,
        options.file if options.file is not None else "<user.mk>",
        options.version, step
    )


def _get_project():
    if not path.isfile('project.yaml'):
        print "Unable to find the required 'project.yaml' file."
        exit(1)

    return load(file('project.yaml', 'r'))


def _test_checkers(project):
    http = httplib2.Http()
    for check_type in ["", "type=all"]:
        resp, content = http.request(
            "http://localhost%s%s" % (project['checker_path'], check_type),
            method='GET',
            headers={
                "Host": project['host']
            }
        )
        if resp.status < 200 or resp.status >= 300:
            print(_color_bar)
            print "Checker error:"
            print "Open `http://%s%s%s` for more informations." % (
                project['host'], project['checker_path'], check_type
            )
            return False
    return True


def upgrade(options):
    project = _get_project()

    if options.step == 0:
        if path.split(path.realpath('.'))[1] != project['project_folder']:
            print "Your project isn't in the right folder!"
            print "It should be in folder '%s' instead of folder '%s'." % (
                project['project_folder'], path.split(path.realpath('.'))[1]
            )

        check_call(['git', 'status'])
        print
        print _color_bar
        print "Here is the output of 'git status'. Please make sure to commit all your changes " \
            "before going further. All uncommited changes will be lost."
        _print_step(options, 1)

    elif options.step == 1:
        check_call(['git', 'reset', '--hard'])
        check_call(['git', 'clean', '-f', '-d'])
        branch = check_output(['git', 'rev-parse', '--abbrev-ref', 'HEAD']).strip()
        check_call(['git', 'pull', '--rebase', 'origin', branch])
        if len(check_output(['git', 'status', '-z']).strip()) != 0:
            print _color_bar
            print _colorize("The pull isn't fast forward.", RED)
            print _colorize("Please solve the rebase and run it again.", YELLOW)
            exit(1)

        check_call(['git', 'submodule', 'foreach', 'git', 'fetch'])
        check_call(['git', 'submodule', 'foreach', 'git', 'checkout', options.version])
        check_call([
            'git', 'submodule', 'foreach', 'git', 'reset',
            '--hard', options.version
        ])
        check_call(['git', 'submodule', 'foreach', 'git', 'submodule', 'sync'])
        check_call(['git', 'submodule', 'foreach', 'git', 'submodule', 'update', '--init'])
        check_call([
            'wget',
            'http://raw.github.com/camptocamp/c2cgeoportal/%s/'
            'c2cgeoportal/scaffolds/create/versions.cfg'
            % options.version, '-O', 'versions.cfg'
        ])
        check_call(['make', '-f', options.file, 'build'])

        check_call([
            '.build/venv/bin/pcreate', '--interactive', '-s', 'c2cgeoportal_update',
            '../%s' % project['project_folder'], 'package=%s' % project['project_package']
        ])

        diff_file = open("changelog.diff", "w")
        check_call(['git', 'diff', 'CONST_CHANGELOG.txt'], stdout=diff_file)
        diff_file.close()

        print
        print _color_bar
        print "Do manual migration steps based on what’s in the CONST_CHANGELOG.txt file" \
            " (listed in the `changelog.diff` file)."
        _print_step(options, 2)

    elif options.step == 2:
        if options.file is None:
            print "The makefile is missing"
            exit(1)

        if path.isfile('changelog.diff'):
            unlink("changelog.diff")

        check_call(['make', '-f', options.file, 'build'])

        alembic_cfg = Config("alembic.ini")
        command.upgrade(alembic_cfg, "head")

        print
        print _color_bar
        print "The upgrade is nearly done, now you should:"
        print "- Test your application."

        _print_step(options, 3, intro="Then to commit your changes type:")

    elif options.step == 3:
        if not _test_checkers(project):
            _print_step(options, 3, intro="Correct them then type:")
            exit(1)

        shutil.rmtree('old')
        check_call(['git', 'add', '-A'])
        check_call(['git', 'commit', '-m', 'Update to GeoMapFish %s' % options.version])


def deploy(options):
    project = _get_project()
    if not _test_checkers(project):
        print _colorize("Correct them and run again", RED)
        exit(1)

    check_call(['sudo', '-u', 'deploy', 'deploy', '-r', 'deploy/deploy.cfg', options.host])
    check_call(['make', '-f', options.file, 'build'])


if __name__ == "__main__":  # pragma: no cover
    main()<|MERGE_RESOLUTION|>--- conflicted
+++ resolved
@@ -36,12 +36,8 @@
 from yaml import load
 from subprocess import check_call
 from argparse import ArgumentParser
-<<<<<<< HEAD
 from alembic.config import Config
 from alembic import command
-=======
-from ConfigParser import ConfigParser
->>>>>>> 7fbe1a20
 
 try:
     from subprocess import check_output
@@ -89,7 +85,7 @@
 {prog} help [command]""".format(prog=sys.argv[0])
 
     if len(sys.argv) <= 1:
-        print usage
+        print(usage)
         exit()
 
     if sys.argv[1] == 'help':
@@ -97,7 +93,7 @@
             parser = _fill_arguments(sys.argv[2])
             parser.print_help()
         else:
-            print usage
+            print(usage)
         exit()
 
     parser = _fill_arguments(sys.argv[1])
@@ -113,7 +109,7 @@
     elif sys.argv[1] == 'deploy':
         deploy(options)
     else:
-        print "Unknown command"
+        print("Unknown command")
 
 
 def _fill_arguments(command):
@@ -146,47 +142,20 @@
             default=None
         )
     else:
-        print "Unknown command"
+        print("Unknown command")
         exit()
 
     return parser
 
 
-<<<<<<< HEAD
-=======
-def _run_buildout_cmd(config_file='buildout.cfg', commands=[]):
-    from zc.buildout.buildout import Buildout
-
-    buildout = Buildout(config_file, [], True)
-    buildout.install(commands)
-    # remove logger to don't have duplicate messages
-    logging.getLogger().handlers.pop()
-    logging.getLogger('zc.buildout').handlers.pop()
-
-
-def build(options):
-    cmds = []
-    if options.cmd:
-        cmds = options.cmd
-    elif options.desktop:
-        cmds = ['template', 'jsbuild', 'cssbuild']
-    elif options.mobile:
-        cmds = ['jsbuild-mobile', 'mobile']
-
-    _run_buildout_cmd(options.file, cmds)
-
-    check_call(['sudo', '/usr/sbin/apache2ctl', 'graceful'])
-
-
->>>>>>> 7fbe1a20
 def update(options):
     branch = check_output(['git', 'rev-parse', '--abbrev-ref', 'HEAD']).strip()
-    print "Use branch %s." % branch
+    print("Use branch %s." % branch)
     check_call(['git', 'pull', '--rebase', 'origin', branch])
     if len(check_output(['git', 'status', '-z']).strip()) != 0:
-        print _color_bar
-        print _colorize("The pull isn't fast forward.", RED)
-        print _colorize("Please solve the rebase and run it again.", YELLOW)
+        print(_color_bar)
+        print(_colorize("The pull isn't fast forward.", RED))
+        print(_colorize("Please solve the rebase and run it again.", YELLOW))
         exit(1)
 
     check_call(['git', 'submodule', 'sync'])
@@ -200,17 +169,17 @@
 
 def _print_step(options, step, intro="To continue type:"):
     global _command_to_use
-    print intro
-    print _colorize("%s upgrade %s %s --step %i", YELLOW) % (
+    print(intro)
+    print(_colorize("%s upgrade %s %s --step %i", YELLOW) % (
         _command_to_use,
         options.file if options.file is not None else "<user.mk>",
         options.version, step
-    )
+    ))
 
 
 def _get_project():
     if not path.isfile('project.yaml'):
-        print "Unable to find the required 'project.yaml' file."
+        print("Unable to find the required 'project.yaml' file.")
         exit(1)
 
     return load(file('project.yaml', 'r'))
@@ -228,10 +197,10 @@
         )
         if resp.status < 200 or resp.status >= 300:
             print(_color_bar)
-            print "Checker error:"
-            print "Open `http://%s%s%s` for more informations." % (
+            print("Checker error:")
+            print("Open `http://%s%s%s` for more informations." % (
                 project['host'], project['checker_path'], check_type
-            )
+            ))
             return False
     return True
 
@@ -241,16 +210,18 @@
 
     if options.step == 0:
         if path.split(path.realpath('.'))[1] != project['project_folder']:
-            print "Your project isn't in the right folder!"
-            print "It should be in folder '%s' instead of folder '%s'." % (
+            print("Your project isn't in the right folder!")
+            print("It should be in folder '%s' instead of folder '%s'." % (
                 project['project_folder'], path.split(path.realpath('.'))[1]
-            )
+            ))
 
         check_call(['git', 'status'])
-        print
-        print _color_bar
-        print "Here is the output of 'git status'. Please make sure to commit all your changes " \
+        print()
+        print(_color_bar)
+        print(
+            "Here is the output of 'git status'. Please make sure to commit all your changes "
             "before going further. All uncommited changes will be lost."
+        )
         _print_step(options, 1)
 
     elif options.step == 1:
@@ -259,9 +230,9 @@
         branch = check_output(['git', 'rev-parse', '--abbrev-ref', 'HEAD']).strip()
         check_call(['git', 'pull', '--rebase', 'origin', branch])
         if len(check_output(['git', 'status', '-z']).strip()) != 0:
-            print _color_bar
-            print _colorize("The pull isn't fast forward.", RED)
-            print _colorize("Please solve the rebase and run it again.", YELLOW)
+            print(_color_bar)
+            print(_colorize("The pull isn't fast forward.", RED))
+            print(_colorize("Please solve the rebase and run it again.", YELLOW))
             exit(1)
 
         check_call(['git', 'submodule', 'foreach', 'git', 'fetch'])
@@ -289,15 +260,17 @@
         check_call(['git', 'diff', 'CONST_CHANGELOG.txt'], stdout=diff_file)
         diff_file.close()
 
-        print
-        print _color_bar
-        print "Do manual migration steps based on what’s in the CONST_CHANGELOG.txt file" \
+        print()
+        print(_color_bar)
+        print(
+            "Do manual migration steps based on what’s in the CONST_CHANGELOG.txt file"
             " (listed in the `changelog.diff` file)."
+        )
         _print_step(options, 2)
 
     elif options.step == 2:
         if options.file is None:
-            print "The makefile is missing"
+            print("The makefile is missing")
             exit(1)
 
         if path.isfile('changelog.diff'):
@@ -308,10 +281,10 @@
         alembic_cfg = Config("alembic.ini")
         command.upgrade(alembic_cfg, "head")
 
-        print
-        print _color_bar
-        print "The upgrade is nearly done, now you should:"
-        print "- Test your application."
+        print()
+        print(_color_bar)
+        print("The upgrade is nearly done, now you should:")
+        print("- Test your application.")
 
         _print_step(options, 3, intro="Then to commit your changes type:")
 
@@ -328,7 +301,7 @@
 def deploy(options):
     project = _get_project()
     if not _test_checkers(project):
-        print _colorize("Correct them and run again", RED)
+        print(_colorize("Correct them and run again", RED))
         exit(1)
 
     check_call(['sudo', '-u', 'deploy', 'deploy', '-r', 'deploy/deploy.cfg', options.host])
