--- conflicted
+++ resolved
@@ -333,13 +333,8 @@
             "--scaffold=c2cgeoportal_update", "../%s" % self.project["project_folder"]
         ])
         pcreate_cmd = [
-<<<<<<< HEAD
             "%s/pcreate" % self.venv_bin, "--ignore-conflicting-name",
             "--scaffold=c2cgeoportal_create", "/tmp/%s" % self.project["project_folder"],
-=======
-            "%s/pcreate" % self.venv_bin, "--scaffold=c2cgeoportal_create",
-            "/tmp/%s" % self.project["project_folder"],
->>>>>>> e5766ae0
         ]
         for name, value in self.project["template_vars"].items():
             if isinstance(value, basestring):
