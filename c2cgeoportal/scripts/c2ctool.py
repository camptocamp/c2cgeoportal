# -*- coding: utf-8 -*-

# Copyright (c) 2014-2016, Camptocamp SA
# All rights reserved.

# Redistribution and use in source and binary forms, with or without
# modification, are permitted provided that the following conditions are met:

# 1. Redistributions of source code must retain the above copyright notice, this
#    list of conditions and the following disclaimer.
# 2. Redistributions in binary form must reproduce the above copyright notice,
#    this list of conditions and the following disclaimer in the documentation
#    and/or other materials provided with the distribution.

# THIS SOFTWARE IS PROVIDED BY THE COPYRIGHT HOLDERS AND CONTRIBUTORS "AS IS" AND
# ANY EXPRESS OR IMPLIED WARRANTIES, INCLUDING, BUT NOT LIMITED TO, THE IMPLIED
# WARRANTIES OF MERCHANTABILITY AND FITNESS FOR A PARTICULAR PURPOSE ARE
# DISCLAIMED. IN NO EVENT SHALL THE COPYRIGHT OWNER OR CONTRIBUTORS BE LIABLE FOR
# ANY DIRECT, INDIRECT, INCIDENTAL, SPECIAL, EXEMPLARY, OR CONSEQUENTIAL DAMAGES
# (INCLUDING, BUT NOT LIMITED TO, PROCUREMENT OF SUBSTITUTE GOODS OR SERVICES;
# LOSS OF USE, DATA, OR PROFITS; OR BUSINESS INTERRUPTION) HOWEVER CAUSED AND
# ON ANY THEORY OF LIABILITY, WHETHER IN CONTRACT, STRICT LIABILITY, OR TORT
# (INCLUDING NEGLIGENCE OR OTHERWISE) ARISING IN ANY WAY OUT OF THE USE OF THIS
# SOFTWARE, EVEN IF ADVISED OF THE POSSIBILITY OF SUCH DAMAGE.

# The views and conclusions contained in the software and documentation are those
# of the authors and should not be interpreted as representing official policies,
# either expressed or implied, of the FreeBSD Project.


from os import path, unlink
import re
import sys
import shutil
import argparse
import httplib2
import yaml
from subprocess import check_call, CalledProcessError
from argparse import ArgumentParser
from alembic.config import Config
from alembic import command
from c2cgeoportal.lib.bashcolor import colorize, GREEN, YELLOW, RED

try:
    from subprocess import check_output
except ImportError:
    from subprocess import Popen, PIPE

    def check_output(cmd, cwd=None, stdin=None, stderr=None, shell=False):  # noqa
        """Backwards compatible check_output"""
        p = Popen(cmd, cwd=cwd, stdin=stdin, stderr=stderr, shell=shell, stdout=PIPE)
        out, err = p.communicate()
        return out

DEFAULT_C2CGEOPORTAL_URL = \
    "https://pypi.python.org/packages/py2.py3/c/c2cgeoportal/" \
    "c2cgeoportal-%(version)s-py2.py3-none-any.whl"
VERSION_RE = "^[0-9]+\.[0-9]+\..+$"


def main():
    """
    tool used to help th use in the user tash
    """

    usage = """usage: {prog} [command] [options]

Available commands:

""" + colorize("help", GREEN) + """: show this page
""" + colorize("upgrade", GREEN) + """: upgrade the application to a new version
""" + colorize("deploy", GREEN) + """: deploy the application to a server

To have some help on a command type:
{prog} help [command]""".format(prog=sys.argv[0])

    if len(sys.argv) <= 1:
        print(usage)
        exit()

    if sys.argv[1] == "help":
        if len(sys.argv) > 2:
            parser = _fill_arguments(sys.argv[2])
            parser.print_help()
        else:
            print(usage)
        exit()

    parser = _fill_arguments(sys.argv[1])
    options = parser.parse_args(sys.argv[2:])

    c2ctool = C2cTool(options)
    if sys.argv[1] == "upgrade":
        c2ctool.upgrade()
    elif sys.argv[1] == "deploy":
        c2ctool.deploy()
    else:
        print("Unknown command")


def _fill_arguments(command):
    parser = ArgumentParser(prog="%s %s" % (sys.argv[0], command), add_help=False)
    parser.add_argument(
        "--no-cleanall",
        help="Run clean instead of cleanall",
        default="cleanall",
        action="store_const",
        const="clean",
        dest="clean",
    )
    parser.add_argument(
        "--windows",
        action="store_true",
        help="Use the windows c2cgeoportal package",
    )
    parser.add_argument(
        "--git-remote",
        metavar="GITREMOTE",
        help="Specify the remote branch",
        default="origin",
    )
    parser.add_argument(
        "--index-url",
        help="no more used",
    )
    parser.add_argument(
        "--c2cgeoportal-url",
        help="no more used",
    )

    if command == "help":
        parser.add_argument(
            "command", metavar="COMMAND", help="The command"
        )
    elif command == "upgrade":
        parser.add_argument(
            "file", metavar="MAKEFILE", help="The makefile used to build", default=None
        )
        parser.add_argument(
            "--step", type=int, help=argparse.SUPPRESS, default=0
        )
        parser.add_argument(
            "version", metavar="VERSION", help="Upgrade to version"
        )
    elif command == "deploy":
        parser.add_argument(
            "host", metavar="HOST", help="The destination host"
        )
        parser.add_argument(
            "--components",
            help="Restrict component to update. [databases,files,code]. default to all",
            default=None
        )
    else:
        print("Unknown command")
        exit()

    return parser


class C2cTool:

    color_bar = colorize("================================================================", GREEN)

    def print_step(self, step, intro="To continue type:"):
        print(intro)
        print(colorize("make -f %s upgrade%i", YELLOW) % (
            self.options.file if self.options.file is not None else "<user.mk>",
            step
        ))

    def get_project(self):
        if not path.isfile("project.yaml"):
            print("Unable to find the required 'project.yaml' file.")
            exit(1)

        with open("project.yaml", "r") as f:
            return yaml.load(f)

    def test_checkers(self):
        http = httplib2.Http()
        for check_type in ("", "type=all"):
            resp, content = http.request(
                "http://localhost%s%s" % (self.project["checker_path"], check_type),
                method="GET",
                headers={
                    "Host": self.project["host"]
                }
            )
            if resp.status < 200 or resp.status >= 300:
                print(self.color_bar)
                print("Checker error:")
                print("Open `http://%s%s%s` for more informations." % (
                    self.project["host"], self.project["checker_path"], check_type
                ))
                return False
        return True

    def __init__(self, options):
        self.options = options
        self.project = self.get_project()

    def upgrade(self):
        self.venv_bin = ".build/venv/bin"
        if self.options.windows:
            self.options.clean = "clean"
            self.venv_bin = ".build/venv/Scripts"

        if self.options.step == 0:
            self.step0()
        elif self.options.step == 1:
            self.step1()
        elif self.options.step == 2:
            self.step2()
        elif self.options.step == 3:
            self.step3()
        elif self.options.step == 4:
            self.step4()

    def step0(self):
        if re.match(VERSION_RE, self.options.version) is not None:
            http = httplib2.Http()
            headers, _ = http.request(
                "https://github.com/camptocamp/CGXP/tree/%s" %
                self.options.version, "HEAD"
            )
            if headers.status != 200:
                print("This CGXP tag does not exist.")
                exit(1)

            headers, _ = http.request(
                DEFAULT_C2CGEOPORTAL_URL % {
                    "version": self.options.version
                }
            )
            if headers.status != 200:
                print("The c2cgeoportal wheel does not exist.")
                exit(1)

            url = (
                "http://raw.github.com/camptocamp/c2cgeoportal/%s/"
                "c2cgeoportal/scaffolds/update/CONST_versions.txt" % self.options.version
            )
            headers, _ = http.request(url)
            if headers.status != 200:
                print("Failed downloading the c2cgeoportal CONST_versions.txt file.")
                print(url)
                exit(1)

        if path.split(path.realpath("."))[1] != self.project["project_folder"]:
            print("Your project isn't in the right folder!")
            print("It should be in folder '%s' instead of folder '%s'." % (
                self.project["project_folder"], path.split(path.realpath("."))[1]
            ))
            exit(1)

        check_call(["git", "status"])
        print("")
        print(self.color_bar)
        print(
            "Here is the output of 'git status'. Please make sure to commit all your changes "
            "before going further. All uncommited changes will be lost."
        )
        self.print_step(1)

    def step1(self):
        notes = []

        check_call(["git", "reset", "--hard"])
        check_call(["git", "clean", "--force", "-d"])
        check_call(["git", "submodule", "foreach", "--recursive", "git", "reset", "--hard"])
        check_call(["git", "submodule", "foreach", "--recursive", "git", "clean", "--force", "-d"])

        branch = check_output(["git", "rev-parse", "--abbrev-ref", "HEAD"]).strip()
        # remove all no more existing branches
        check_call(["git", "fetch", "origin", "--prune"])
        branches = check_output(["git", "branch", "--all"]).split("\n")
        if "  remotes/origin/%s" % branch in branches:
            try:
                check_call(["git", "pull", "--rebase", self.options.git_remote, branch])
            except CalledProcessError:
                print(self.color_bar)
                print(colorize("The pull (rebase) failed.", RED))
                print(colorize("Please solve the rebase and run the step again.", YELLOW))
                exit(1)

        check_call(["git", "submodule", "sync"])
        check_call(["git", "submodule", "update", "--init"])
        check_call(["git", "submodule", "foreach", "git", "submodule", "sync"])
        check_call(["git", "submodule", "foreach", "git", "submodule", "update", "--init"])

        if len(check_output(["git", "status", "-z"]).strip()) != 0:
            print(self.color_bar)
            print(colorize("The pull isn't fast forward.", RED))
            print(colorize("Please solve the rebase and run the step again.", YELLOW))
            exit(1)

        check_call(["git", "submodule", "foreach", "git", "fetch", "origin"])
        if self.options.version == "master":
            check_call([
                "git", "submodule", "foreach", "git", "reset", "--hard",
                "origin/%s" % self.options.version, "--"
            ])
        elif re.match(VERSION_RE, self.options.version) is not None:
            check_call([
                "git", "submodule", "foreach", "git", "reset", "--hard",
                self.options.version, "--"
            ])
        else:
            notes.append(
                "We can't define the cgxp revision, than you should manually do:\n"
                "git submodule foreach git reset --hard <revision>"
            )

        check_call(["git", "submodule", "foreach", "git", "submodule", "sync"])
        check_call(["git", "submodule", "foreach", "git", "submodule", "update", "--init"])

        if not self.options.windows:
            check_call(["make", "-f", self.options.file, ".build/requirements.timestamp"])
            pip_cmd = ["%s/pip" % self.venv_bin, "install"]
            if self.options.version == "master":
                check_call(["%s/pip" % self.venv_bin, "uninstall", "--yes", "c2cgeoportal"])
                pip_cmd += ["--pre", "c2cgeoportal"]
            else:
                pip_cmd += ["c2cgeoportal==%s" % (self.options.version)]
            check_call(pip_cmd)

        check_call([
            "%s/pcreate" % self.venv_bin, "--overwrite", "--scaffold=c2cgeoportal_update",
            "../%s" % self.project["project_folder"]
        ])
        pcreate_cmd = [
            "%s/pcreate" % self.venv_bin, "--scaffold=c2cgeoportal_create",
            "/tmp/%s" % self.project["project_folder"],
<<<<<<< HEAD
            "package=%s" % self.project["project_package"],
            "srid=%s" % self.project["template_vars"].get("srid", 21781),
        ])
=======
        ]
        pcreate_cmd += [
            "{}={}".format(name, value)
            for name, value in self.project["template_vars"].items()
        ]
        check_call(pcreate_cmd)
>>>>>>> 4b61bda5
        check_call(["make", "-f", self.options.file, self.options.clean])

        diff_file = open("changelog.diff", "w")
        check_call(["git", "diff", "CONST_CHANGELOG.txt"], stdout=diff_file)
        diff_file.close()

        check_call(["make", "-f", self.options.file, "update-node-modules"])
        check_call(["make", "-f", self.options.file, ".build/requirements.timestamp"])

        print("")
        print(self.color_bar)
        print("\n".join(notes))
        print(
            "Apply the manual migration steps based on what is in the CONST_CHANGELOG.txt file"
            " (listed in the `changelog.diff` file)."
        )
        self.print_step(2)

    def step2(self):
        if self.options.file is None:
            print("The makefile is missing")
            exit(1)

        if path.isfile("changelog.diff"):
            unlink("changelog.diff")

        check_call(["make", "-f", self.options.file, "build"])

        command.upgrade(Config("alembic.ini"), "head")
        command.upgrade(Config("alembic_static.ini"), "head")

        if not self.options.windows:
            check_call(["sudo", "/usr/sbin/apache2ctl", "graceful"])

        print("")
        print(self.color_bar)
        print("The upgrade is nearly done, now you should:")
        print("- Test your application.")

        if self.options.windows:
            print("You are running on Windows, please restart your Apache server,")
            print("because we can not do that automatically.")

        self.print_step(3)

    def step3(self):
        if not self.test_checkers():
            self.print_step(3, intro="Correct them, then type:")
            exit(1)

        if path.exists("/tmp/%s" % self.project["project_folder"]):
            shutil.rmtree("/tmp/%s" % self.project["project_folder"])

        # Required to remove from the Git stage the ignored file when we lunch the step again
        check_call(["git", "reset", "--mixed"])

        check_call(["git", "add", "-A"])
        if path.exists("%s/static/lib/cgxp" % self.project["project_package"]):
            check_call(["git", "add", "%s/static/lib/cgxp" % self.project["project_package"]])
        check_call(["git", "status"])

        print("")
        print(self.color_bar)
        print("We will commit all the above files!")
        print(
            "If there are some files which should not be commited, then you should "
            "add them into the `.gitignore` file and launch step 3 again."
        )

        self.print_step(4, intro="Then to commit your changes type:")

    def step4(self):
        check_call(["git", "commit", "-m", "Upgrade to GeoMapFish %s" % self.options.version])

        print("")
        print(self.color_bar)
        print("")
        print(colorize("Congratulations your upgrade is a success.", GREEN))
        print("")
        branch = check_output(["git", "rev-parse", "--abbrev-ref", "HEAD"]).strip()
        print("Now all your files will be commited, you should do a git push %s %s." % (
            self.options.git_remote, branch
        ))

    def deploy(self):
        if not self.test_checkers():
            print(colorize("Correct them and run again", RED))
            exit(1)

        check_call(["sudo", "-u", "deploy", "deploy", "-r", "deploy/deploy.cfg", self.options.host])
        check_call(["make", "-f", self.options.file, "build"])


if __name__ == "__main__":
    main()<|MERGE_RESOLUTION|>--- conflicted
+++ resolved
@@ -332,18 +332,12 @@
         pcreate_cmd = [
             "%s/pcreate" % self.venv_bin, "--scaffold=c2cgeoportal_create",
             "/tmp/%s" % self.project["project_folder"],
-<<<<<<< HEAD
-            "package=%s" % self.project["project_package"],
-            "srid=%s" % self.project["template_vars"].get("srid", 21781),
-        ])
-=======
         ]
         pcreate_cmd += [
             "{}={}".format(name, value)
             for name, value in self.project["template_vars"].items()
         ]
         check_call(pcreate_cmd)
->>>>>>> 4b61bda5
         check_call(["make", "-f", self.options.file, self.options.clean])
 
         diff_file = open("changelog.diff", "w")
