# -*- coding: utf-8 -*-

# Copyright (c) 2014-2015, Camptocamp SA
# All rights reserved.

# Redistribution and use in source and binary forms, with or without
# modification, are permitted provided that the following conditions are met:

# 1. Redistributions of source code must retain the above copyright notice, this
#    list of conditions and the following disclaimer.
# 2. Redistributions in binary form must reproduce the above copyright notice,
#    this list of conditions and the following disclaimer in the documentation
#    and/or other materials provided with the distribution.

# THIS SOFTWARE IS PROVIDED BY THE COPYRIGHT HOLDERS AND CONTRIBUTORS "AS IS" AND
# ANY EXPRESS OR IMPLIED WARRANTIES, INCLUDING, BUT NOT LIMITED TO, THE IMPLIED
# WARRANTIES OF MERCHANTABILITY AND FITNESS FOR A PARTICULAR PURPOSE ARE
# DISCLAIMED. IN NO EVENT SHALL THE COPYRIGHT OWNER OR CONTRIBUTORS BE LIABLE FOR
# ANY DIRECT, INDIRECT, INCIDENTAL, SPECIAL, EXEMPLARY, OR CONSEQUENTIAL DAMAGES
# (INCLUDING, BUT NOT LIMITED TO, PROCUREMENT OF SUBSTITUTE GOODS OR SERVICES;
# LOSS OF USE, DATA, OR PROFITS; OR BUSINESS INTERRUPTION) HOWEVER CAUSED AND
# ON ANY THEORY OF LIABILITY, WHETHER IN CONTRACT, STRICT LIABILITY, OR TORT
# (INCLUDING NEGLIGENCE OR OTHERWISE) ARISING IN ANY WAY OUT OF THE USE OF THIS
# SOFTWARE, EVEN IF ADVISED OF THE POSSIBILITY OF SUCH DAMAGE.

# The views and conclusions contained in the software and documentation are those
# of the authors and should not be interpreted as representing official policies,
# either expressed or implied, of the FreeBSD Project.


from os import path, unlink
import re
import sys
import shutil
import argparse
import httplib2
from yaml import load
from subprocess import check_call, CalledProcessError
from argparse import ArgumentParser
from alembic.config import Config
from alembic import command

try:
    from subprocess import check_output
except ImportError:
    from subprocess import Popen, PIPE

    def check_output(cmd, cwd=None, stdin=None, stderr=None, shell=False):  # noqa
        """Backwards compatible check_output"""
        p = Popen(cmd, cwd=cwd, stdin=stdin, stderr=stderr, shell=shell, stdout=PIPE)
        out, err = p.communicate()
        return out

BLACK = 0
RED = 1
GREEN = 2
YELLOW = 3
BLUE = 4
MAGENTA = 5
CYAN = 6
WHITE = 7

DEFAULT_INDEX_URL = "http://pypi.camptocamp.net/internal-pypi/index/c2cgeoportal"
DEFAULT_C2CGEOPORTAL_URL = \
    "http://pypi.camptocamp.net/internal-pypi/index/%(package)s-%(version)s.tar.gz"


def _colorize(text, color):
    return "\x1b[01;3%im%s\x1b[0m" % (color, text)


def main():  # pragma: no cover
    """
    tool used to help th use in the user tash
    """

    usage = """usage: {prog} [command] [options]

Available commands:

""" + _colorize("help", GREEN) + """: show this page
""" + _colorize("upgrade", GREEN) + """: upgrade the application to a new version
""" + _colorize("deploy", GREEN) + """: deploy the application to a server

To have some help on a command type:
{prog} help [command]""".format(prog=sys.argv[0])

    if len(sys.argv) <= 1:
        print(usage)
        exit()

    if sys.argv[1] == "help":
        if len(sys.argv) > 2:
            parser = _fill_arguments(sys.argv[2])
            parser.print_help()
        else:
            print(usage)
        exit()

    parser = _fill_arguments(sys.argv[1])
    options = parser.parse_args(sys.argv[2:])

    c2ctool = C2cTool(options)
    if sys.argv[1] == "upgrade":
        c2ctool.upgrade()
    elif sys.argv[1] == "deploy":
        c2ctool.deploy()
    else:
        print("Unknown command")


def _fill_arguments(command):
    parser = ArgumentParser(prog="%s %s" % (sys.argv[0], command), add_help=False)
    parser.add_argument(
        "--no-cleanall",
        help="Run clean instead of cleanall",
        default="cleanall",
        action="store_const",
        const="clean",
        dest="clean",
    )
    parser.add_argument(
        "--windows",
        action="store_true",
        help="Use the windows c2cgeoportal package",
    )
    parser.add_argument(
        "--git-remote",
        metavar="GITREMOTE",
        help="Specify the remote branch",
        default="origin",
    )
    parser.add_argument(
        "--index-url",
        help="An alternate camptocamp python package index URL",
        default=DEFAULT_INDEX_URL
    )
    parser.add_argument(
        "--c2cgeoportal-url",
        help="An alternate c2cgeoportal egg/wheel URL (with arguments %(package) %(version)s)",
        default=DEFAULT_C2CGEOPORTAL_URL
    )

    if command == "help":
        parser.add_argument(
            "command", metavar="COMMAND", help="The command"
        )
    elif command == "upgrade":
        parser.add_argument(
            "file", metavar="MAKEFILE", help="The makefile used to build", default=None
        )
        parser.add_argument(
            "--step", type=int, help=argparse.SUPPRESS, default=0
        )
        parser.add_argument(
            "version", metavar="VERSION", help="Upgrade to version"
        )
    elif command == "deploy":
        parser.add_argument(
            "host", metavar="HOST", help="The destination host"
        )
        parser.add_argument(
            "--components",
            help="Restrict component to update. [databases,files,code]. default to all",
            default=None
        )
    else:
        print("Unknown command")
        exit()

    return parser


class C2cTool:

    color_bar = _colorize("================================================================", GREEN)

    def print_step(self, step, intro="To continue type:"):
        print(intro)
<<<<<<< HEAD
        print(_colorize("VERSION=%s make -f %s upgrade%i", YELLOW) % (
            self.options.version,
=======
        print(_colorize("%s upgrade %s%s %s --step %i", YELLOW) % (
            "%s/c2ctool" % self.venv_bin,

            "".join([
                "--windows " if self.options.windows else "",
                "--git-remote %s " % self.options.git_remote
                if self.options.git_remote != "origin" else "",
                "--index-url '%s' " % self.options.index_url
                if self.options.index_url != DEFAULT_INDEX_URL else "",
                "--c2cgeoportal-url '%s' " % self.options.c2cgeoportal_url
                if self.options.c2cgeoportal_url != DEFAULT_C2CGEOPORTAL_URL else "",
            ]),

>>>>>>> db176be7
            self.options.file if self.options.file is not None else "<user.mk>",
            step
        ))

    def get_project(self):
        check_call(["make", "-f", self.options.file, "project.yaml"])
        if not path.isfile("project.yaml"):
            print("Unable to find the required 'project.yaml' file.")
            exit(1)

        return load(file("project.yaml", "r"))

    def test_checkers(self):
        http = httplib2.Http()
        for check_type in ("", "type=all"):
            resp, content = http.request(
                "http://localhost%s%s" % (self.project["checker_path"], check_type),
                method="GET",
                headers={
                    "Host": self.project["host"]
                }
            )
            if resp.status < 200 or resp.status >= 300:
                print(self.color_bar)
                print("Checker error:")
                print("Open `http://%s%s%s` for more informations." % (
                    self.project["host"], self.project["checker_path"], check_type
                ))
                return False
        return True

    def __init__(self, options):
        self.options = options
        self.project = self.get_project()

    def upgrade(self):
        self.package = "c2cgeoportal"
        self.venv_bin = ".build/venv/bin"
        if self.options.windows:
            self.options.clean = "clean"
            self.venv_bin = ".build/venv/Scripts"

        if self.options.step == 0:
            self.step0()
        elif self.options.step == 1:
            self.step1()
        elif self.options.step == 2:
            self.step2()
        elif self.options.step == 3:
            self.step3()
        elif self.options.step == 4:
            self.step4()

    def step0(self):
        if self.options.version != "master":
            if re.match("^[0-9].[0-9]+.[0-9](rc[0-9])?$", self.options.version) is None:
                print(
                    "The version is wrong, should be 'master' or "
                    "[0-9].[0-9]+.[0-9](rc[0-9])?). Found '%s'." %
                    self.options.version
                )
                exit(1)

            http = httplib2.Http()
            headers, _ = http.request(
                "https://github.com/camptocamp/CGXP/tree/%s" %
                self.options.version, "HEAD"
            )
            if headers.status != 200:
                print("This CGXP tag does not exist.")
                exit(1)

            headers, _ = http.request(
                self.options.c2cgeoportal_url % {
                    "package": self.package,
                    "version": self.options.version
                }
            )
            if headers.status != 200:
                print("This %s egg does not exist." % self.package)
                exit(1)

            url = (
                "http://raw.github.com/camptocamp/c2cgeoportal/%s/"
                "c2cgeoportal/scaffolds/update/CONST_versions.txt" % self.options.version
            )
            headers, content = http.request(url)
            if headers.status != 200:
                print("Failed downloading the c2cgeoportal CONST_versions.txt file.")
                print(url)
                exit(1)

        if path.split(path.realpath("."))[1] != self.project["project_folder"]:
            print("Your project isn't in the right folder!")
            print("It should be in folder '%s' instead of folder '%s'." % (
                self.project["project_folder"], path.split(path.realpath("."))[1]
            ))
            exit(1)

        check_call(["git", "status"])
        print()
        print(self.color_bar)
        print(
            "Here is the output of 'git status'. Please make sure to commit all your changes "
            "before going further. All uncommited changes will be lost."
        )
        self.print_step(1)

    def step1(self):

        check_call(["git", "reset", "--hard"])
        check_call(["git", "clean", "-f", "-d"])
        check_call(["git", "submodule", "foreach", "--recursive", "git", "reset", "--hard"])
        check_call(["git", "submodule", "foreach", "--recursive", "git", "clean", "-f", "-d"])

        branch = check_output(["git", "rev-parse", "--abbrev-ref", "HEAD"]).strip()
        try:
            check_call(["git", "pull", "--rebase", self.options.git_remote, branch])
        except CalledProcessError:
            print(self.color_bar)
            print(_colorize("The pull (rebase) failed.", RED))
            print(_colorize("Please solve the rebase and run the step again.", YELLOW))
            exit(1)

        check_call(["git", "submodule", "sync"])
        check_call(["git", "submodule", "update", "--init"])
        check_call(["git", "submodule", "foreach", "git", "submodule", "sync"])
        check_call(["git", "submodule", "foreach", "git", "submodule", "update", "--init"])

        if len(check_output(["git", "status", "-z"]).strip()) != 0:
            print(self.color_bar)
            print(_colorize("The pull isn't fast forward.", RED))
            print(_colorize("Please solve the rebase and run the step again.", YELLOW))
            exit(1)

        check_call(["git", "submodule", "foreach", "git", "fetch", "origin"])
        check_call([
            "git", "submodule", "foreach", "git", "reset", "--hard",
            "origin/master" if self.options.version == "master" else self.options.version, "--"
        ])
        if self.options.version == "master":
            check_call([
                "git", "submodule", "foreach", "git", "reset",
                "--hard", "origin/master"
            ])
        check_call(["git", "submodule", "foreach", "git", "submodule", "sync"])
        check_call(["git", "submodule", "foreach", "git", "submodule", "update", "--init"])

        if not self.options.windows:
            check_call(["make", "-f", self.options.file, ".build/requirements.timestamp"])
            pip_cmd = [
                "%s/pip" % self.venv_bin, "install",
                "--trusted-host", "pypi.camptocamp.net",
                "--find-links", self.options.index_url,
            ]
            if self.options.version == "master":
                check_call(["%s/pip" % self.venv_bin, "uninstall", "--yes", self.package])
                pip_cmd += ["--pre", self.package]
            else:
                pip_cmd += ["%s==%s" % (self.package, self.options.version)]
            check_call(pip_cmd)

        check_call([
            "%s/pcreate" % self.venv_bin, "--overwrite", "--scaffold=c2cgeoportal_update",
            "../%s" % self.project["project_folder"], "package=%s" % self.project["project_package"]
        ])
        check_call([
            "%s/pcreate" % self.venv_bin, "-s", "c2cgeoportal_create",
            "/tmp/%s" % self.project["project_folder"],
            "package=%s" % self.project["project_package"],
            "mobile_application_title=%s" %
            self.project["template_vars"]["mobile_application_title"],
            "srid=%s" % self.project["template_vars"].get("srid", 21781),
        ])
        check_call(["make", "-f", self.options.file, self.options.clean])

        diff_file = open("changelog.diff", "w")
        check_call(["git", "diff", "CONST_CHANGELOG.txt"], stdout=diff_file)
        diff_file.close()

        check_call(["make", "-f", self.options.file, ".build/requirements.timestamp"])

        print()
        print(self.color_bar)
        print(
            "Apply the manual migration steps based on what is in the CONST_CHANGELOG.txt file"
            " (listed in the `changelog.diff` file)."
        )
        self.print_step(2)

    def step2(self):
        if self.options.file is None:
            print("The makefile is missing")
            exit(1)

        if path.isfile("changelog.diff"):
            unlink("changelog.diff")
        if path.exists("/tmp/%s" % self.project["project_folder"]):
            shutil.rmtree("/tmp/%s" % self.project["project_folder"])

        check_call(["make", "-f", self.options.file, "build"])

        command.upgrade(Config("alembic.ini"), "head")
        command.upgrade(Config("alembic_static.ini"), "head")

        if not self.options.windows:
            check_call(["sudo", "/usr/sbin/apache2ctl", "graceful"])

        print()
        print(self.color_bar)
        print("The upgrade is nearly done, now you should:")
        print("- Test your application.")

        if self.options.windows:
            print("You are running on Windows, please restart your Apache server,")
            print("because we can not do that automatically.")

        self.print_step(3)

    def step3(self):
        if not self.test_checkers():
            self.print_step(3, intro="Correct them, then type:")
            exit(1)

        # Required to remove from the Git stage the ignored file when we launch the step again
        check_call(["git", "reset", "--mixed"])

        check_call(["git", "add", "-A"])
        if path.exists("%s/static/lib/cgxp" % self.project["project_package"]):
            check_call(["git", "add", "%s/static/lib/cgxp" % self.project["project_package"]])
        check_call(["git", "status"])

        print()
        print(self.color_bar)
        print("We will commit all the above files!")
        print(
            "If there are some files which should not be commited, then you should "
            "add them into the `.gitignore` file and launch step 3 again."
        )

        self.print_step(4, intro="Then to commit your changes type:")

    def step4(self):
        check_call(["git", "commit", "-m", "Upgrade to GeoMapFish %s" % self.options.version])

        print()
        print(self.color_bar)
        print()
        print(_colorize("Congratulations your upgrade is a success.", GREEN))
        print()
        branch = check_output(["git", "rev-parse", "--abbrev-ref", "HEAD"]).strip()
        print("Now all your files will be commited, you should do a git push %s %s." % (
            self.options.git_remote, branch
        ))

    def deploy(self):
        if not self.test_checkers():
            print(_colorize("Correct them and run again", RED))
            exit(1)

        check_call(["sudo", "-u", "deploy", "deploy", "-r", "deploy/deploy.cfg", self.options.host])
        check_call(["make", "-f", self.options.file, "build"])


if __name__ == "__main__":  # pragma: no cover
    main()<|MERGE_RESOLUTION|>--- conflicted
+++ resolved
@@ -177,24 +177,8 @@
 
     def print_step(self, step, intro="To continue type:"):
         print(intro)
-<<<<<<< HEAD
         print(_colorize("VERSION=%s make -f %s upgrade%i", YELLOW) % (
             self.options.version,
-=======
-        print(_colorize("%s upgrade %s%s %s --step %i", YELLOW) % (
-            "%s/c2ctool" % self.venv_bin,
-
-            "".join([
-                "--windows " if self.options.windows else "",
-                "--git-remote %s " % self.options.git_remote
-                if self.options.git_remote != "origin" else "",
-                "--index-url '%s' " % self.options.index_url
-                if self.options.index_url != DEFAULT_INDEX_URL else "",
-                "--c2cgeoportal-url '%s' " % self.options.c2cgeoportal_url
-                if self.options.c2cgeoportal_url != DEFAULT_C2CGEOPORTAL_URL else "",
-            ]),
-
->>>>>>> db176be7
             self.options.file if self.options.file is not None else "<user.mk>",
             step
         ))
