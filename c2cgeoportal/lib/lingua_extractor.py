# -*- coding: utf-8 -*-

# Copyright (c) 2011-2017, Camptocamp SA
# All rights reserved.

# Redistribution and use in source and binary forms, with or without
# modification, are permitted provided that the following conditions are met:

# 1. Redistributions of source code must retain the above copyright notice, this
#    list of conditions and the following disclaimer.
# 2. Redistributions in binary form must reproduce the above copyright notice,
#    this list of conditions and the following disclaimer in the documentation
#    and/or other materials provided with the distribution.

# THIS SOFTWARE IS PROVIDED BY THE COPYRIGHT HOLDERS AND CONTRIBUTORS "AS IS" AND
# ANY EXPRESS OR IMPLIED WARRANTIES, INCLUDING, BUT NOT LIMITED TO, THE IMPLIED
# WARRANTIES OF MERCHANTABILITY AND FITNESS FOR A PARTICULAR PURPOSE ARE
# DISCLAIMED. IN NO EVENT SHALL THE COPYRIGHT OWNER OR CONTRIBUTORS BE LIABLE FOR
# ANY DIRECT, INDIRECT, INCIDENTAL, SPECIAL, EXEMPLARY, OR CONSEQUENTIAL DAMAGES
# (INCLUDING, BUT NOT LIMITED TO, PROCUREMENT OF SUBSTITUTE GOODS OR SERVICES;
# LOSS OF USE, DATA, OR PROFITS; OR BUSINESS INTERRUPTION) HOWEVER CAUSED AND
# ON ANY THEORY OF LIABILITY, WHETHER IN CONTRACT, STRICT LIABILITY, OR TORT
# (INCLUDING NEGLIGENCE OR OTHERWISE) ARISING IN ANY WAY OUT OF THE USE OF THIS
# SOFTWARE, EVEN IF ADVISED OF THE POSSIBILITY OF SUCH DAMAGE.

# The views and conclusions contained in the software and documentation are those
# of the authors and should not be interpreted as representing official policies,
# either expressed or implied, of the FreeBSD Project.


import httplib2
import subprocess
import os
import yaml
import re
import traceback
from json import loads
from urlparse import urlsplit
from defusedxml.minidom import parseString
from xml.parsers.expat import ExpatError
from sqlalchemy.exc import ProgrammingError, NoSuchTableError, OperationalError
from sqlalchemy.orm.exc import NoResultFound
from sqlalchemy.orm.util import class_mapper
from sqlalchemy.orm.properties import ColumnProperty
from geoalchemy2.types import Geometry

from lingua.extractors import Extractor
from lingua.extractors import Message
from pyramid.paster import bootstrap
from c2c.template import get_config
from bottle import template, MakoTemplate
from mako.template import Template
from mako.lookup import TemplateLookup
from owslib.wms import WebMapService

from c2cgeoportal.lib import add_url_params, get_url2
from c2cgeoportal.lib.bashcolor import colorize, RED, YELLOW
from c2cgeoportal.lib.dbreflection import get_class
from c2cgeoportal.lib.caching import init_region


class GeoMapfishAngularExtractor(Extractor):  # pragma: no cover
    "GeoMapfish angular extractor"

    extensions = [".js", ".html"]

    def __call__(self, filename, options):
        config = get_config(".build/config.yaml")

        class Registry:
            settings = config

        class Request:
            registry = Registry()
            params = {}
            GET = {}
            user_agent = ""

            @staticmethod
            def static_url(*args, **kwargs):
                return ""

            @staticmethod
            def static_path(*args, **kwargs):
                return ""

            @staticmethod
            def route_url(*args, **kwargs):
                return ""

            @staticmethod
            def current_route_url(*args, **kwargs):
                return ""

        init_region({"backend": "dogpile.cache.memory"})

        int_filename = filename
        if re.match("^" + re.escape("./{}/templates".format(config["package"])), filename):
            try:
                empty_template = Template("")

                class Lookup(TemplateLookup):
                    @staticmethod
                    def get_template(uri):
                        return empty_template

                class MyTemplate(MakoTemplate):
                    def prepare(self, **options):
                        options.update({"input_encoding": self.encoding})
                        lookup = Lookup(**options)
                        if self.source:
                            self.tpl = Template(self.source, lookup=lookup, **options)
                        else:
                            self.tpl = Template(
                                uri=self.name,
                                filename=self.filename,
                                lookup=lookup, **options)

                try:
                    processed = template(
                        filename,
                        {
                            "request": Request(),
                            "lang": "fr",
                            "debug": False,
                            "extra_params": {},
                            "permalink_themes": "",
                            "fulltextsearch_groups": [],
                            "wfs_types": [],
                            "_": lambda x: x,
                        },
                        template_adapter=MyTemplate
                    )
                    int_filename = os.path.join(os.path.dirname(filename), "_" + os.path.basename(filename))
                    with open(int_filename, "wb") as file_open:
                        file_open.write(processed.encode("utf-8"))
                except:
                    print(colorize(
                        "An error occurred during the '{}' template generation".format(filename),
                        YELLOW
                    ))
                    print(colorize(traceback.format_exc(), YELLOW))
                    print("------")
                    # Continue with the original one
                    int_filename = filename
            except:
                print(traceback.format_exc())

        message_str = subprocess.check_output(["node", "tools/extract-messages.js", int_filename])
        if int_filename != filename:
            os.unlink(int_filename)
        try:
            messages = []
            for contexts, message in loads(message_str):
                for context in contexts.split(", "):
                    messages.append(Message(
                        None, message, None, [], u"", u"", context.split(":")
                    ))
            return messages
        except:
            print(colorize("An error occurred", RED))
            print(colorize(message_str, RED))
            print("------")
            raise


class GeoMapfishConfigExtractor(Extractor):  # pragma: no cover
    "GeoMapfish config extractor (raster layers, and print templates)"

    extensions = [".yaml"]

    def __call__(self, filename, options):
        with open(filename) as config_file:
            from c2cgeoportal.lib.print_ import *  # noqa
            config = yaml.load(config_file)
            # for application config (.build/config.yaml)
            if "vars" in config:
                return self._collect_app_config(config, filename)
            # for the print config
            elif "templates" in config:
                return self._collect_print_config(config, filename)
            else:
                raise Exception("Not a known config file")

    @classmethod
    def _collect_app_config(cls, config, filename):
        # Collect raster layers names
        raster = [
            Message(
                None, raster_layer, None, [], u"", u"",
                (filename, u"raster/{0!s}".format(raster_layer))
            )
            for raster_layer in config["vars"].get("raster", {}).keys()
        ]
        # Collect layers enum values (for filters)
        settings = get_config(".build/config.yaml")
        from c2cgeoportal.pyramid_ import init_dbsessions
        init_dbsessions(settings)
        from c2cgeoportal.models import DBSessions
        from c2cgeoportal.views.layers import Layers
        enums = []
        enum_layers = config["vars"].get("layers", {}).get("enum", {})
        for layername in enum_layers.keys():
            layerinfos = enum_layers.get(layername, {})
            attributes = layerinfos.get("attributes", {})
            for fieldname in attributes.keys():
                values = cls._enumerate_attributes_values(DBSessions, Layers, layerinfos, fieldname)
                enums += [
                    Message(
                        None, value[0], None, [], u"", u"",
                        (filename, u"/layers/{0!s}/values/{1!s}/{2!s}".format(layername, fieldname, value[0]))
                    )
                    for value in values
                ]

        return raster + enums

    @classmethod
    def _enumerate_attributes_values(cls, dbsessions, layers, layerinfos, fieldname):
        dbname = layerinfos.get("dbsession")
        try:
            dbsession = dbsessions.get(dbname)
            values = layers.query_enumerate_attribute_values(dbsession, layerinfos, fieldname)
        except:
            table = layerinfos.get("attributes").get(fieldname, {}).get("table")
            print(colorize(
                u"Unable to collect enumerate attributes for "
                u"db: {0!s}, table: {1!s}, column: {2!s}".format(dbname, table, fieldname),
                YELLOW
            ))
        return values

    @classmethod
    def _collect_print_config(cls, config, filename):
        result = []
        for template_ in config.get("templates").keys():
            result.append(Message(
                None, template_, None, [], u"", u"",
                (filename, u"template/{0!s}".format(template_))
            ))
            result += [
                Message(
                    None, attribute, None, [], u"", u"",
                    (filename, u"template/{0!s}/{1!s}".format(template_, attribute))
                )
                for attribute in config.get("templates")[template_].attributes.keys()
            ]
        return result


class GeoMapfishThemeExtractor(Extractor):  # pragma: no cover
    "GeoMapfish theme extractor"

    # Run on the development.ini file
    extensions = [".ini"]
    featuretype_cache = {}
    wmscap_cache = {}

    def __call__(self, filename, options):
        messages = []

        try:
            self.env = bootstrap(filename)
            with open("project.yaml") as f:
                self.package = yaml.safe_load(f)
            self.config = get_config(".build/config.yaml")

            try:
                from c2cgeoportal.models import DBSession, Theme, LayerGroup, \
                    LayerWMS, LayerWMTS, FullTextSearch

                self._import(Theme, messages)
                self._import(LayerGroup, messages)
                self._import(LayerWMS, messages, self._import_layer_wms)
                self._import(LayerWMTS, messages, self._import_layer_wmts)

                for ln, in DBSession.query(FullTextSearch.layer_name).distinct().all():
                    if ln is not None and ln != "":
                        messages.append(Message(
                            None, ln, None, [], u"", u"",
                            ("fts", ln.encode("ascii", errors="replace"))
                        ))
            except ProgrammingError as e:
                print(colorize(
                    "ERROR: The database is probably not up to date "
                    "(should be ignored when happen during the upgrade)",
                    RED
                ))
                print(colorize(e, RED))
        except NoSuchTableError as e:
            print(colorize(
                "ERROR: The schema didn't seem to exists "
                "(should be ignored when happen during the deploy)",
                RED
            ))
            print(colorize(e, RED))
        except OperationalError as e:
            print(colorize(
                "ERROR: The database didn't seem to exists "
                "(should be ignored when happen during the deploy)",
                RED
            ))
            print(colorize(e, RED))

        return messages

    @staticmethod
    def _import(object_type, messages, callback=None):
        from c2cgeoportal.models import DBSession

        items = DBSession.query(object_type)
        for item in items:
            messages.append(Message(
                None, item.name, None, [], u"", u"",
                (item.item_type, item.name.encode("ascii", errors="replace"))
            ))

            if callback is not None:
                callback(item, messages)

    def _import_layer_wms(self, layer, messages):
        server = layer.ogc_server
        url = server.url_wfs or server.url
        if url is None:
            return
        for wms_layer in layer.layer.split(","):
            self._import_layer_attributes(
                url, wms_layer, layer.item_type, layer.name, layer.id, messages
            )
        if layer.geo_table is not None and layer.geo_table != "":
            exclude = [] if layer.exclude_properties is None else layer.exclude_properties.split(",")
            last_update_date = layer.get_metadatas("lastUpdateDateColumn")
            if len(last_update_date) == 1:
                exclude.append(last_update_date[0].value)
            last_update_user = layer.get_metadatas("lastUpdateUserColumn")
            if len(last_update_user) == 1:
                exclude.append(last_update_user[0].value)
            try:
                cls = get_class(layer.geo_table, exclude_properties=exclude)
                for column_property in class_mapper(cls).iterate_properties:
                    if isinstance(column_property, ColumnProperty) and \
                            len(column_property.columns) == 1 and \
                            not column_property.columns[0].primary_key and \
                            not column_property.columns[0].foreign_keys and \
                            not isinstance(column_property.columns[0].type, Geometry):
                        messages.append(Message(
                            None, column_property.key, None, [], "", "",
                            (".".join(["edit", layer.item_type, str(layer.id)]), layer.name)
                        ))
            except NoSuchTableError:
                print(colorize(
                    "No such table '{}' for layer '{}'.".format(layer.geo_table, layer.name),
                    YELLOW
                ))
                print(colorize(traceback.format_exc(), YELLOW))

    def _import_layer_wmts(self, layer, messages):
        from c2cgeoportal.models import DBSession, OGCServer

        layers = [d.value for d in layer.metadatas if d.name == "queryLayers"]
        if len(layers) == 0:
            layers = [d.value for d in layer.metadatas if d.name == "wmsLayer"]
        server = [d.value for d in layer.metadatas if d.name == "ogcServer"]
        if len(server) >= 1 and len(layers) >= 1:
            for wms_layer in layers:
                try:
                    db_server = DBSession.query(OGCServer).filter(OGCServer.name == server[0]).one()
                    self._import_layer_attributes(
                        db_server.url_wfs or db_server.url, wms_layer,
                        layer.item_type, layer.name, layer.id, messages
                    )
                except NoResultFound:
                    print(colorize(
                        "Error: the OGC server '{}' from the WMTS layer '{}' does not exist.".format(
                            server[0], layer.name
                        ),
                        YELLOW
                    ))

    def _import_layer_attributes(self, url, layer, item_type, name, layer_id, messages):
        for attribute in self._layer_attributes(url, layer):
            messages.append(Message(
                None, attribute, None, [], "", "", (".".join([item_type, name]), layer)
            ))

    def _layer_attributes(self, url, layer):
        errors = set()

        class Registry:
            setting = None

        class Request:
            registry = Registry()

        request = Request()
        request.registry.settings = self.config
        # static schema will not be supported
        url = get_url2("Layer", url, request, errors)
        if len(errors) > 0:
            print("\n".join(errors))
            return []

        wms_getcap_url = add_url_params(url, {
            "SERVICE": "WMS",
            "VERSION": "1.1.1",
            "REQUEST": "GetCapabilities",
        })

        hostname = urlsplit(url).hostname
        if url not in self.wmscap_cache:
            print("Get WMS GetCapabilities for URL: {}".format(url))
            self.wmscap_cache[url] = None

            # forward request to target (without Host Header)
            http = httplib2.Http()
            h = {}
            if hostname == "localhost":  # pragma: no cover
                h["Host"] = self.package["host"]
            try:
                resp, content = http.request(wms_getcap_url, method="GET", headers=h)

                try:
                    self.wmscap_cache[url] = WebMapService(None, xml=content)
                except Exception as e:
                    print(colorize(
                        "WARNING! an error occurred while trying to "
                        "parse the GetCapabilities document."
                    ), YELLOW)
                    print(colorize(str(e), YELLOW))
                    print("URL: {0!s}\nxml:\n{1!s}".format(wms_getcap_url, content))
            except Exception as e:  # pragma: no cover
                print(colorize(str(e), YELLOW))
                print(colorize(
                    "WARNING! Unable to GetCapabilities from URL: {0!s}".format(wms_getcap_url),
                    YELLOW,
                ))

        wmscap = self.wmscap_cache[url]

        wfs_descrfeat_url = add_url_params(url, {
            "SERVICE": "WFS",
            "VERSION": "1.1.0",
            "REQUEST": "DescribeFeatureType",
        })

        if url not in self.featuretype_cache:
            print("Get WFS DescribeFeatureType for URL: {}".format(wfs_descrfeat_url))
            self.featuretype_cache[url] = None

            # forward request to target (without Host Header)
            http = httplib2.Http()
            h = {}
            if hostname == "localhost":  # pragma: no cover
                h["Host"] = self.package["host"]
            try:
                resp, content = http.request(wfs_descrfeat_url, method="GET", headers=h)
            except Exception as e:  # pragma: no cover
                print(colorize(str(e), YELLOW))
                print(colorize(
                    "Unable to DescribeFeatureType from URL: {0!s}".format(wfs_descrfeat_url),
                    YELLOW,
                ))
                return []

            if resp.status < 200 or resp.status >= 300:  # pragma: no cover
                print(colorize(
                    "WARNING DescribeFeatureType from URL {0!s} return the error: {1:d} {2!s}".format(
                        wfs_descrfeat_url, resp.status, resp.reason
                    ),
                    YELLOW,
                ))
                return []

            try:
                describe = parseString(content)
                featurestype = {}
                self.featuretype_cache[url] = featurestype
                for type_element in describe.getElementsByTagNameNS(
                    "http://www.w3.org/2001/XMLSchema", "complexType"
                ):
                    featurestype[type_element.getAttribute("name")] = type_element
            except ExpatError as e:
                print(colorize(
                    "WARNING! an error occurred while trying to "
                    "parse the DescribeFeatureType document.",
                    YELLOW
                ))
                print(colorize(str(e), YELLOW))
                print("URL: {0!s}\nxml:\n{1!s}".format(wfs_descrfeat_url, content))
            except AttributeError:
                print(colorize(
                    "WARNING! an error occured while trying to "
<<<<<<< HEAD
                    "read the Mapfile and recover the themes.",
                    YELLOW
                ))
                print("URL: {0!s}\nxml:\n{1!s}".format(url, content))
=======
                    "read the Mapfile and recover the themes."
                ), YELLOW)
                print("URL: {0!s}\nxml:\n{1!s}".format(wfs_descrfeat_url, content))
>>>>>>> cb6e51df
        else:
            featurestype = self.featuretype_cache[url]

        if featurestype is None:
            return []

        layers = [layer]
        if wmscap is not None and layer in list(wmscap.contents):
            layer_obj = wmscap[layer]
            if len(layer_obj.layers) > 0:
                layers = [l.name for l in layer_obj.layers]

        attributes = []
        for sub_layer in layers:
            # Should probably be adapted for other king of servers
            type_element = featurestype.get("{}Type".format(sub_layer))
            if type_element is not None:
                for element in type_element.getElementsByTagNameNS(
                    "http://www.w3.org/2001/XMLSchema", "element"
                ):
                    if not element.getAttribute("type").startswith("gml:"):
                        attributes.append(element.getAttribute("name"))

        return attributes<|MERGE_RESOLUTION|>--- conflicted
+++ resolved
@@ -490,16 +490,10 @@
             except AttributeError:
                 print(colorize(
                     "WARNING! an error occured while trying to "
-<<<<<<< HEAD
                     "read the Mapfile and recover the themes.",
                     YELLOW
                 ))
-                print("URL: {0!s}\nxml:\n{1!s}".format(url, content))
-=======
-                    "read the Mapfile and recover the themes."
-                ), YELLOW)
                 print("URL: {0!s}\nxml:\n{1!s}".format(wfs_descrfeat_url, content))
->>>>>>> cb6e51df
         else:
             featurestype = self.featuretype_cache[url]
 
