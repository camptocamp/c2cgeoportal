--- conflicted
+++ resolved
@@ -145,24 +145,18 @@
                     with open(int_filename, "wb") as file_open:
                         file_open.write(processed.encode("utf-8"))
                 except:
-                    print((colorize(
+                    print(colorize(
                         "ERROR! Occurred during the '{}' template generation".format(filename),
                         RED
-<<<<<<< HEAD
-                    )))
-                    print((colorize(traceback.format_exc(), RED)))
-                    if os.environ["IGNORE_I18N_ERRORS"] == "TRUE":
-=======
                     ))
                     print(colorize(traceback.format_exc(), RED))
                     if os.environ.get("IGNORE_I18N_ERRORS", "FALSE") == "TRUE":
->>>>>>> 74aaad07
                         # Continue with the original one
                         int_filename = filename
                     else:
                         raise
             except:
-                print((traceback.format_exc()))
+                print(traceback.format_exc())
 
         message_str = subprocess.check_output([
             "node", "tools/extract-messages.js", int_filename
@@ -178,8 +172,8 @@
                     ))
             return messages
         except:
-            print((colorize("An error occurred", RED)))
-            print((colorize(message_str, RED)))
+            print(colorize("An error occurred", RED))
+            print(colorize(message_str, RED))
             print("------")
             raise
 
@@ -207,7 +201,7 @@
         raster = [
             Message(
                 None, raster_layer, None, [], "", "",
-                (filename, "raster/{0!s}".format(raster_layer))
+                (filename, "raster/{}".format(raster_layer))
             )
             for raster_layer in list(config["vars"].get("raster", {}).keys())
         ]
@@ -227,7 +221,7 @@
                 for value, in values:
                     if value != "":
                         msgid = value if isinstance(value, str) else value
-                        location = "/layers/{0!s}/values/{1!s}/{2!s}".format(
+                        location = "/layers/{}/values/{}/{}".format(
                             layername,
                             fieldname,
                             value.encode("ascii", errors="replace") if isinstance(value, str) else value)
@@ -243,17 +237,12 @@
             return layers.query_enumerate_attribute_values(dbsession, layerinfos, fieldname)
         except Exception as e:
             table = layerinfos.get("attributes").get(fieldname, {}).get("table")
-            print((colorize(
+            print(colorize(
                 "ERROR! Unable to collect enumerate attributes for "
                 "db: {}, table: {}, column: {} ({})".format(dbname, table, fieldname, e),
                 RED
-<<<<<<< HEAD
-            )))
-            if os.environ["IGNORE_I18N_ERRORS"] == "TRUE":
-=======
             ))
             if os.environ.get("IGNORE_I18N_ERRORS", "FALSE") == "TRUE":
->>>>>>> 74aaad07
                 return []
             else:
                 raise
@@ -264,12 +253,12 @@
         for template_ in list(config.get("templates").keys()):
             result.append(Message(
                 None, template_, None, [], "", "",
-                (filename, "template/{0!s}".format(template_))
+                (filename, "template/{}".format(template_))
             ))
             result += [
                 Message(
                     None, attribute, None, [], "", "",
-                    (filename, "template/{0!s}/{1!s}".format(template_, attribute))
+                    (filename, "template/{}/{}".format(template_, attribute))
                 )
                 for attribute in list(config.get("templates")[template_].attributes.keys())
             ]
@@ -309,49 +298,31 @@
                             ("fts", ln.encode("ascii", errors="replace"))
                         ))
             except ProgrammingError as e:
-                print((colorize(
+                print(colorize(
                     "ERROR! The database is probably not up to date "
                     "(should be ignored when happen during the upgrade)",
                     RED
-<<<<<<< HEAD
-                )))
-                print((colorize(e, RED)))
-                if os.environ["IGNORE_I18N_ERRORS"] != "TRUE":
-=======
                 ))
                 print(colorize(e, RED))
                 if os.environ.get("IGNORE_I18N_ERRORS", "FALSE") != "TRUE":
->>>>>>> 74aaad07
                     raise
         except NoSuchTableError as e:
-            print((colorize(
+            print(colorize(
                 "ERROR! The schema didn't seem to exists "
                 "(should be ignored when happen during the deploy)",
                 RED
-<<<<<<< HEAD
-            )))
-            print((colorize(e, RED)))
-            if os.environ["IGNORE_I18N_ERRORS"] != "TRUE":
-=======
             ))
             print(colorize(e, RED))
             if os.environ.get("IGNORE_I18N_ERRORS", "FALSE") != "TRUE":
->>>>>>> 74aaad07
                 raise
         except OperationalError as e:
-            print((colorize(
+            print(colorize(
                 "ERROR! The database didn't seem to exists "
                 "(should be ignored when happen during the deploy)",
                 RED
-<<<<<<< HEAD
-            )))
-            print((colorize(e, RED)))
-            if os.environ["IGNORE_I18N_ERRORS"] != "TRUE":
-=======
             ))
             print(colorize(e, RED))
             if os.environ.get("IGNORE_I18N_ERRORS", "FALSE") != "TRUE":
->>>>>>> 74aaad07
                 raise
 
         return messages
@@ -398,18 +369,12 @@
                             (".".join(["edit", layer.item_type, str(layer.id)]), layer.name)
                         ))
             except NoSuchTableError:
-                print((colorize(
+                print(colorize(
                     "ERROR! No such table '{}' for layer '{}'.".format(layer.geo_table, layer.name),
                     RED
-<<<<<<< HEAD
-                )))
-                print((colorize(traceback.format_exc(), RED)))
-                if os.environ["IGNORE_I18N_ERRORS"] != "TRUE":
-=======
                 ))
                 print(colorize(traceback.format_exc(), RED))
                 if os.environ.get("IGNORE_I18N_ERRORS", "FALSE") != "TRUE":
->>>>>>> 74aaad07
                     raise
 
     def _import_layer_wmts(self, layer, messages):
@@ -428,18 +393,13 @@
                         layer.item_type, layer.name, messages
                     )
                 except NoResultFound:
-                    print((colorize(
+                    print(colorize(
                         "ERROR! the OGC server '{}' from the WMTS layer '{}' does not exist.".format(
                             server[0], layer.name
                         ),
                         RED
-<<<<<<< HEAD
-                    )))
-                    if os.environ["IGNORE_I18N_ERRORS"] != "TRUE":
-=======
                     ))
                     if os.environ.get("IGNORE_I18N_ERRORS", "FALSE") != "TRUE":
->>>>>>> 74aaad07
                         raise
 
     def _import_layer_attributes(self, url, layer, item_type, name, messages):
@@ -462,7 +422,7 @@
         # static schema will not be supported
         url = get_url2("Layer", url, request, errors)
         if len(errors) > 0:
-            print(("\n".join(errors)))
+            print("\n".join(errors))
             return []
 
         wms_getcap_url = add_url_params(url, {
@@ -473,7 +433,7 @@
 
         hostname = urlsplit(url).hostname
         if url not in self.wmscap_cache:
-            print(("Get WMS GetCapabilities for URL: {}".format(url)))
+            print("Get WMS GetCapabilities for URL: {}".format(url))
             self.wmscap_cache[url] = None
 
             # forward request to target (without Host Header)
@@ -487,33 +447,21 @@
                 try:
                     self.wmscap_cache[url] = WebMapService(None, xml=content)
                 except Exception as e:
-                    print((colorize(
+                    print(colorize(
                         "ERROR! an error occurred while trying to "
                         "parse the GetCapabilities document.",
-<<<<<<< HEAD
-                        RED)))
-                    print((colorize(str(e), RED)))
-                    print(("URL: {0!s}\nxml:\n{1!s}".format(wms_getcap_url, content)))
-                    if os.environ["IGNORE_I18N_ERRORS"] != "TRUE":
-=======
                         RED))
                     print(colorize(str(e), RED))
-                    print(u"URL: {0!s}\nxml:\n{1!s}".format(wms_getcap_url, content))
+                    print("URL: {}\nxml:\n{}".format(wms_getcap_url, content))
                     if os.environ.get("IGNORE_I18N_ERRORS", "FALSE") != "TRUE":
->>>>>>> 74aaad07
                         raise
             except Exception as e:  # pragma: no cover
-                print((colorize(str(e), RED)))
-                print((colorize(
-                    "ERROR! Unable to GetCapabilities from URL: {0!s}".format(wms_getcap_url),
+                print(colorize(str(e), RED))
+                print(colorize(
+                    "ERROR! Unable to GetCapabilities from URL: {}".format(wms_getcap_url),
                     RED,
-<<<<<<< HEAD
-                )))
-                if os.environ["IGNORE_I18N_ERRORS"] != "TRUE":
-=======
                 ))
                 if os.environ.get("IGNORE_I18N_ERRORS", "FALSE") != "TRUE":
->>>>>>> 74aaad07
                     raise
 
         wmscap = self.wmscap_cache[url]
@@ -525,7 +473,7 @@
         })
 
         if url not in self.featuretype_cache:
-            print(("Get WFS DescribeFeatureType for URL: {}".format(wfs_descrfeat_url)))
+            print("Get WFS DescribeFeatureType for URL: {}".format(wfs_descrfeat_url))
             self.featuretype_cache[url] = None
 
             # forward request to target (without Host Header)
@@ -536,34 +484,24 @@
             try:
                 resp, content = http.request(wfs_descrfeat_url, method="GET", headers=h)
             except Exception as e:  # pragma: no cover
-                print((colorize(str(e), RED)))
-                print((colorize(
-                    "ERROR! Unable to DescribeFeatureType from URL: {0!s}".format(wfs_descrfeat_url),
+                print(colorize(str(e), RED))
+                print(colorize(
+                    "ERROR! Unable to DescribeFeatureType from URL: {}".format(wfs_descrfeat_url),
                     RED,
-<<<<<<< HEAD
-                )))
-                if os.environ["IGNORE_I18N_ERRORS"] == "TRUE":
-=======
                 ))
                 if os.environ.get("IGNORE_I18N_ERRORS", "FALSE") == "TRUE":
->>>>>>> 74aaad07
                     return []
                 else:
                     raise
 
             if resp.status < 200 or resp.status >= 300:  # pragma: no cover
-                print((colorize(
-                    "ERROR! DescribeFeatureType from URL {0!s} return the error: {1:d} {2!s}".format(
+                print(colorize(
+                    "ERROR! DescribeFeatureType from URL {} return the error: {1:d} {}".format(
                         wfs_descrfeat_url, resp.status, resp.reason
                     ),
                     RED,
-<<<<<<< HEAD
-                )))
-                if os.environ["IGNORE_I18N_ERRORS"] == "TRUE":
-=======
                 ))
                 if os.environ.get("IGNORE_I18N_ERRORS", "FALSE") == "TRUE":
->>>>>>> 74aaad07
                     return []
                 else:
                     raise Exception("Aborted")
@@ -577,38 +515,25 @@
                 ):
                     featurestype[type_element.getAttribute("name")] = type_element
             except ExpatError as e:
-                print((colorize(
+                print(colorize(
                     "ERROR! an error occurred while trying to "
                     "parse the DescribeFeatureType document.",
                     RED
-<<<<<<< HEAD
-                )))
-                print((colorize(str(e), RED)))
-                print(("URL: {0!s}\nxml:\n{1!s}".format(wfs_descrfeat_url, content)))
-                if os.environ["IGNORE_I18N_ERRORS"] == "TRUE":
-=======
                 ))
                 print(colorize(str(e), RED))
-                print(u"URL: {0!s}\nxml:\n{1!s}".format(wfs_descrfeat_url, content))
+                print("URL: {}\nxml:\n{}".format(wfs_descrfeat_url, content))
                 if os.environ.get("IGNORE_I18N_ERRORS", "FALSE") == "TRUE":
->>>>>>> 74aaad07
                     return []
                 else:
                     raise
             except AttributeError:
-                print((colorize(
+                print(colorize(
                     "ERROR! an error occurred while trying to "
                     "read the Mapfile and recover the themes.",
                     RED
-<<<<<<< HEAD
-                )))
-                print(("URL: {0!s}\nxml:\n{1!s}".format(wfs_descrfeat_url, content)))
-                if os.environ["IGNORE_I18N_ERRORS"] == "TRUE":
-=======
-                ))
-                print(u"URL: {0!s}\nxml:\n{1!s}".format(wfs_descrfeat_url, content))
+                ))
+                print("URL: {}\nxml:\n{}".format(wfs_descrfeat_url, content))
                 if os.environ.get("IGNORE_I18N_ERRORS", "FALSE") == "TRUE":
->>>>>>> 74aaad07
                     return []
                 else:
                     raise
