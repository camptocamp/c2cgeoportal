--- conflicted
+++ resolved
@@ -105,128 +105,9 @@
 
 .. note::
 
-<<<<<<< HEAD
    If you previously had a CGXP application and want to keep your permalinks
    compatible, the resolutions should be the same as in the previous
    application.
-=======
-   The resolutions should be the same as in the previus CGXP application to have
-   backward compatible permalinks.
-
-Background layers
------------------
-
-The background layers are configured in the database, with the layer group named
-**background** (by default).
-
-WMTS Layers
------------
-
-To make the WMTS queryable you should add those ``Metadata``:
-
-* ``ogcServer`` with the name of the used ``OGC server``,
-* ``wmsLayers`` or ``queryLayers`` with the layers to query (groups not supported).
-
-To print the layers in the high quality you you should add those ``Metadata``:
-
-* ``ogcServer`` with the name of the used ``OGC server``,
-* ``wmsLayers`` or ``printLayers`` with the layers to print.
-
-.. note::
-
-   See also: :ref:`administrator_administrate_metadata`, :ref:`administrator_administrate_ogc_server`.
-
-.. _integrator_ngeo_add:
-
-Add a new interface
--------------------
-
-Be sure you have all the required files:
-
-.. prompt:: bash
-
-   mkdir demo/static-ngeo
-   cp -r CONST_create_template/demo/static-ngeo/components demo/static-ngeo/
-   cp -r CONST_create_template/demo/static-ngeo/images demo/static-ngeo/
-   mkdir demo/static-ngeo/js
-   cp CONST_create_template/demo/static-ngeo/js/<package>module.js demo/static-ngeo/js/
-   mkdir demo/static-ngeo/less
-   cp CONST_create_template/demo/static-ngeo/less/<package>.less demo/static-ngeo/less/
-   # Add all the new files to Git
-   git add demo/static-ngeo
-
-Get the default interface files, for the mobile:
-
-.. prompt:: bash
-
-  cp CONST_create_template/<package>/templates/mobile.html <package>/templates/<inferface>.html
-  cp CONST_create_template/<package>/static-ngeo/less/mobile.less <package>/templates/<inferface>.less
-  cp CONST_create_template/<package>/static-ngeo/js/mobile.js <package>/static-ngeo/js/<inferface>.js
-
-Get the default interface files, for the desktop:
-
-.. prompt:: bash
-
-  cp CONST_create_template/<package>/templates/desktop.html <package>/templates/<inferface>.html
-  cp CONST_create_template/<package>/static-ngeo/less/desktop.less <package>/templates/<inferface>.less
-  cp CONST_create_template/<package>/static-ngeo/js/desktop.js <package>/static-ngeo/js/<inferface>.js
-
-Add them to Git:
-
-.. prompt:: bash
-
-  git add <package>/templates/<inferface>.html
-  git add <package>/templates/<inferface>.less
-  git add <package>/static-ngeo/js/<inferface>.js
-
-Update the interface in your ``<package>/__init__.py`` file:
-
-.. code:: python
-
-  add_interface(config, "<interface>", INTERFACE_TYPE_NGEO)
-
-The used method has the following API:
-
-.. code:: python
-
-   add_interface(config, interface_name="desktop", interface_type=INTERFACE_TYPE_CGXP, **kwargs)
-
-Where ``config`` is the application configuration object,
-
-``interface_name`` is the name specified in the ``interface`` table,
-also used to create the route path,
-
-``interface_type`` may be either ``INTERFACE_TYPE_CGXP``, ``INTERFACE_TYPE_NGEO`` or
-``INTERFACE_TYPE_NGEO_CATALOGUE``. Constants available in ``c2cgeoportal``.
-
-Database
---------
-
-The administration interface gives access to an ``interface`` table that lists the
-available interfaces (or pages) of the application.
-The default interfaces are ``desktop`` add ``mobile``.
-
-Checker
--------
-
-Enable the checker for the new interface.
-
-We suggest to add only the main checker in the ``defaults`` it is what is done by default.
-
-And in the ``all`` (``vars.checker.all``) check all the ngeo interface in standard and debug mode:
-
-.. code:: yaml
-
-   phantomjs_routes:
-   - name: <interface>
-     param:
-       no_redirect: true
-   - name: <interface>
-     param:
-       no_redirect: true
-       debug: true
-
-By default it is done for the desktop and mobile interface.
 
 Externs
 -------
@@ -239,5 +120,4 @@
 
 These externs need to be referenced in the ``MAKO_BUILD_ARGS`` variable in your ``<package>.mk``, example::
 
-    MAKO_BUILD_ARGS = --var externs=package/static-ngeo/externs/recaptcha.js,package/static-ngeo/externs/anotherdep.js
->>>>>>> d6a39996
+    MAKO_BUILD_ARGS = --var externs=package/static-ngeo/externs/recaptcha.js,package/static-ngeo/externs/anotherdep.js