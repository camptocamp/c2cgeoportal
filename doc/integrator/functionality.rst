--- conflicted
+++ resolved
@@ -89,70 +89,9 @@
 Usage in Javascript client
 ~~~~~~~~~~~~~~~~~~~~~~~~~~
 
-<<<<<<< HEAD
 The functionalities will be send to the Javascript client application through the user web service.
 To be published a functionality should be present in ``functionalities:available_in_templates`` parameter
 in the ``vars.yaml`` configuration file.
-=======
-As explained in the configuration section above,
-a functionality can be used in the Mako templates as long as it has been
-enabled using the ``functionalities:available_in_templates`` parameter in the
-``vars_<project>.yaml`` configuration file.
-
-Functionalities may be used in templates for various purposes. The examples
-below explain how to set the default basemap and how to limit access to some
-plugins according to the user's permissions.
-
-Example of the default_basemap Functionality
-............................................
-
-Using functionalities, you can set the default basemap that will be
-displayed when a user loads the application depending on whether he/she is
-anonymous, authenticated or has some specific role.
-
-First, make sure that ``default_basemap`` is made available in the templates
-using the ``functionalities:available_in_templates`` parameter in the
-``vars_<project>.yaml`` configuration file:
-
-.. code:: yaml
-
-    functionalities:
-        available_in_templates: [default_basemap]
-
-Then indicate (still in ``vars_<project>.yaml``) what default basemap should be used
-for anonymous users:
-
-.. code:: yaml
-
-    functionalities:
-        anonymous:
-            # some other configs...
-            default_basemap: <some_basemap>
-
-Optionally, you may also indicate what basemap to use for authenticated users
-(if omitted, the anonymous ``default_basemap`` value will be used):
-
-.. code:: yaml
-
-    functionalities:
-        anonymous:
-            # ...
-        registered:
-            default_basemap: <some_other_basemap>
-
-Finally, you may link ``default_basemap`` functionalities to some roles or
-users in the administration interface.
-
-If you are using the ``cgxp_mapopacityslider`` plugin, use the following configuration in your
-project's ``viewer.js`` template so that the ``default_basemap`` is provided there:
-
-.. code:: javascript
-
-    {
-        ptype: "cgxp_mapopacityslider",
-        defaultBaseLayerRef: "${functionality['default_basemap'][0] | n}"
-    }
->>>>>>> 72d09922
 
 
 Using Functionalities to configure the basemap to use for each theme
