.. _integrator_update_application:

Update a c2cgeoportal application
---------------------------------

Update the application code
~~~~~~~~~~~~~~~~~~~~~~~~~~~

To get the changes done by other people, we need to ``pull`` the new code:

.. prompt:: bash

    git pull
    git submodule sync
    git submodule update --init
    git submodule foreach git submodule sync
    git submodule foreach git submodule update --init

.. note::

   The submodule command is used to have the right version of CGXP.


Update c2cgeoportal
~~~~~~~~~~~~~~~~~~~

Upgrading an application to a new version of c2cgeoportal requires several
steps:

1. It's good to start an update in a clean repository, then:

   * See what's not commited:

     .. prompt:: bash
    
        git status

   * Reset non commited changes:

     .. prompt:: bash

        git reset --hard

   * Remove all untracked files and directories:

     .. prompt:: bash

        git clean -f -d

2. Now, to update the application's other dependencies,
   get the ``version.cfg`` file:

   .. prompt:: bash

       wget https://raw.github.com/camptocamp/c2cgeoportal/<version>/c2cgeoportal/scaffolds/create/versions.cfg -O versions.cfg

   Replace ``<version>`` by a version number (branch) or release number (tag).
   To get the last dev version, replace <version> by "master".

   For example to get the ``versions.cfg`` file of version 1.4, type::

       wget https://raw.github.com/camptocamp/c2cgeoportal/1.4/c2cgeoportal/scaffolds/create/versions.cfg -O versions.cfg

3. Execute ``buildout`` (``eggs`` part) to get the new ``c2cgeoportal`` version:

   .. prompt:: bash

       ./buildout/bin/buildout install eggs

4. Apply the ``c2cgeoportal_update`` scaffold:

   .. prompt:: bash

       ./buildout/bin/pcreate --interactive -s c2cgeoportal_update ../<project_name> package=<package_name>

.. note::

    Don't add any '/' after the project name.

5. Do manual migration steps based on what's in the ``CONST_CHANGELOG.txt``
   file.

6. Execute ``buildout`` to rebuild and install the application:

   .. prompt:: bash

       ./buildout/bin/buildout -c <buildout_config_file>

<<<<<<< HEAD
7. Update the database using the ``manage_db`` script:

   .. prompt:: bash
=======
   .. note::
>>>>>>> 356fcb44

       ./buildout/bin/manage_db upgrade


   ``<package_name>`` is to be replaced by the name of the application module.
   See above for more information.

<<<<<<< HEAD
8. Add the new files in the repository:
=======
10. Add the new files in the repository:
>>>>>>> 356fcb44

    Get informations on the status of the repository:

    .. prompt:: bash

        git status

    Add the new files:

    .. prompt:: bash

        git add <file1> <file2> ...


Update CGXP
~~~~~~~~~~~

To update CGXP to a release tag (like 1.3.0) use the following:

.. prompt:: bash

    cd <package>/static/lib/cgxp
    git fetch
    git checkout <tag>
    git submodule sync
    git submodule update --init

To update CGXP to a version branch (like 1.3) use the following:

.. prompt:: bash

    cd <package>/static/lib/cgxp
    git fetch
    git checkout <branch>
    git pull origin <branch>
    git submodule sync
    git submodule update --init

``<package>`` is to be replaced by the name of your application package name,
``<tag>`` is the name of the release (in Git we use a tag),
``<branch>`` is the name of the version (in Git we use a branch).

If the application code is under Git you also need to update the application
to reference the new commit for the cgxp submodule:

.. prompt:: bash

    cd ..
    git add cgxp
    git commit -m "Update cgxp submodule"

.. warning::

    We have a major issue here for applications under SVN. When SVN, as
    opposed to Git, is used for the application the version of CGXP is
    not fixed in the application. This means that each installation of
    an application may work with a different version of CGXP.

Do manual migration steps based on what's in the
`CHANGELOG <https://github.com/camptocamp/cgxp/blob/master/CHANGELOG.rst>`_.

Test and commit
~~~~~~~~~~~~~~~

<<<<<<< HEAD
* After the update process is done, restart Apache:
=======
* After the update process is done, do a final build of the application::

        ./buildout/bin/buildout -c <buildout_config_file>

* Reload Apache configuration::
>>>>>>> 356fcb44

  .. prompt:: bash

    sudo /usr/sbin/apache2ctl graceful

* Test your application

* Commit your changes:

  .. prompt:: bash

    git commit -am "Update GeoMapFish to version <version>"<|MERGE_RESOLUTION|>--- conflicted
+++ resolved
@@ -86,13 +86,9 @@
 
        ./buildout/bin/buildout -c <buildout_config_file>
 
-<<<<<<< HEAD
 7. Update the database using the ``manage_db`` script:
 
    .. prompt:: bash
-=======
-   .. note::
->>>>>>> 356fcb44
 
        ./buildout/bin/manage_db upgrade
 
@@ -100,11 +96,7 @@
    ``<package_name>`` is to be replaced by the name of the application module.
    See above for more information.
 
-<<<<<<< HEAD
 8. Add the new files in the repository:
-=======
-10. Add the new files in the repository:
->>>>>>> 356fcb44
 
     Get informations on the status of the repository:
 
@@ -169,15 +161,13 @@
 Test and commit
 ~~~~~~~~~~~~~~~
 
-<<<<<<< HEAD
-* After the update process is done, restart Apache:
-=======
-* After the update process is done, do a final build of the application::
+* After the update process is done, do a final build of the application:
 
-        ./buildout/bin/buildout -c <buildout_config_file>
+  .. prompt:: bash
+    
+    ./buildout/bin/buildout -c <buildout_config_file>
 
-* Reload Apache configuration::
->>>>>>> 356fcb44
+* Reload Apache configuration:
 
   .. prompt:: bash
 
