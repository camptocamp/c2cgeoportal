--- conflicted
+++ resolved
@@ -1,17 +1,6 @@
 .. _administrator_tinyows:
 
-<<<<<<< HEAD
 Transactional WFS with TinyOWS
-==============================
-=======
-WFS-T with TinyOWS
-==================
-Based on `TinyOWS <http://mapserver.org/tinyows/>`__, c2cgeoportal layers can be
-edited via WFS-T, for example using QGIS as a client. c2cgeoportal acts as a
-proxy to TinyOWS to limit access to authorized users.
-
-The following explains how to configure WFS-T for a c2cgeoportal layer.
->>>>>>> 72d09922
 
 Based on `TinyOWS <http://mapserver.org/tinyows/>`_ c2cgeoportal mapserver layers can be
 edited via Transactional WFS (WFS-T), for example using QGIS as a client. c2cgeoportal acts as a
@@ -73,15 +62,9 @@
 * ``log_level`` - The log level (default: 1). Please refer to the
    `TinyOWS documentation <http://mapserver.org/tinyows/configfile.html#tinyows-element>`__
    for more information.
-<<<<<<< HEAD
-* ``check_schema`` - If the input data is validated against the schema when
-   creating new features. In a vhost environment the schema check has to be
-=======
-5. ``check_schema`` - Defines if the input data is validated against the schema when
-   new features are created. In a vhost environment, the schema check has to be
->>>>>>> 72d09922
-   disabled, so that the proxy can function properly. This does not disable
-   the validation database-side though!
+* ``check_schema`` - Defines if the input data is validated against the schema when new features are
+   created. In a vhost environment, the schema check has to be disabled, so that the proxy can function
+   properly. This does not disable the validation database-side though!
 
 The database connection is configured in the element ``pg``. By default the
 same database as for the c2cgeoportal application will be used.
@@ -122,16 +105,8 @@
     `TinyOWS documentation <http://mapserver.org/tinyows/configfile.html#layer-element>`__
     for more information.
 
-<<<<<<< HEAD
-After the configuration is made, re-build the c2cgeoportal application:
-
-.. prompt:: bash
-
-    ./docker-run make build
-=======
 After the configuration is made, re-build your c2cgeoportal application as usual.
 
->>>>>>> 72d09922
 
 Editing a layer with WFS-T
 --------------------------
