--- conflicted
+++ resolved
@@ -24,13 +24,8 @@
     - TRAVIS_USERNAME=sbrunner
     - secure: "Vt9O18grAUS3cf4tzbqY1YuQyCJTsPNh5lA79/q8viAcrJg0fAeNQEBoUyCAzztlgL53PrzLWTYIuK6Fw1t+td8hmEST\
         l7fPSlVbGB6C/iG0d+cnIq31rjnliIdErXIAcB4JwE3yIRx+5aVEMBpAUhRuzBhGCt6iZwjhhFEr/D8="
-<<<<<<< HEAD
     - MAIN_BRANCH=master
     - MAJOR_VERSION=2.4
-=======
-    - MAIN_BRANCH=2.3
-    - MAJOR_VERSION=2.3
->>>>>>> 0cab9967
 
 install:
   - docker --version
