--- conflicted
+++ resolved
@@ -37,14 +37,8 @@
 - travis/pip.sh install tilecloud_chain
 - .build/venv/bin/pip freeze | grep -v '^-e' | grep -v '^#'
 - diff -u c2cgeoportal/scaffolds/update/CONST_versions.txt <(.build/venv/bin/pip freeze | grep -v '^-e' | grep -v '^#') | grep '^[+-]'
-<<<<<<< HEAD
 - .build/venv/bin/pcreate -s c2cgeoportal_create /tmp/testgeomapfish package=testgeomapfish srid=21781 mobile_application_title="Mobile App" > /dev/null
 - .build/venv/bin/pcreate -s c2cgeoportal_update /tmp/testgeomapfish package=testgeomapfish > /dev/null
-- cp -r .build /tmp/testgeomapfish/
-=======
-- .build/venv/bin/pcreate -s c2cgeoportal_create /tmp/test package=test srid=21781 mobile_application_title="Mobile App" > /dev/null
-- .build/venv/bin/pcreate -s c2cgeoportal_update /tmp/test package=test > /dev/null
->>>>>>> 2ec6d96a
 - travis/build-new-project.sh
 - make -f travis.mk build
 - sudo /usr/sbin/apache2ctl graceful
