language: python

python:
- 2.7

services:
- postgresql

env:
  global:
    secure: aZWcHZWV8lN2SNU2fcUsG8+fVQLOxwDUFYDvuftZALebRG2AHINTkbS31sKbeSwS19ZYpjcuVOKC9HxNAlnMxsdO1NvvFEbSJJD/yqq0V4EfTRqptZYsFCUou0eXIUWEnoFHD1nY3NhuPQjDoad995xU92z0BzwduxUAj28liu4=

before_install:
- cat /etc/apt/sources.list.d/*
- sudo apt-get remove --assume-yes --force-yes python-zope.interface postgresql-9.1-postgis-2.2-scripts
- sudo apt-get install -y --force-yes aptitude
- sudo add-apt-repository -y ppa:stephane-brunner/precise-gis
- sudo apt-get update
- sudo aptitude install -y apache2 libapache2-mod-wsgi libapache2-mod-fcgid tomcat7
  deploy cgi-mapserver postgis=2.0.3-2~precise4 postgresql-9.1-postgis-2.0=2.0.3-2~precise4
  postgresql-9.1-postgis-2.0-scripts=2.0.3-2~precise4

- sudo -u postgres createdb -E UTF8 -T template0 template_postgis
- psql -d template_postgis -U postgres -f /usr/share/postgresql/9.1/contrib/postgis-2.0/postgis.sql > /dev/null
- psql -d template_postgis -U postgres -f /usr/share/postgresql/9.1/contrib/postgis-2.0/spatial_ref_sys.sql > /dev/null
#- psql -d template_postgis -U postgres -c "CREATE EXTENSION postgis;"

- sudo -u postgres createdb -E UTF8 -T template_postgis c2cgeoportal_test
- sudo -u postgres createdb -E UTF8 -T template_postgis geomapfish

- sudo -u postgres createuser www-data --no-superuser --no-createdb --no-createrole
- sudo -u postgres psql -q -d c2cgeoportal_test -f travis/db.sql

- |
  if [ "${TX_PASS}" != "" ]
  then
  echo "[https://www.transifex.com]" >> ~/.transifexrc
  echo "hostname = https://www.transifex.com" >> ~/.transifexrc
  echo "username = stephane.brunner@camptocamp.com" >> ~/.transifexrc
  echo "password = ${TX_PASS}" >> ~/.transifexrc
  echo "token =" >> ~/.transifexrc
  fi
- export TRAVIS_FOLDER=`pwd`

install:
- if [ ${TRAVIS_PULL_REQUEST} != "false" ] ; then git fetch origin ${TRAVIS_BRANCH}:${TRAVIS_BRANCH}; fi
- travis/no-make-error.sh . help
- make -f travis.mk c2c-egg
<<<<<<< HEAD
- travis/pip.sh install tilecloud_chain
- .build/venv/bin/pip freeze | grep -v '^-e' | grep -v '^#'
- diff -u c2cgeoportal/scaffolds/update/CONST_versions.txt <(.build/venv/bin/pip freeze | grep -v '^-e' | grep -v '^#') | grep '^[+-]'
=======
- .build/venv/bin/pcreate -s c2cgeoportal_create /tmp/test package=test srid=21781 mobile_application_title="Mobile App éàè" apache_vhost=test extent= > /dev/null
- .build/venv/bin/pcreate -s c2cgeoportal_update /tmp/test package=test srid=21781 mobile_application_title="Mobile App éàè" apache_vhost=test > /dev/null # on create
- cp /tmp/test/project.yaml.mako project.yaml
- .build/venv/bin/pcreate -s c2cgeoportal_update /tmp/test > /dev/null  # on upgrade - don't add any argument on this command
- rm project.yaml
- travis/build-new-project.sh
>>>>>>> f594ce1e
- make -f travis.mk build
- .build/venv/bin/alembic -c c2cgeoportal/tests/functional/alembic.ini heads
- .build/venv/bin/alembic -c c2cgeoportal/tests/functional/alembic_static.ini heads
- travis/create-new-project.sh
- travis/test-upgrade.sh
- travis/build-new-project.sh

script:
- uname -a
- sudo -u postgres psql --version
- node -v
- npm -v
- .build/venv/bin/flake8 --version
- python setup.py --version

# test new project
- |-
  cd /tmp/travis/testgeomapfish
  .build/venv/bin/pcreate -s c2cgeoportal_update --ignore-conflicting-name --overwrite /tmp/travis/testgeomapfish > /dev/null  # on upgrade - don't add any argument on this command
  cd -
- travis/no-make-error.sh /tmp/travis/testgeomapfish -f travis.mk help
- find /tmp/travis/testgeomapfish/CONST_alembic -name \*.py | xargs .build/venv/bin/flake8 --copyright-check --copyright-min-file-size=1 --copyright-regexp="Copyright \(c\) [0-9\-]*$(shell date +%Y), Camptocamp SA" --max-line-length=100
- find /tmp/travis/testgeomapfish/setup.py /tmp/travis/testgeomapfish/testgeomapfish/*.py /tmp/travis/testgeomapfish/testgeomapfish/views -name \*.py | xargs .build/venv/bin/flake8 --max-line-length=100
- find /tmp/travis/testgeomapfish/setup.py /tmp/travis/testgeomapfish/testgeomapfish/*.py /tmp/travis/testgeomapfish/testgeomapfish/views -name \*.py | xargs travis/quote
- travis/test-new-project.sh wsgi/viewer.js
- travis/test-new-project.sh wsgi/check_collector
- travis/test-new-project.sh wsgi/check_collector?type=all
- travis/status.sh /tmp/travis/testgeomapfish/
- travis/empty-make-new-project.sh
- travis/no-make-error.sh /tmp/travis/testgeomapfish -f travis.mk build
- cp travis/empty-vars.mk /tmp/travis/testgeomapfish/
- travis/run-on.sh /tmp/travis/testgeomapfish/ 'make -f empty-vars.mk .build/config.yaml'
- .build/venv/bin/alembic -c c2cgeoportal/tests/functional/alembic.ini upgrade head
- .build/venv/bin/alembic -c c2cgeoportal/tests/functional/alembic_static.ini upgrade head
- .build/venv/bin/alembic -c c2cgeoportal/tests/functional/alembic_static.ini downgrade base
- .build/venv/bin/alembic -c c2cgeoportal/tests/functional/alembic.ini downgrade base

# test c2cgeoportal
- if [ ${TRAVIS_PULL_REQUEST} != "false" ] ; then git diff --check ${TRAVIS_BRANCH} -- ; fi
- travis/empty-make.sh -f travis.mk build
- travis/no-make-error.sh . build
- make -f travis.mk doc
- make -f travis.mk checks
- make -f travis.mk c2cgeoportal/tests/functional/alembic.ini
- travis/quote `find c2cgeoportal/lib c2cgeoportal/scaffolds/create c2cgeoportal/templates c2cgeoportal/tests c2cgeoportal/views -name '*.py'` c2cgeoportal/*.py setup.py
- travis/squote `find c2cgeoportal/scaffolds/update/CONST_alembic -name '*.py'`
- .build/venv/bin/python setup.py nosetests --stop --nocapture --nologcapture
- travis/status.sh

after_failure:
- .build/venv/bin/python setup.py nosetests

after_success:
- travis/pip.sh install coveralls
- .build/venv/bin/coveralls
- openssl aes-256-cbc -K $encrypted_ae821512cabf_key -iv $encrypted_ae821512cabf_iv -in deploy_key.enc -out ~/.ssh/id_rsa -d | true
- chmod 600 ~/.ssh/id_rsa
- git config --global user.email travis@camptocamp.com
- git config --global user.name Travis
- git remote set-url origin git@github.com:camptocamp/c2cgeoportal.git
- |
  if [ $TRAVIS_REPO_SLUG == camptocamp/c2cgeoportal ]
  then
    travis/doc.sh
  fi

before_deploy:
- .build/venv/bin/pip install wheel
- if [[ ${TRAVIS_TAG} =~ ^[0-9]+\.[0-9]+\..+$ ]] ; then
  sed -e 's/REQUIREMENTS [\?]= c2cgeoportal/REQUIREMENTS ?= c2cgeoportal=='"${TRAVIS_TAG}"'/g' -i c2cgeoportal/scaffolds/update/CONST_Makefile_tmpl;
  sed -e 's/version="[0-9]\+\.[0-9]\+",/version="'"${TRAVIS_TAG}"'",/g' -i setup.py;
  git diff;
  fi

deploy:
- provider: pypi
  user: sbrunner
  password:
    secure: dT4Z3Zk2SGq1BPl+mX2iI0ubK7veSPb1b0fGrKHpvC3gBxuGUDMhtHw5dgopdWWeUhZLzLoPpEZPyCHtJhE2vunGwZfmJXkrqp/yC1meszZpDgBkpRWzx62u/f1+FmUdGPukvlqTfzgl/vJwertPRzX9Y4hanoFIDQvIKnp37Ls=
  skip_cleanup: true
  distributions: sdist bdist_wheel
  on:
    tags: true
    condition: ${TRAVIS_TAG} =~ ^[0-9]+\.[0-9]+\..+$
- provider: script
  script: make transifex-send
  skip_cleanup: true
  on:
    repo: camptocamp/c2cgeoportal
    branch: 2.0
- provider: script
  script: travis/doc.sh
  skip_cleanup: true
  on:
    repo: camptocamp/c2cgeoportal

notifications:
  email:
    on_failure: change<|MERGE_RESOLUTION|>--- conflicted
+++ resolved
@@ -45,19 +45,6 @@
 install:
 - if [ ${TRAVIS_PULL_REQUEST} != "false" ] ; then git fetch origin ${TRAVIS_BRANCH}:${TRAVIS_BRANCH}; fi
 - travis/no-make-error.sh . help
-- make -f travis.mk c2c-egg
-<<<<<<< HEAD
-- travis/pip.sh install tilecloud_chain
-- .build/venv/bin/pip freeze | grep -v '^-e' | grep -v '^#'
-- diff -u c2cgeoportal/scaffolds/update/CONST_versions.txt <(.build/venv/bin/pip freeze | grep -v '^-e' | grep -v '^#') | grep '^[+-]'
-=======
-- .build/venv/bin/pcreate -s c2cgeoportal_create /tmp/test package=test srid=21781 mobile_application_title="Mobile App éàè" apache_vhost=test extent= > /dev/null
-- .build/venv/bin/pcreate -s c2cgeoportal_update /tmp/test package=test srid=21781 mobile_application_title="Mobile App éàè" apache_vhost=test > /dev/null # on create
-- cp /tmp/test/project.yaml.mako project.yaml
-- .build/venv/bin/pcreate -s c2cgeoportal_update /tmp/test > /dev/null  # on upgrade - don't add any argument on this command
-- rm project.yaml
-- travis/build-new-project.sh
->>>>>>> f594ce1e
 - make -f travis.mk build
 - .build/venv/bin/alembic -c c2cgeoportal/tests/functional/alembic.ini heads
 - .build/venv/bin/alembic -c c2cgeoportal/tests/functional/alembic_static.ini heads
