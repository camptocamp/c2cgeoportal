#!groovy
@Library('c2c-pipeline-library')
import static com.camptocamp.utils.*

final MAIN_BRANCH = 'master'
env.MAIN_BRANCH = MAIN_BRANCH
final MAJOR_VERSION = '2.4'
env.MAJOR_VERSION = MAJOR_VERSION
env.CI = 'true'
env.DOCKER_USERNAME = 'amplerancid'

def clean() {
    sh 'git clean -dx --force'

    sh 'docker ps --all | grep camptocamp/c2cgeoportal | awk \'{print($1)}\' | xargs --no-run-if-empty docker rm --force --volumes'
    sh 'docker ps --all | grep camptocamp/geomapfish | awk \'{print($1)}\' | xargs --no-run-if-empty docker rm --force --volumes'
    sh 'docker ps --all | grep camptocamp/testgeomapfish | awk \'{print($1)}\' | xargs --no-run-if-empty docker rm --force --volumes'
    sh 'docker volume ls | grep home-jenkins-slave-workspace | awk \'{print($2)}\' | xargs --no-run-if-empty docker volume rm'

    sh 'docker ps'
    sh 'docker ps --all --filter status=exited'
    sh 'docker volume ls'

    sh 'travis/test-upgrade-convert.sh cleanup ${HOME}/workspace'
    sh 'rm -rf ${HOME}/workspace/testgeomapfish'
    sh 'rm -rf ${HOME}/workspace/geomapfish'
}

def abort_ci() {
    // Makes sure Jenkins will not build his own commit
    COMMITTER = sh(returnStdout: true, script: "git show --no-patch --format='%ae' HEAD").trim()
    if (COMMITTER == 'ci@camptocamp.com') {
        // Return here instead of throwing error to keep the build "green"
        currentBuild.result = 'SUCCESS'
        return true
    }
    return false
}

dockerBuild {
    timeout(time: 2, unit: 'HOURS') {
        try {
            stage('Clean') {
                checkout scm
                if (abort_ci()) { return }
                sh 'docker --version'
                sh 'docker-compose --version'
                clean()
            }
            stage('Build') {
                if (abort_ci()) { return }
                sh 'git config user.email ci@camptocamp.com'
                sh 'git config user.name CI'
                sh 'git branch --delete --force ${BRANCH_NAME} || true'
                sh 'git checkout -b ${BRANCH_NAME}'
                sh 'git remote set-url origin git@github.com:camptocamp/c2cgeoportal.git'

                sh 'python3 -m venv .venv'
                sh '.venv/bin/python .venv/bin/pip install --requirement=travis/requirements.txt'

                sh 'make docker-build'
                sh 'docker run --name geomapfish-db --env=POSTGRES_USER=www-data --env=POSTGRES_PASSWORD=www-data --env=POSTGRES_DB=geomapfish --publish=5432:5432 --detach camptocamp/geomapfish-test-db'
                sh './docker-run travis/status.sh'
                sh './docker-run travis/short-make build'
            }
            stage('Tests') {
                if (abort_ci()) { return }
                parallel 'Lint and test c2cgeoportal': {
                    sh './docker-run travis/empty-make help'
                    sh 'bash -c "test \\"`./docker-run id`\\" == \\"uid=0(root) gid=0(root) groups=0(root)\\""'
                    sh './docker-run make doc'
                    // lint
                    sh './docker-run make checks'
                    // Test return code
                    sh './docker-run true'
                    sh 'if ./docker-run false; then false; fi'
                    try {
                        sh './docker-compose-run true'
                        sh 'if ./docker-compose-run false; then false; fi'
                    } catch (Exception error) {
                        sh 'docker-compose logs --timestamps'
                        throw error
                    } finally {
                        sh 'docker-compose down'
                    }

                    sh './docker-run make prepare-tests'
                    sh './docker-run travis/status.sh'
                    try {
                        sh './docker-compose-run alembic --config=geoportal/tests/functional/alembic.ini --name=main upgrade head'
                        sh './docker-compose-run alembic --config=geoportal/tests/functional/alembic.ini --name=static upgrade head'
                        sh './docker-compose-run make tests'
                    } catch (Exception error) {
                        sh 'docker-compose logs --timestamps'
                        throw error
                    } finally {
                        sh 'docker-compose down'
                    }
                    sh './docker-run travis/codacy.sh'
                    sh './docker-run travis/status.sh'
                }, 'Test Docker app': {
                    sh 'rm -rf ${HOME}/workspace/testgeomapfish'
                    sh 'docker build --tag=camptocamp/testgeomapfish-external-db:latest docker/test-external-db'
                    try {
                        sh 'travis/create-new-project.sh ${HOME}/workspace'
                        sh '(cd ${HOME}/workspace/testgeomapfish/; ./docker-compose-run make --makefile=travis.mk update-po)'
                    } catch (Exception error) {
                        sh '(cd ${HOME}/workspace/testgeomapfish/; docker-compose --file=docker-compose-build.yaml logs --timestamps)'
                        throw error
                    } finally {
                        // down will lost the default theme
                        sh '(cd ${HOME}/workspace/testgeomapfish/; docker-compose --file=docker-compose-build.yaml stop)'
                    }
                    // Commit the l10n files modifications
                    // To prevent fail on modification files check
                    sh '(cd ${HOME}/workspace/testgeomapfish/; git add geoportal/testgeomapfish_geoportal/locale/*/LC_MESSAGES/testgeomapfish_geoportal-*.po)'
                    sh '(cd ${HOME}/workspace/testgeomapfish/; git commit -m "Upgrade the po files")'
                    sh '(cd ${HOME}/workspace/testgeomapfish/; ./docker-run travis/empty-make --makefile=travis.mk help)'
                    sh '(cd ${HOME}/workspace/testgeomapfish/; ./docker-run make --makefile=travis.mk build)'
                    withCredentials([[
                        $class: 'UsernamePasswordMultiBinding',
                        credentialsId: 'dockerhub',
                        usernameVariable: 'USERNAME',
                        passwordVariable: 'PASSWORD'
                    ]]) {
                        try {
                            sh 'docker login -u "$USERNAME" -p "$PASSWORD"'
                            sh 'cat ${HOME}/workspace/testgeomapfish/docker-compose.yaml'
                            sh '(cd ${HOME}/workspace/testgeomapfish/; docker-compose up -d)'
                            timeout(time: 2, unit: 'MINUTES') {
                                sh '(cd ${HOME}/workspace/testgeomapfish/; docker-compose exec -T geoportal wait-db)'
                                sh '(cd ${HOME}/workspace/testgeomapfish/; docker-compose exec -T geoportal bash -c "PGHOST=externaldb PGDATABASE=test wait-db;")'
                                sh '(cd ${HOME}/workspace/testgeomapfish/; docker-compose exec -T geoportal create-demo-theme)'
                                sh '(cd ${HOME}/workspace/testgeomapfish/; docker-compose exec -T geoportal theme2fts)'
                                sh './docker-run --network=testgeomapfishmain_internal travis/waitwsgi http://front/'
                            }
                            for (path in [
                                'c2c/health_check',
                                'c2c/health_check?max_level=9',
                                'c2c/health_check?checks=check_collector',
                                'layers/test/values/type enum',
                                'admin/layertree',
                                'admin/layertree/children'
                            ]) {
                                def start_lines = [:]
                                ['db', 'externaldb', 'print', 'mapserver', 'geoportal'].each { service ->
                                    def start_line = sh(returnStdout: true, script: "(cd ${HOME}/workspace/testgeomapfish/; docker-compose logs ${service}) | wc -l") as Integer
                                    start_lines.service = start_line
                                }
                                try {
                                    // See also:
                                    // travis/vars.yaml geoportal/GUNICORN_PARAMS
                                    // test-new-project timeout
                                    timeout(3) {
                                        sh './docker-run --network=testgeomapfishmain_internal travis/test-new-project http://front/${path}'
                                    }
                                } catch (Exception error) {
                                    sh './docker-run --network=testgeomapfishmain_internal curl http://front/c2c/debug/stacks?secret=c2c'
                                    ['db', 'externaldb', 'print', 'mapserver', 'geoportal'].each { service ->
                                        def end_line = sh(returnStdout: true, script: "(cd ${HOME}/workspace/testgeomapfish/; docker-compose logs ${service}) | wc -l") as Integer
                                        sh "(cd ${HOME}/workspace/testgeomapfish/; docker-compose logs --timestamps --tail=${Math.max(1, end_line - start_lines.service)} ${service})"
                                    }
                                    throw error
                                }
                            }
                        } catch (Exception error) {
                            sh '(cd ${HOME}/workspace/testgeomapfish/; docker-compose logs --timestamps)'
                            throw error
                        } finally {
                            sh '(cd ${HOME}/workspace/testgeomapfish/; docker-compose down)'
                        }
                    }
                    sh '(cd ${HOME}/workspace/testgeomapfish/; ./docker-run travis/short-make --makefile=travis.mk build)'
                    sh '(cd ${HOME}/workspace/testgeomapfish/; ./docker-run make --makefile=travis.mk checks)'
                    sh '''find \
                        ${HOME}/workspace/testgeomapfish/geoportal/setup.py \
                        ${HOME}/workspace/testgeomapfish/geoportal/testgeomapfish_geoportal/*.py \
                        ${HOME}/workspace/testgeomapfish/geoportal/testgeomapfish_geoportal/views \
                        ${HOME}/workspace/testgeomapfish/commons/setup.py \
                        ${HOME}/workspace/testgeomapfish/commons/testgeomapfish_commons \
                        -name \\*.py | xargs travis/squote'''
                    sh '(cd ${HOME}/workspace/testgeomapfish/; ./docker-run travis/status.sh)'
                    sh '(cd ${HOME}/workspace/testgeomapfish/; ./docker-run make --makefile=empty-vars.mk geoportal/config.yaml)'
                    sh '(cd ${HOME}/workspace/testgeomapfish/; ./docker-run make --makefile=travis.mk geoportal/alembic.ini)'
                    try {
                        sh '(cd ${HOME}/workspace/testgeomapfish/; ./docker-compose-run alembic --config=geoportal/alembic.ini --name=main upgrade head)'
                        sh '(cd ${HOME}/workspace/testgeomapfish/; ./docker-compose-run alembic --config=geoportal/alembic.ini --name=static upgrade head)'
                        sh '(cd ${HOME}/workspace/testgeomapfish/; ./docker-compose-run alembic --config=geoportal/alembic.ini --name=static downgrade base)'
                        sh '(cd ${HOME}/workspace/testgeomapfish/; ./docker-compose-run alembic --config=geoportal/alembic.ini --name=main downgrade base)'
                    } catch (Exception error) {
                        sh '(cd ${HOME}/workspace/testgeomapfish/; docker-compose --file=docker-compose-build.yaml logs --timestamps)'
                        throw error
                    } finally {
                        sh '(cd ${HOME}/workspace/testgeomapfish/; docker-compose --file=docker-compose-build.yaml down)'
                    }
                    sh 'rm -rf ${HOME}/workspace/testgeomapfish'
                }, 'Tests upgrades 220': {
                    sh 'travis/test-upgrade-convert.sh init ${HOME}/workspace'
                    // Test Upgrade an convert project
                    sh 'travis/test-upgrade-convert.sh v220-todocker ${HOME}/workspace'
                    sh 'travis/test-upgrade-convert.sh v220-tonondocker ${HOME}/workspace'
                }
            }
            stage('Test Upgrade') {
                if (abort_ci()) { return }
                parallel 'Tests upgrades Docker': {
                    sh 'travis/test-upgrade-convert.sh docker ${HOME}/workspace'
                    sh 'travis/test-upgrade-convert.sh tonondocker ${HOME}/workspace'
                }, 'Tests upgrades non Docker': {
                    sh 'travis/test-upgrade-convert.sh nondocker ${HOME}/workspace'
                    sh 'travis/test-upgrade-convert.sh todocker ${HOME}/workspace'
                }, 'Tests upgrades 230': {
                    sh 'travis/test-upgrade-convert.sh v230-docker ${HOME}/workspace'
                    sh 'travis/test-upgrade-convert.sh v230-nondocker ${HOME}/workspace'
                }
            }
            stage('Publish') {
                if (abort_ci()) { return }
                parallel 'Push to Docker hub': {
                    sh 'git remote add full https://github.com/camptocamp/c2cgeoportal.git || true'
                    sh 'git remote set-url full https://github.com/camptocamp/c2cgeoportal.git'
                    sh 'git fetch --tags --prune full'

                    sh "travis/create-new-project.sh ${HOME}/workspace geomapfish"
                    withCredentials([string(credentialsId: 'docker-hub', variable: 'DOCKER_PASSWORD')]) {
                        env.DOCKER_PASSWORD = DOCKER_PASSWORD

                        sh '.venv/bin/python travis/clean-dockerhub-tags'

                        sshagent (credentials: ['c2c-infra-ci']) {
                            sh 'travis/publish-docker'
                        }
                    }
                }, 'Push to Transifex': {
                    branch = sh(returnStdout: true, script: 'git rev-parse --abbrev-ref HEAD')
                    if (branch == MAIN_BRANCH) {
                        withCredentials([string(credentialsId: 'transifex-sbrunner', variable: 'TRANSIFEX_PASSWORD')]) {
                            sh 'echo "[https://www.transifex.com]" > ~/.transifexrc'
                            sh 'echo "hostname = https://www.transifex.com" >> ~/.transifexrc'
                            sh 'echo "username = stephane.brunner@camptocamp.com" >> ~/.transifexrc'
                            sh "echo 'password = ${TRANSIFEX_PASSWORD}' >> ~/.transifexrc"
                            sh 'echo "token =" >> ~/.transifexrc'
                            sh './docker-run --home make transifex-send'
                        }
                    }
                }
            }
            stage('Publish documentation to GitHub.io') {
<<<<<<< HEAD
                sh './docker-run make doc'
=======
                if (abort_ci()) { return }
>>>>>>> 9a1aa422
                sshagent (credentials: ['c2c-infra-ci']) {
                    sh 'travis/doc.sh'
                }
            }
        } finally {
            stage('Clean') {
                if (abort_ci()) { return }
                sh 'docker stop geomapfish-db'
                sh 'docker rm --volumes geomapfish-db'
                clean()
            }
        }
    }
}<|MERGE_RESOLUTION|>--- conflicted
+++ resolved
@@ -246,11 +246,8 @@
                 }
             }
             stage('Publish documentation to GitHub.io') {
-<<<<<<< HEAD
+                if (abort_ci()) { return }
                 sh './docker-run make doc'
-=======
-                if (abort_ci()) { return }
->>>>>>> 9a1aa422
                 sshagent (credentials: ['c2c-infra-ci']) {
                     sh 'travis/doc.sh'
                 }
