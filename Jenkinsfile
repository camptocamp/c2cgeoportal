#!groovy
@Library('c2c-pipeline-library')
import static com.camptocamp.utils.*

final MAIN_BRANCH = 'master'
env.MAIN_BRANCH = MAIN_BRANCH
final MAJOR_VERSION = '2.4'
env.MAJOR_VERSION = MAJOR_VERSION
env.CI = 'true'

def clean() {
    sh 'git clean -dx --force'

    sh 'docker ps --all | grep camptocamp/c2cgeoportal | awk \'{print($1)}\' | xargs --no-run-if-empty docker rm --force --volumes'
    sh 'docker ps --all | grep camptocamp/geomapfish | awk \'{print($1)}\' | xargs --no-run-if-empty docker rm --force --volumes'
    sh 'docker ps --all | grep camptocamp/testgeomapfish | awk \'{print($1)}\' | xargs --no-run-if-empty docker rm --force --volumes'
    sh 'docker volume ls | grep home-jenkins-slave-workspace | awk \'{print($2)}\' | xargs --no-run-if-empty docker volume rm'

    sh 'docker ps'
    sh 'docker ps --all --filter status=exited'
    sh 'docker volume ls'

    sh 'travis/test-upgrade-convert.sh cleanup ${HOME}/workspace'
    sh 'rm -rf ${HOME}/workspace/testgeomapfish'
}

dockerBuild {
    timeout(time: 2, unit: 'HOURS') {
        try {
            stage('Clean') {
                checkout scm
                sh 'docker --version'
                sh 'docker-compose --version'
                clean()
            }
            stage('Build') {
                checkout scm
                sh 'make docker-build'
                sh 'docker run --name geomapfish-db --env=POSTGRES_USER=www-data --env=POSTGRES_PASSWORD=www-data --env=POSTGRES_DB=geomapfish --publish=5432:5432 --detach camptocamp/geomapfish-test-db'
                sh 'travis/test-upgrade-convert.sh init ${HOME}/workspace'
            }
<<<<<<< HEAD
            stage('Test') {
=======
            stage('Tests') {
>>>>>>> 752b8fac
                checkout scm
                parallel 'Lint and test c2cgeoportal': {
                    sh './docker-run travis/status.sh'
                    sh './docker-run travis/empty-make help'
                    sh 'bash -c "test \\"`./docker-run id`\\" == \\"uid=0(root) gid=0(root) groups=0(root)\\""'
                    sh './docker-run travis/short-make build'
                    sh './docker-run make doc'
                    // lint
                    sh './docker-run make checks'
                    sh './docker-run travis/status.sh'
                    // Test return code
                    sh './docker-run true'
                    sh 'if ./docker-run false; then false; fi'
                    try {
                        sh './docker-compose-run true'
                        sh 'if ./docker-compose-run false; then false; fi'
                    } catch (Exception error) {
                        sh 'docker-compose logs'
                        throw error
                    } finally {
                        sh 'docker-compose down'
                    }

                    sh './docker-run make prepare-tests'
                    sh './docker-run travis/status.sh'
                    try {
                        sh './docker-compose-run alembic --config=geoportal/tests/functional/alembic.ini --name=main upgrade head'
                        sh './docker-compose-run alembic --config=geoportal/tests/functional/alembic.ini --name=static upgrade head'
                        sh './docker-compose-run make tests'
                    } catch (Exception error) {
                        sh 'docker-compose logs'
                        throw error
                    } finally {
                        sh 'docker-compose down'
                    }
                    sh './docker-run travis/codacy.sh'
                    sh './docker-run travis/status.sh'
                }, 'Test Docker app': {
                    sh 'rm -rf ${HOME}/workspace/testgeomapfish'
                    sh 'docker build --tag=camptocamp/testgeomapfish-external-db:latest docker/test-external-db'
                    try {
                        sh 'travis/create-new-project.sh ${HOME}/workspace'
                        sh '(cd ${HOME}/workspace/testgeomapfish/; ./docker-compose-run make update-po)'
                    } catch (Exception error) {
                        sh '(cd ${HOME}/workspace/testgeomapfish/; docker-compose --file=docker-compose-build.yaml logs)'
                        throw error
                    } finally {
                        // down will lost the default theme
                        sh '(cd ${HOME}/workspace/testgeomapfish/; docker-compose --file=docker-compose-build.yaml stop)'
                    }
                    // Commit the l10n files modifications
                    // To prevent fail on modification files check
                    sh '(cd ${HOME}/workspace/testgeomapfish/; git add geoportal/testgeomapfish_geoportal/locale/*/LC_MESSAGES/testgeomapfish_geoportal-*.po)'
                    sh '(cd ${HOME}/workspace/testgeomapfish/; git commit -m "Upgrade the po files")'
                    sh '(cd ${HOME}/workspace/testgeomapfish/; ./docker-run travis/empty-make --makefile=travis.mk help)'
                    sh '(cd ${HOME}/workspace/testgeomapfish/; ./docker-run make --makefile=travis.mk build)'
                    sh 'cat ${HOME}/workspace/testgeomapfish/testdb/*.sql'
                    sh 'cat ${HOME}/workspace/testgeomapfish/geoportal/config.yaml'
                    withCredentials([[
<<<<<<< HEAD
                                             $class          : 'UsernamePasswordMultiBinding',
                                             credentialsId   : 'dockerhub',
                                             usernameVariable: 'USERNAME',
                                             passwordVariable: 'PASSWORD'
                                     ]]) {
=======
                        $class: 'UsernamePasswordMultiBinding',
                        credentialsId: 'dockerhub',
                        usernameVariable: 'USERNAME',
                        passwordVariable: 'PASSWORD'
                    ]]) {
>>>>>>> 752b8fac
                        try {
                            sh 'docker login -u "$USERNAME" -p "$PASSWORD"'
                            sh '(cd ${HOME}/workspace/testgeomapfish/; docker-compose up --force-recreate -d)'
                            sh '(cd ${HOME}/workspace/testgeomapfish/; docker-compose exec -T geoportal wait-for-db)'
                            sh './docker-run travis/waitwsgi http://`netstat --route --numeric|grep ^0.0.0.0|awk \'{print($2)}\'`:8080/'
                            for (path in [
<<<<<<< HEAD
                                    'c2c/health_check',
                                    'c2c/health_check?max_level=9',
                                    'c2c/health_check?checks=check_collector',
                                    'layers/test/values/type enum',
                                    'admin/layertree',
                                    'admin/layertree/children'
=======
                                'c2c/health_check',
                                'c2c/health_check?max_level=9',
                                'c2c/health_check?checks=check_collector',
// TODO: activate gunicon logs to debug this test
//                                'layers/test/values/type enum',
                                'admin/layertree',
                                'admin/layertree/children'
>>>>>>> 752b8fac
                            ]) {
                                def start_lines = [:]
                                ['db', 'external-db', 'print', 'mapserver', 'geoportal'].each { service ->
                                    def start_line = sh(returnStdout: true, script: "(cd ${HOME}/workspace/testgeomapfish/; docker-compose logs ${service}) | wc -l") as Integer
                                    start_lines.service = start_line
                                }
                                try {
                                    sh 'travis/test-new-project http://`netstat --route --numeric|grep ^0.0.0.0|awk \'{print($2)}\'`:8080/' + path
                                } catch (Exception error) {
                                    ['db', 'external-db', 'print', 'mapserver', 'geoportal'].each { service ->
                                        def end_line = sh(returnStdout: true, script: "(cd ${HOME}/workspace/testgeomapfish/; docker-compose logs ${service}) | wc -l") as Integer
                                        sh "(cd ${HOME}/workspace/testgeomapfish/; docker-compose logs --timestamps --tail=${Math.max(1, end_line - start_lines.service)} ${service})"
                                    }
                                    throw error
                                }
                            }
                        } catch (Exception error) {
                            sh '(cd ${HOME}/workspace/testgeomapfish/; docker-compose logs --timestamps)'
                            throw error
                        } finally {
                            sh '(cd ${HOME}/workspace/testgeomapfish/; docker-compose down)'
                        }
                    }
                    sh '(cd ${HOME}/workspace/testgeomapfish/; ./docker-run travis/short-make --makefile=travis.mk build)'
                    sh '(cd ${HOME}/workspace/testgeomapfish/; ./docker-run make --makefile=travis.mk checks)'
                    sh '''find \
                        ${HOME}/workspace/testgeomapfish/geoportal/setup.py \
                        ${HOME}/workspace/testgeomapfish/geoportal/testgeomapfish_geoportal/*.py \
                        ${HOME}/workspace/testgeomapfish/geoportal/testgeomapfish_geoportal/views \
                        ${HOME}/workspace/testgeomapfish/commons/setup.py \
                        ${HOME}/workspace/testgeomapfish/commons/testgeomapfish_commons \
                        -name \\*.py | xargs travis/squote'''
                    sh '(cd ${HOME}/workspace/testgeomapfish/; ./docker-run travis/status.sh)'
                    sh '(cd ${HOME}/workspace/testgeomapfish/; ./docker-run make --makefile=empty-vars.mk geoportal/config.yaml)'
                    sh '(cd ${HOME}/workspace/testgeomapfish/; ./docker-run make --makefile=travis.mk alembic.ini)'
                    try {
                        sh '(cd ${HOME}/workspace/testgeomapfish/; ./docker-compose-run alembic --name=main upgrade head)'
                        sh '(cd ${HOME}/workspace/testgeomapfish/; ./docker-compose-run alembic --name=static upgrade head)'
                        sh '(cd ${HOME}/workspace/testgeomapfish/; ./docker-compose-run alembic --name=static downgrade base)'
                        sh '(cd ${HOME}/workspace/testgeomapfish/; ./docker-compose-run alembic --name=main downgrade base)'
                    } catch (Exception error) {
                        sh '(cd ${HOME}/workspace/testgeomapfish/; docker-compose --file=docker-compose-build.yaml logs)'
                        throw error
                    } finally {
                        sh '(cd ${HOME}/workspace/testgeomapfish/; docker-compose --file=docker-compose-build.yaml down)'
<<<<<<< HEAD
                    }
                    sh 'rm -rf ${HOME}/workspace/testgeomapfish'
                }, 'Tests upgrades 220': {
                    // Test Upgrade an convert project
                    sh 'travis/test-upgrade-convert.sh v220-todocker ${HOME}/workspace'
                    sh 'travis/test-upgrade-convert.sh v220-tonondocker ${HOME}/workspace'
                }
            }
            stage('Test Upgrade') {
                parallel 'Tests upgrades Docker': {
                    sh 'travis/test-upgrade-convert.sh docker ${HOME}/workspace'
                    sh 'travis/test-upgrade-convert.sh tonondocker ${HOME}/workspace'
                }, 'Tests upgrades non Docker': {
                    sh 'travis/test-upgrade-convert.sh nondocker ${HOME}/workspace'
                    sh 'travis/test-upgrade-convert.sh todocker ${HOME}/workspace'
                }, 'Tests upgrades 230': {
                    sh 'travis/test-upgrade-convert.sh v230-docker ${HOME}/workspace'
                    sh 'travis/test-upgrade-convert.sh v230-nondocker ${HOME}/workspace'
=======
                    }
                    sh 'rm -rf ${HOME}/workspace/testgeomapfish'
                }, 'Tests upgrades': {
                    try {
                        sh 'docker run --name geomapfish-db --env=POSTGRES_USER=www-data --env=POSTGRES_PASSWORD=www-data --env=POSTGRES_DB=geomapfish --publish=5432:5432 --detach camptocamp/geomapfish-test-db'
                        sh 'travis/test-upgrade-convert.sh init ${HOME}/workspace'
                        // Test Upgrade an convert project
                        sh 'travis/test-upgrade-convert.sh v220-todocker ${HOME}/workspace'
                        sh 'travis/test-upgrade-convert.sh v220-tonondocker ${HOME}/workspace'
                        sh 'travis/test-upgrade-convert.sh docker ${HOME}/workspace'
                        sh 'travis/test-upgrade-convert.sh tonondocker ${HOME}/workspace'
                        sh 'travis/test-upgrade-convert.sh nondocker ${HOME}/workspace'
                        sh 'travis/test-upgrade-convert.sh todocker ${HOME}/workspace'
                    } finally {
                        sh 'docker stop geomapfish-db'
                        sh 'docker rm --volumes geomapfish-db'
                    }
>>>>>>> 752b8fac
                }
            }
        } finally {
            stage('Clean') {
                sh 'docker stop geomapfish-db'
                sh 'docker rm --volumes geomapfish-db'
                clean()
            }
        }
    }
}<|MERGE_RESOLUTION|>--- conflicted
+++ resolved
@@ -39,11 +39,7 @@
                 sh 'docker run --name geomapfish-db --env=POSTGRES_USER=www-data --env=POSTGRES_PASSWORD=www-data --env=POSTGRES_DB=geomapfish --publish=5432:5432 --detach camptocamp/geomapfish-test-db'
                 sh 'travis/test-upgrade-convert.sh init ${HOME}/workspace'
             }
-<<<<<<< HEAD
-            stage('Test') {
-=======
             stage('Tests') {
->>>>>>> 752b8fac
                 checkout scm
                 parallel 'Lint and test c2cgeoportal': {
                     sh './docker-run travis/status.sh'
@@ -103,33 +99,17 @@
                     sh 'cat ${HOME}/workspace/testgeomapfish/testdb/*.sql'
                     sh 'cat ${HOME}/workspace/testgeomapfish/geoportal/config.yaml'
                     withCredentials([[
-<<<<<<< HEAD
-                                             $class          : 'UsernamePasswordMultiBinding',
-                                             credentialsId   : 'dockerhub',
-                                             usernameVariable: 'USERNAME',
-                                             passwordVariable: 'PASSWORD'
-                                     ]]) {
-=======
                         $class: 'UsernamePasswordMultiBinding',
                         credentialsId: 'dockerhub',
                         usernameVariable: 'USERNAME',
                         passwordVariable: 'PASSWORD'
                     ]]) {
->>>>>>> 752b8fac
                         try {
                             sh 'docker login -u "$USERNAME" -p "$PASSWORD"'
                             sh '(cd ${HOME}/workspace/testgeomapfish/; docker-compose up --force-recreate -d)'
                             sh '(cd ${HOME}/workspace/testgeomapfish/; docker-compose exec -T geoportal wait-for-db)'
                             sh './docker-run travis/waitwsgi http://`netstat --route --numeric|grep ^0.0.0.0|awk \'{print($2)}\'`:8080/'
                             for (path in [
-<<<<<<< HEAD
-                                    'c2c/health_check',
-                                    'c2c/health_check?max_level=9',
-                                    'c2c/health_check?checks=check_collector',
-                                    'layers/test/values/type enum',
-                                    'admin/layertree',
-                                    'admin/layertree/children'
-=======
                                 'c2c/health_check',
                                 'c2c/health_check?max_level=9',
                                 'c2c/health_check?checks=check_collector',
@@ -137,7 +117,6 @@
 //                                'layers/test/values/type enum',
                                 'admin/layertree',
                                 'admin/layertree/children'
->>>>>>> 752b8fac
                             ]) {
                                 def start_lines = [:]
                                 ['db', 'external-db', 'print', 'mapserver', 'geoportal'].each { service ->
@@ -183,7 +162,6 @@
                         throw error
                     } finally {
                         sh '(cd ${HOME}/workspace/testgeomapfish/; docker-compose --file=docker-compose-build.yaml down)'
-<<<<<<< HEAD
                     }
                     sh 'rm -rf ${HOME}/workspace/testgeomapfish'
                 }, 'Tests upgrades 220': {
@@ -202,25 +180,6 @@
                 }, 'Tests upgrades 230': {
                     sh 'travis/test-upgrade-convert.sh v230-docker ${HOME}/workspace'
                     sh 'travis/test-upgrade-convert.sh v230-nondocker ${HOME}/workspace'
-=======
-                    }
-                    sh 'rm -rf ${HOME}/workspace/testgeomapfish'
-                }, 'Tests upgrades': {
-                    try {
-                        sh 'docker run --name geomapfish-db --env=POSTGRES_USER=www-data --env=POSTGRES_PASSWORD=www-data --env=POSTGRES_DB=geomapfish --publish=5432:5432 --detach camptocamp/geomapfish-test-db'
-                        sh 'travis/test-upgrade-convert.sh init ${HOME}/workspace'
-                        // Test Upgrade an convert project
-                        sh 'travis/test-upgrade-convert.sh v220-todocker ${HOME}/workspace'
-                        sh 'travis/test-upgrade-convert.sh v220-tonondocker ${HOME}/workspace'
-                        sh 'travis/test-upgrade-convert.sh docker ${HOME}/workspace'
-                        sh 'travis/test-upgrade-convert.sh tonondocker ${HOME}/workspace'
-                        sh 'travis/test-upgrade-convert.sh nondocker ${HOME}/workspace'
-                        sh 'travis/test-upgrade-convert.sh todocker ${HOME}/workspace'
-                    } finally {
-                        sh 'docker stop geomapfish-db'
-                        sh 'docker rm --volumes geomapfish-db'
-                    }
->>>>>>> 752b8fac
                 }
             }
         } finally {
