#!groovy
@Library('c2c-pipeline-library')
import static com.camptocamp.utils.*

final MAIN_BRANCH = 'master'
env.MAIN_BRANCH = MAIN_BRANCH
final MAJOR_VERSION = '2.4'
env.MAJOR_VERSION = MAJOR_VERSION
env.CI = 'true'

def clean() {
    sh 'git clean -dx --force'

    sh 'docker ps --all | grep camptocamp/c2cgeoportal | awk \'{print($1)}\' | xargs --no-run-if-empty docker rm --force --volumes'
    sh 'docker ps --all | grep camptocamp/geomapfish | awk \'{print($1)}\' | xargs --no-run-if-empty docker rm --force --volumes'
    sh 'docker ps --all | grep camptocamp/testgeomapfish | awk \'{print($1)}\' | xargs --no-run-if-empty docker rm --force --volumes'
    sh 'docker volume ls | grep home-jenkins-slave-workspace | awk \'{print($2)}\' | xargs --no-run-if-empty docker volume rm'

    sh 'docker ps'
    sh 'docker ps --all --filter status=exited'
    sh 'docker volume ls'

    sh 'travis/test-upgrade-convert.sh cleanup ${HOME}/workspace'
    sh 'rm -rf ${HOME}/workspace/testgeomapfish'
}

dockerBuild {
    timeout(time: 2, unit: 'HOURS') {
        try {
            stage('Clean') {
                checkout scm
                sh 'docker --version'
                sh 'docker-compose --version'
                clean()
            }
            stage('Build') {
                checkout scm
                sh 'make docker-build'
                sh 'docker run --name geomapfish-db --env=POSTGRES_USER=www-data --env=POSTGRES_PASSWORD=www-data --env=POSTGRES_DB=geomapfish --publish=5432:5432 --detach camptocamp/geomapfish-test-db'
                sh './docker-run travis/status.sh'
                sh './docker-run travis/short-make build'
            }
            stage('Tests') {
                checkout scm
                parallel 'Lint and test c2cgeoportal': {
                    sh './docker-run travis/empty-make help'
                    sh 'bash -c "test \\"`./docker-run id`\\" == \\"uid=0(root) gid=0(root) groups=0(root)\\""'
                    sh './docker-run make doc'
                    // lint
                    sh './docker-run make checks'
                    // Test return code
                    sh './docker-run true'
                    sh 'if ./docker-run false; then false; fi'
                    try {
                        sh './docker-compose-run true'
                        sh 'if ./docker-compose-run false; then false; fi'
                    } catch (Exception error) {
                        sh 'docker-compose logs --timestamps'
                        throw error
                    } finally {
                        sh 'docker-compose down'
                    }

                    sh './docker-run make prepare-tests'
                    sh './docker-run travis/status.sh'
                    try {
                        sh './docker-compose-run alembic --config=geoportal/tests/functional/alembic.ini --name=main upgrade head'
                        sh './docker-compose-run alembic --config=geoportal/tests/functional/alembic.ini --name=static upgrade head'
                        sh './docker-compose-run make tests'
                    } catch (Exception error) {
                        sh 'docker-compose logs --timestamps'
                        throw error
                    } finally {
                        sh 'docker-compose down'
                    }
                    sh './docker-run travis/codacy.sh'
                    sh './docker-run travis/status.sh'
                }, 'Test Docker app': {
                    sh 'rm -rf ${HOME}/workspace/testgeomapfish'
                    sh 'docker build --tag=camptocamp/testgeomapfish-external-db:latest docker/test-external-db'
                    try {
                        sh 'travis/create-new-project.sh ${HOME}/workspace'
                        sh '(cd ${HOME}/workspace/testgeomapfish/; ./docker-compose-run make --makefile=travis.mk update-po)'
                    } catch (Exception error) {
                        sh '(cd ${HOME}/workspace/testgeomapfish/; docker-compose --file=docker-compose-build.yaml logs --timestamps)'
                        throw error
                    } finally {
                        // down will lost the default theme
                        sh '(cd ${HOME}/workspace/testgeomapfish/; docker-compose --file=docker-compose-build.yaml stop)'
                    }
                    // Commit the l10n files modifications
                    // To prevent fail on modification files check
                    sh '(cd ${HOME}/workspace/testgeomapfish/; git add geoportal/testgeomapfish_geoportal/locale/*/LC_MESSAGES/testgeomapfish_geoportal-*.po)'
                    sh '(cd ${HOME}/workspace/testgeomapfish/; git commit -m "Upgrade the po files")'
                    sh '(cd ${HOME}/workspace/testgeomapfish/; ./docker-run travis/empty-make --makefile=travis.mk help)'
                    sh '(cd ${HOME}/workspace/testgeomapfish/; ./docker-run make --makefile=travis.mk build)'
                    withCredentials([[
                        $class: 'UsernamePasswordMultiBinding',
                        credentialsId: 'dockerhub',
                        usernameVariable: 'USERNAME',
                        passwordVariable: 'PASSWORD'
                    ]]) {
                        try {
                            sh 'docker login -u "$USERNAME" -p "$PASSWORD"'
                            sh 'cat ${HOME}/workspace/testgeomapfish/docker-compose.yaml'
                            sh '(cd ${HOME}/workspace/testgeomapfish/; docker-compose up -d)'
                            timeout(time: 2, unit: 'MINUTES') {
                                sh '(cd ${HOME}/workspace/testgeomapfish/; docker-compose exec -T geoportal wait-db)'
                                sh '(cd ${HOME}/workspace/testgeomapfish/; docker-compose exec -T geoportal bash -c "PGHOST=externaldb PGDATABASE=test wait-db;")'
                                sh '(cd ${HOME}/workspace/testgeomapfish/; docker-compose exec -T geoportal create-demo-theme)'
<<<<<<< HEAD
                                sh './docker-run --network=testgeomapfish_internal travis/waitwsgi http://front/'
=======
                                sh '(cd ${HOME}/workspace/testgeomapfish/; docker-compose exec -T geoportal theme2fts)'
                                sh './docker-run travis/waitwsgi http://`netstat --route --numeric|grep ^0.0.0.0|awk \'{print($2)}\'`:8080/'
>>>>>>> a4c859b4
                            }
                            for (path in [
                                'c2c/health_check',
                                'c2c/health_check?max_level=9',
                                'c2c/health_check?checks=check_collector',
                                'layers/test/values/type enum',
                                'admin/layertree',
                                'admin/layertree/children'
                            ]) {
                                def start_lines = [:]
                                ['db', 'externaldb', 'print', 'mapserver', 'geoportal'].each { service ->
                                    def start_line = sh(returnStdout: true, script: "(cd ${HOME}/workspace/testgeomapfish/; docker-compose logs ${service}) | wc -l") as Integer
                                    start_lines.service = start_line
                                }
                                try {
                                    // See also:
                                    // travis/vars.yaml geoportal/GUNICORN_PARAMS
                                    // test-new-project timeout
                                    timeout(3) {
                                        sh './docker-run --network=testgeomapfish_internal travis/test-new-project http://front/${path}'
                                    }
                                } catch (Exception error) {
                                    sh './docker-run --network=testgeomapfish_internal curl http://front/c2c/debug/stacks?secret=c2c'
                                    ['db', 'externaldb', 'print', 'mapserver', 'geoportal'].each { service ->
                                        def end_line = sh(returnStdout: true, script: "(cd ${HOME}/workspace/testgeomapfish/; docker-compose logs ${service}) | wc -l") as Integer
                                        sh "(cd ${HOME}/workspace/testgeomapfish/; docker-compose logs --timestamps --tail=${Math.max(1, end_line - start_lines.service)} ${service})"
                                    }
                                    throw error
                                }
                            }
                        } catch (Exception error) {
                            sh '(cd ${HOME}/workspace/testgeomapfish/; docker-compose logs --timestamps)'
                            throw error
                        } finally {
                            sh '(cd ${HOME}/workspace/testgeomapfish/; docker-compose down)'
                        }
                    }
                    sh '(cd ${HOME}/workspace/testgeomapfish/; ./docker-run travis/short-make --makefile=travis.mk build)'
                    sh '(cd ${HOME}/workspace/testgeomapfish/; ./docker-run make --makefile=travis.mk checks)'
                    sh '''find \
                        ${HOME}/workspace/testgeomapfish/geoportal/setup.py \
                        ${HOME}/workspace/testgeomapfish/geoportal/testgeomapfish_geoportal/*.py \
                        ${HOME}/workspace/testgeomapfish/geoportal/testgeomapfish_geoportal/views \
                        ${HOME}/workspace/testgeomapfish/commons/setup.py \
                        ${HOME}/workspace/testgeomapfish/commons/testgeomapfish_commons \
                        -name \\*.py | xargs travis/squote'''
                    sh '(cd ${HOME}/workspace/testgeomapfish/; ./docker-run travis/status.sh)'
                    sh '(cd ${HOME}/workspace/testgeomapfish/; ./docker-run make --makefile=empty-vars.mk geoportal/config.yaml)'
                    sh '(cd ${HOME}/workspace/testgeomapfish/; ./docker-run make --makefile=travis.mk geoportal/alembic.ini)'
                    try {
                        sh '(cd ${HOME}/workspace/testgeomapfish/; ./docker-compose-run alembic --config=geoportal/alembic.ini --name=main upgrade head)'
                        sh '(cd ${HOME}/workspace/testgeomapfish/; ./docker-compose-run alembic --config=geoportal/alembic.ini --name=static upgrade head)'
                        sh '(cd ${HOME}/workspace/testgeomapfish/; ./docker-compose-run alembic --config=geoportal/alembic.ini --name=static downgrade base)'
                        sh '(cd ${HOME}/workspace/testgeomapfish/; ./docker-compose-run alembic --config=geoportal/alembic.ini --name=main downgrade base)'
                    } catch (Exception error) {
                        sh '(cd ${HOME}/workspace/testgeomapfish/; docker-compose --file=docker-compose-build.yaml logs --timestamps)'
                        throw error
                    } finally {
                        sh '(cd ${HOME}/workspace/testgeomapfish/; docker-compose --file=docker-compose-build.yaml down)'
                    }
                    sh 'rm -rf ${HOME}/workspace/testgeomapfish'
                }, 'Tests upgrades 220': {
                    sh 'travis/test-upgrade-convert.sh init ${HOME}/workspace'
                    // Test Upgrade an convert project
                    sh 'travis/test-upgrade-convert.sh v220-todocker ${HOME}/workspace'
                    sh 'travis/test-upgrade-convert.sh v220-tonondocker ${HOME}/workspace'
                }
            }
            stage('Test Upgrade') {
                parallel 'Tests upgrades Docker': {
                    sh 'travis/test-upgrade-convert.sh docker ${HOME}/workspace'
                    sh 'travis/test-upgrade-convert.sh tonondocker ${HOME}/workspace'
                }, 'Tests upgrades non Docker': {
                    sh 'travis/test-upgrade-convert.sh nondocker ${HOME}/workspace'
                    sh 'travis/test-upgrade-convert.sh todocker ${HOME}/workspace'
                }, 'Tests upgrades 230': {
                    sh 'travis/test-upgrade-convert.sh v230-docker ${HOME}/workspace'
                    sh 'travis/test-upgrade-convert.sh v230-nondocker ${HOME}/workspace'
                }
            }
        } finally {
            stage('Clean') {
                sh 'docker stop geomapfish-db'
                sh 'docker rm --volumes geomapfish-db'
                clean()
            }
        }
    }
}<|MERGE_RESOLUTION|>--- conflicted
+++ resolved
@@ -108,12 +108,8 @@
                                 sh '(cd ${HOME}/workspace/testgeomapfish/; docker-compose exec -T geoportal wait-db)'
                                 sh '(cd ${HOME}/workspace/testgeomapfish/; docker-compose exec -T geoportal bash -c "PGHOST=externaldb PGDATABASE=test wait-db;")'
                                 sh '(cd ${HOME}/workspace/testgeomapfish/; docker-compose exec -T geoportal create-demo-theme)'
-<<<<<<< HEAD
-                                sh './docker-run --network=testgeomapfish_internal travis/waitwsgi http://front/'
-=======
                                 sh '(cd ${HOME}/workspace/testgeomapfish/; docker-compose exec -T geoportal theme2fts)'
-                                sh './docker-run travis/waitwsgi http://`netstat --route --numeric|grep ^0.0.0.0|awk \'{print($2)}\'`:8080/'
->>>>>>> a4c859b4
+                                sh './docker-run --network=testgeomapfishmain_internal travis/waitwsgi http://front/'
                             }
                             for (path in [
                                 'c2c/health_check',
@@ -133,10 +129,10 @@
                                     // travis/vars.yaml geoportal/GUNICORN_PARAMS
                                     // test-new-project timeout
                                     timeout(3) {
-                                        sh './docker-run --network=testgeomapfish_internal travis/test-new-project http://front/${path}'
+                                        sh './docker-run --network=testgeomapfishmain_internal travis/test-new-project http://front/${path}'
                                     }
                                 } catch (Exception error) {
-                                    sh './docker-run --network=testgeomapfish_internal curl http://front/c2c/debug/stacks?secret=c2c'
+                                    sh './docker-run --network=testgeomapfishmain_internal curl http://front/c2c/debug/stacks?secret=c2c'
                                     ['db', 'externaldb', 'print', 'mapserver', 'geoportal'].each { service ->
                                         def end_line = sh(returnStdout: true, script: "(cd ${HOME}/workspace/testgeomapfish/; docker-compose logs ${service}) | wc -l") as Integer
                                         sh "(cd ${HOME}/workspace/testgeomapfish/; docker-compose logs --timestamps --tail=${Math.max(1, end_line - start_lines.service)} ${service})"
