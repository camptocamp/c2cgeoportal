# Copyright (c) 2013-2015, Camptocamp SA
# All rights reserved.

# Redistribution and use in source and binary forms, with or without
# modification, are permitted provided that the following conditions are met:

# 1. Redistributions of source code must retain the above copyright notice, this
#    list of conditions and the following disclaimer.
# 2. Redistributions in binary form must reproduce the above copyright notice,
#    this list of conditions and the following disclaimer in the documentation
#    and/or other materials provided with the distribution.

# THIS SOFTWARE IS PROVIDED BY THE COPYRIGHT HOLDERS AND CONTRIBUTORS "AS IS" AND
# ANY EXPRESS OR IMPLIED WARRANTIES, INCLUDING, BUT NOT LIMITED TO, THE IMPLIED
# WARRANTIES OF MERCHANTABILITY AND FITNESS FOR A PARTICULAR PURPOSE ARE
# DISCLAIMED. IN NO EVENT SHALL THE COPYRIGHT OWNER OR CONTRIBUTORS BE LIABLE FOR
# ANY DIRECT, INDIRECT, INCIDENTAL, SPECIAL, EXEMPLARY, OR CONSEQUENTIAL DAMAGES
# (INCLUDING, BUT NOT LIMITED TO, PROCUREMENT OF SUBSTITUTE GOODS OR SERVICES;
# LOSS OF USE, DATA, OR PROFITS; OR BUSINESS INTERRUPTION) HOWEVER CAUSED AND
# ON ANY THEORY OF LIABILITY, WHETHER IN CONTRACT, STRICT LIABILITY, OR TORT
# (INCLUDING NEGLIGENCE OR OTHERWISE) ARISING IN ANY WAY OUT OF THE USE OF THIS
# SOFTWARE, EVEN IF ADVISED OF THE POSSIBILITY OF SUCH DAMAGE.

# The views and conclusions contained in the software and documentation are those
# of the authors and should not be interpreted as representing official policies,
# either expressed or implied, of the FreeBSD Project.

import os

from setuptools import setup, find_packages

here = os.path.abspath(os.path.dirname(__file__))
README = """c2cgeoportal is the server part of `GeoMapFish <http://geomapfish.org/>`_,
the client part is `CGXP <https://github.com/camptocamp/cgxp/>`_.

`Documentation <http://docs.camptocamp.net/c2cgeoportal/>`_

`Announcement <https://www.camptocamp.com/en/actualite/geomapfish-release-of/>`_

`Sources <https://github.com/camptocamp/c2cgeoportal/>`_"""

install_requires = [
    "pyramid<=1.6.99,>=1.6.0.dev",
    "pyramid_multiauth",
    "pyramid_mako",
    "pyramid_chameleon",
    "psycopg2",
    "alembic",
    "GeoAlchemy2",
    "SQLAHelper",
    "pyramid_tm",
    # See: https://github.com/elemoine/papyrus/issues/32
    "geojson<=1.0.9",
    "papyrus==2.0.dev3",

    "papyrus_ogcproxy>=0.2.dev1",
    "pyramid_formalchemy>=0.4.3",
    "fa.jquery>=0.9.5",
    "js.jquery==1.7.1",
    # The version 1.10.3 have an issue with the 'jump to' combobox of the
    # admin interface
    "js.jqueryui==1.8.24",
    "FormAlchemy",
    "GeoFormAlchemy2>=2.0.dev2",
    "OWSLib>=0.6.0",
    "dogpile.cache",
    "Paste",
    "PasteDeploy",
    "PasteScript",
    # Needed by the production.ini
    "waitress",
    # WMST support
    "isodate",
    "JSTools",
    "couchdbkit",  # missing dependency of formalchemy
    "pyramid_closure",
    "lingua",
    "PyYAML",
]

setup_requires = [
]

tests_require = install_requires + [
]

setup(
    name="c2cgeoportal",
<<<<<<< HEAD
    version="2.0.0",
=======
    version="1.6.6",
>>>>>>> 5a888803
    description="c2cgeoportal",
    long_description=README,
    classifiers=[
        "Programming Language :: Python",
        "Framework :: Pylons",
        "Topic :: Internet :: WWW/HTTP",
        "Topic :: Internet :: WWW/HTTP :: WSGI :: Application",
    ],
    author="Camptocamp",
    author_email="info@camptocamp.com",
    url="http://www.camptocamp.com/geospatial-solutions",
    keywords="web gis geoportail c2cgeoportal geocommune pyramid",
    packages=find_packages(exclude=["*.tests", "*.tests.*"]),
    include_package_data=True,
    zip_safe=False,
    install_requires=install_requires,
    setup_requires=setup_requires,
    tests_require=tests_require,
    test_suite="c2cgeoportal",
    entry_points={
        "console_scripts": [
            "print_tpl = c2cgeoportal.scripts.print_tpl:main",
            "manage_users = c2cgeoportal.scripts.manage_users:main",
            "c2ctool = c2cgeoportal.scripts.c2ctool:main",
            "db2pot = c2cgeoportal.scripts.db2pot:main",
            "themev1tov2 = c2cgeoportal.scripts.themev1tov2:main",
            "theme2fts = c2cgeoportal.scripts.theme2fts:main",
        ],
        "pyramid.scaffold": [
            "c2cgeoportal_create = c2cgeoportal.scaffolds:TemplateCreate",
            "c2cgeoportal_update = c2cgeoportal.scaffolds:TemplateUpdate",
        ],
        "fanstatic.libraries": [
            "admin = c2cgeoportal.forms:fanstatic_lib",
        ],
        "lingua.extractors": [
            "geomapfish-theme = c2cgeoportal.lib.lingua_extractor:GeoMapfishThemeExtractor",
            "geomapfish-angular = c2cgeoportal.lib.lingua_extractor:GeoMapfishAngularExtractor",
        ],
    }
)<|MERGE_RESOLUTION|>--- conflicted
+++ resolved
@@ -86,11 +86,7 @@
 
 setup(
     name="c2cgeoportal",
-<<<<<<< HEAD
     version="2.0.0",
-=======
-    version="1.6.6",
->>>>>>> 5a888803
     description="c2cgeoportal",
     long_description=README,
     classifiers=[
