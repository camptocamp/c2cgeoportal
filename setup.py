<<<<<<< HEAD
# Copyright (c) 2013-2017, Camptocamp SA
=======
# Copyright (c) 2013-2018, Camptocamp SA
>>>>>>> dcb5c417
# All rights reserved.

# Redistribution and use in source and binary forms, with or without
# modification, are permitted provided that the following conditions are met:

# 1. Redistributions of source code must retain the above copyright notice, this
#    list of conditions and the following disclaimer.
# 2. Redistributions in binary form must reproduce the above copyright notice,
#    this list of conditions and the following disclaimer in the documentation
#    and/or other materials provided with the distribution.

# THIS SOFTWARE IS PROVIDED BY THE COPYRIGHT HOLDERS AND CONTRIBUTORS "AS IS" AND
# ANY EXPRESS OR IMPLIED WARRANTIES, INCLUDING, BUT NOT LIMITED TO, THE IMPLIED
# WARRANTIES OF MERCHANTABILITY AND FITNESS FOR A PARTICULAR PURPOSE ARE
# DISCLAIMED. IN NO EVENT SHALL THE COPYRIGHT OWNER OR CONTRIBUTORS BE LIABLE FOR
# ANY DIRECT, INDIRECT, INCIDENTAL, SPECIAL, EXEMPLARY, OR CONSEQUENTIAL DAMAGES
# (INCLUDING, BUT NOT LIMITED TO, PROCUREMENT OF SUBSTITUTE GOODS OR SERVICES;
# LOSS OF USE, DATA, OR PROFITS; OR BUSINESS INTERRUPTION) HOWEVER CAUSED AND
# ON ANY THEORY OF LIABILITY, WHETHER IN CONTRACT, STRICT LIABILITY, OR TORT
# (INCLUDING NEGLIGENCE OR OTHERWISE) ARISING IN ANY WAY OUT OF THE USE OF THIS
# SOFTWARE, EVEN IF ADVISED OF THE POSSIBILITY OF SUCH DAMAGE.

# The views and conclusions contained in the software and documentation are those
# of the authors and should not be interpreted as representing official policies,
# either expressed or implied, of the FreeBSD Project.

import os

from setuptools import setup, find_packages

here = os.path.abspath(os.path.dirname(__file__))
with open("README.rst") as f:
    text = f.read().split("\n")
    text = text[3:]
    text += ""
    text += "`Sources <https://github.com/camptocamp/c2cgeoportal/>`_"
    README = "\n".join(text)

install_requires = [
    "pyramid_multiauth",
    "pyramid_mako",  # to render the HTML files
    "psycopg2",
    "GeoAlchemy2",
    "SQLAHelper",
    "pyramid_tm",
    "papyrus",
    "ipcalc",
    "httplib2",
    # Needed by the developement.ini
    "pyramid_debugtoolbar",
    "OWSLib>=0.6.0",
    "dogpile.cache>=0.6",
    "Paste",
    "PasteDeploy",
    "PasteScript",
    # Needed by the production.ini
    "waitress",
    # WMST support
    "isodate",
    "pyramid_closure",
    "lingua",
    "PyYAML",
    "c2c.template>=1.3.0.dev",
]
install_requires += [
    requirement for requirement in
    open(os.path.join(here, "fixversions.txt")).read().splitlines()
    if len(requirement) > 0 and requirement[0] != "#"
]

setup_requires = [
]

tests_require = install_requires + [
]

setup(
    name="c2cgeoportal",
    version="2.1",
    description="c2cgeoportal",
    long_description=README,
    classifiers=[
        "Programming Language :: Python",
        "Framework :: Pylons",
        "Topic :: Internet :: WWW/HTTP",
        "Topic :: Internet :: WWW/HTTP :: WSGI :: Application",
    ],
    author="Camptocamp",
    author_email="info@camptocamp.com",
    url="http://www.camptocamp.com/geospatial-solutions",
    keywords="web gis geoportail c2cgeoportal geocommune pyramid",
    packages=find_packages(exclude=["*.tests", "*.tests.*"]),
    include_package_data=True,
    zip_safe=False,
    install_requires=install_requires,
    setup_requires=setup_requires,
    tests_require=tests_require,
    test_suite="c2cgeoportal",
    entry_points={
        "console_scripts": [
            "print_tpl = c2cgeoportal.scripts.print_tpl:main",
            "manage_users = c2cgeoportal.scripts.manage_users:main",
            "c2ctool = c2cgeoportal.scripts.c2ctool:main",
            "db2pot = c2cgeoportal.scripts.db2pot:main",
            "themev1tov2 = c2cgeoportal.scripts.themev1tov2:main",
            "theme2fts = c2cgeoportal.scripts.theme2fts:main",
            "l10nv1tov2 = c2cgeoportal.scripts.l10nv1tov2:main",
            "import-ngeo-apps = c2cgeoportal.scripts.import_ngeo_apps:main",
            "gen-version = c2cgeoportal.scripts.gen_version:main",
            "ngeo-version = c2cgeoportal.scripts.import_ngeo_apps:ngeo_git_version",
            "create-demo-theme = c2cgeoportal.scripts.create_demo_theme:main",
            "treeitem_uniquename = c2cgeoportal.scripts.treeitem_uniquename:main",
        ],
        "pyramid.scaffold": [
            "c2cgeoportal_create = c2cgeoportal.scaffolds:TemplateCreate",
            "c2cgeoportal_update = c2cgeoportal.scaffolds:TemplateUpdate",
        ],
        "fanstatic.libraries": [
            "admin = c2cgeoportal.forms:fanstatic_lib",
        ],
        "lingua.extractors": [
            "geomapfish-theme = c2cgeoportal.lib.lingua_extractor:GeoMapfishThemeExtractor",
            "geomapfish-config = c2cgeoportal.lib.lingua_extractor:GeoMapfishConfigExtractor",
            "geomapfish-angular = c2cgeoportal.lib.lingua_extractor:GeoMapfishAngularExtractor",
        ],
    }
)<|MERGE_RESOLUTION|>--- conflicted
+++ resolved
@@ -1,8 +1,4 @@
-<<<<<<< HEAD
-# Copyright (c) 2013-2017, Camptocamp SA
-=======
 # Copyright (c) 2013-2018, Camptocamp SA
->>>>>>> dcb5c417
 # All rights reserved.
 
 # Redistribution and use in source and binary forms, with or without
