--- conflicted
+++ resolved
@@ -80,11 +80,7 @@
 
 setup(
     name="c2cgeoportal",
-<<<<<<< HEAD
-    version="2.1",
-=======
-    version="2.0.0",
->>>>>>> 4275dcbc
+    version="2.1.0",
     description="c2cgeoportal",
     long_description=README,
     classifiers=[
