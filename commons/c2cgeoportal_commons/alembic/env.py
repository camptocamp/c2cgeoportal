# -*- coding: utf-8 -*-

# Copyright (c) 2014-2019, Camptocamp SA
# All rights reserved.

# Redistribution and use in source and binary forms, with or without
# modification, are permitted provided that the following conditions are met:

# 1. Redistributions of source code must retain the above copyright notice, this
#    list of conditions and the following disclaimer.
# 2. Redistributions in binary form must reproduce the above copyright notice,
#    this list of conditions and the following disclaimer in the documentation
#    and/or other materials provided with the distribution.

# THIS SOFTWARE IS PROVIDED BY THE COPYRIGHT HOLDERS AND CONTRIBUTORS "AS IS" AND
# ANY EXPRESS OR IMPLIED WARRANTIES, INCLUDING, BUT NOT LIMITED TO, THE IMPLIED
# WARRANTIES OF MERCHANTABILITY AND FITNESS FOR A PARTICULAR PURPOSE ARE
# DISCLAIMED. IN NO EVENT SHALL THE COPYRIGHT OWNER OR CONTRIBUTORS BE LIABLE FOR
# ANY DIRECT, INDIRECT, INCIDENTAL, SPECIAL, EXEMPLARY, OR CONSEQUENTIAL DAMAGES
# (INCLUDING, BUT NOT LIMITED TO, PROCUREMENT OF SUBSTITUTE GOODS OR SERVICES;
# LOSS OF USE, DATA, OR PROFITS; OR BUSINESS INTERRUPTION) HOWEVER CAUSED AND
# ON ANY THEORY OF LIABILITY, WHETHER IN CONTRACT, STRICT LIABILITY, OR TORT
# (INCLUDING NEGLIGENCE OR OTHERWISE) ARISING IN ANY WAY OUT OF THE USE OF THIS
# SOFTWARE, EVEN IF ADVISED OF THE POSSIBILITY OF SUCH DAMAGE.

# The views and conclusions contained in the software and documentation are those
# of the authors and should not be interpreted as representing official policies,
# either expressed or implied, of the FreeBSD Project.


from logging.config import fileConfig
<<<<<<< HEAD
=======
import os
>>>>>>> 4cefc738

from alembic import context
from c2c.template.config import config
from sqlalchemy import engine_from_config, pool
<<<<<<< HEAD
=======

>>>>>>> 4cefc738

# Interpret the config file for Python logging.
# This line sets up loggers basically.
os.environ.setdefault('LOG_HOST', 'localhost')
os.environ.setdefault('LOG_PORT', '0')
fileConfig(context.config.config_file_name, defaults=dict(os.environ))


def get_config():
    config.init(context.config.get_main_option("app.cfg"))
    settings = {}
    settings.update(config.get_config())
    alembic_name = context.config.get_main_option("type")
    schema_config_name = "schema{}".format("_{}".format(alembic_name) if alembic_name != "main" else "")
    settings.update(
        {
            "script_location": context.config.get_main_option("script_location"),
            "version_table": context.config.get_main_option("version_table"),
            "version_locations": context.config.get_main_option("version_locations"),
            "version_table_schema": config[schema_config_name],
        }
    )
    return settings


def run_migrations_offline():  # pragma: no cover
    """
    Run migrations in 'offline' mode.

    This configures the context with just a URL
    and not an Engine, though an Engine is acceptable
    here as well.  By skipping the Engine creation
    we do not even need a DBAPI to be available.

    Calls to context.execute() here emit the given string to the
    script output.

    """
    conf = get_config()
    context.configure(url=conf["sqlalchemy.url"], **conf)

    with context.begin_transaction():
        context.run_migrations()


def run_migrations_online():
    """
    Run migrations in 'online' mode.

    In this scenario we need to create an Engine
    and associate a connection with the context.

    """
    conf = get_config()

    # Autogenerate config
    _schema = False
    alembic_name = context.config.get_main_option("type")
    if alembic_name == "main":
        from c2cgeoportal_commons.models.main import Base, _schema
    elif alembic_name == "static":
        from c2cgeoportal_commons.models.static import Base, _schema

    def include_object(obj, name, type_, reflected, compare_to):  # pylint: disable=unused-argument
        if type_ == "table":
            return obj.schema == _schema
        else:
            return obj.table.schema == _schema

    if _schema:
        conf.update(
            {"target_metadata": Base.metadata, "include_schemas": True, "include_object": include_object}
        )

    engine = engine_from_config(conf, prefix="sqlalchemy.", poolclass=pool.NullPool)
    connection = engine.connect()
    context.configure(connection=connection, **conf)

    try:
        with context.begin_transaction():
            context.run_migrations()
    finally:
        connection.close()


if context.is_offline_mode():  # pragma: no cover
    run_migrations_offline()
else:
    run_migrations_online()<|MERGE_RESOLUTION|>--- conflicted
+++ resolved
@@ -29,23 +29,16 @@
 
 
 from logging.config import fileConfig
-<<<<<<< HEAD
-=======
 import os
->>>>>>> 4cefc738
 
 from alembic import context
 from c2c.template.config import config
 from sqlalchemy import engine_from_config, pool
-<<<<<<< HEAD
-=======
-
->>>>>>> 4cefc738
 
 # Interpret the config file for Python logging.
 # This line sets up loggers basically.
-os.environ.setdefault('LOG_HOST', 'localhost')
-os.environ.setdefault('LOG_PORT', '0')
+os.environ.setdefault("LOG_HOST", "localhost")
+os.environ.setdefault("LOG_PORT", "0")
 fileConfig(context.config.config_file_name, defaults=dict(os.environ))
 
 
