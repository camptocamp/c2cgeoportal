# -*- coding: utf-8 -*-

# Copyright (c) 2011-2017, Camptocamp SA
# All rights reserved.

# Redistribution and use in source and binary forms, with or without
# modification, are permitted provided that the following conditions are met:

# 1. Redistributions of source code must retain the above copyright notice, this
#    list of conditions and the following disclaimer.
# 2. Redistributions in binary form must reproduce the above copyright notice,
#    this list of conditions and the following disclaimer in the documentation
#    and/or other materials provided with the distribution.

# THIS SOFTWARE IS PROVIDED BY THE COPYRIGHT HOLDERS AND CONTRIBUTORS "AS IS" AND
# ANY EXPRESS OR IMPLIED WARRANTIES, INCLUDING, BUT NOT LIMITED TO, THE IMPLIED
# WARRANTIES OF MERCHANTABILITY AND FITNESS FOR A PARTICULAR PURPOSE ARE
# DISCLAIMED. IN NO EVENT SHALL THE COPYRIGHT OWNER OR CONTRIBUTORS BE LIABLE FOR
# ANY DIRECT, INDIRECT, INCIDENTAL, SPECIAL, EXEMPLARY, OR CONSEQUENTIAL DAMAGES
# (INCLUDING, BUT NOT LIMITED TO, PROCUREMENT OF SUBSTITUTE GOODS OR SERVICES;
# LOSS OF USE, DATA, OR PROFITS; OR BUSINESS INTERRUPTION) HOWEVER CAUSED AND
# ON ANY THEORY OF LIABILITY, WHETHER IN CONTRACT, STRICT LIABILITY, OR TORT
# (INCLUDING NEGLIGENCE OR OTHERWISE) ARISING IN ANY WAY OUT OF THE USE OF THIS
# SOFTWARE, EVEN IF ADVISED OF THE POSSIBILITY OF SUCH DAMAGE.

# The views and conclusions contained in the software and documentation are those
# of the authors and should not be interpreted as representing official policies,
# either expressed or implied, of the FreeBSD Project.


import logging
from typing import Any, Dict, List, Optional, Tuple, Union  # noqa, pylint: disable=unused-import

from c2c.template.config import config
from geoalchemy2 import Geometry
from geoalchemy2.shape import to_shape
from papyrus.geo_interface import GeoInterface
from sqlalchemy import Column, ForeignKey, Table, UniqueConstraint, event
from sqlalchemy.orm import Session, backref, relationship
from sqlalchemy.schema import Index
from sqlalchemy.types import Boolean, Enum, Integer, String, Unicode, UserDefinedType

from c2cgeoportal_commons.models import Base, _, cache_invalidate_cb
from c2cgeoportal_commons.models.sqlalchemy import JSONEncodedDict

try:
    from colander import drop
    from deform.widget import HiddenWidget, SelectWidget, TextAreaWidget
    from c2cgeoform.ext.colander_ext import Geometry as ColanderGeometry
    from c2cgeoform.ext.deform_ext import RelationSelect2Widget
except ModuleNotFoundError:
    drop = None

    class GenericClass:
        def __init__(self, *args: Any, **kwargs: Any):
            pass

    HiddenWidget = GenericClass
    SelectWidget = GenericClass
    TextAreaWidget = GenericClass
    ColanderGeometry = GenericClass
    RelationSelect2Widget = GenericClass


LOG = logging.getLogger(__name__)

_schema = config["schema"] or "main"  # type: str
_srid = config["srid"] or 3857  # type: int


class TsVector(UserDefinedType):
    """ A custom type for PostgreSQL's tsvector type. """

    def get_col_spec(self) -> str:  # pragma: no cover
        return "TSVECTOR"


class FullTextSearch(GeoInterface, Base):
    __tablename__ = "tsearch"
    __table_args__ = (Index("tsearch_ts_idx", "ts", postgresql_using="gin"), {"schema": _schema})

    id = Column(Integer, primary_key=True)
    label = Column(Unicode)
    layer_name = Column(Unicode)
    role_id = Column(Integer, ForeignKey(_schema + ".role.id", ondelete="CASCADE"), nullable=True)
    role = relationship("Role")
    interface_id = Column(Integer, ForeignKey(_schema + ".interface.id", ondelete="CASCADE"), nullable=True)
    interface = relationship("Interface")
    lang = Column(String(2), nullable=True)
    public = Column(Boolean, server_default="true")
    ts = Column(TsVector)
    the_geom = Column(Geometry("GEOMETRY", srid=_srid))
    params = Column(JSONEncodedDict, nullable=True)
    actions = Column(JSONEncodedDict, nullable=True)
    from_theme = Column(Boolean, server_default="false")


class Functionality(Base):
    __tablename__ = "functionality"
    __table_args__ = {"schema": _schema}
    __colanderalchemy_config__ = {"title": _("Functionality"), "plural": _("Functionalities")}

    __c2cgeoform_config__ = {"duplicate": True}

    id = Column(Integer, primary_key=True, info={"colanderalchemy": {"widget": HiddenWidget()}})
    name = Column(Unicode, nullable=False, info={"colanderalchemy": {"title": _("Name")}})
    description = Column(Unicode, info={"colanderalchemy": {"title": _("Description")}})
    value = Column(Unicode, nullable=False, info={"colanderalchemy": {"title": _("Value")}})

    def __init__(self, name: str = "", value: str = "", description: str = "") -> None:
        self.name = name
        self.value = value
        self.description = description

<<<<<<< HEAD
    def __unicode__(self) -> str:
        return "{0!s} - {1!s}".format(self.name or "", self.value or "")  # pragma: no cover
=======
    def __str__(self) -> str:
        return '{} - {}'.format(self.name or '', self.value or '')  # pragma: no cover
>>>>>>> 7f894a7e


event.listen(Functionality, "after_update", cache_invalidate_cb)
event.listen(Functionality, "after_delete", cache_invalidate_cb)


# association table role <> functionality
role_functionality = Table(
    "role_functionality",
    Base.metadata,
    Column("role_id", Integer, ForeignKey(_schema + ".role.id"), primary_key=True),
    Column("functionality_id", Integer, ForeignKey(_schema + ".functionality.id"), primary_key=True),
    schema=_schema,
)

# association table theme <> functionality
theme_functionality = Table(
    "theme_functionality",
    Base.metadata,
    Column("theme_id", Integer, ForeignKey(_schema + ".theme.id"), primary_key=True),
    Column("functionality_id", Integer, ForeignKey(_schema + ".functionality.id"), primary_key=True),
    schema=_schema,
)


class Role(Base):
    __tablename__ = "role"
    __table_args__ = {"schema": _schema}
    __colanderalchemy_config__ = {"title": _("Role"), "plural": _("Roles")}
    __c2cgeoform_config__ = {"duplicate": True}

    id = Column(Integer, primary_key=True, info={"colanderalchemy": {"widget": HiddenWidget()}})
    name = Column(Unicode, unique=True, nullable=False, info={"colanderalchemy": {"title": _("Name")}})
    description = Column(Unicode, info={"colanderalchemy": {"title": _("Description")}})
    extent = Column(
        Geometry("POLYGON", srid=_srid),
        info={"colanderalchemy": {"typ": ColanderGeometry("POLYGON", srid=_srid, map_srid=3857)}},
    )

    # functionality
    functionalities = relationship(
        "Functionality",
        secondary=role_functionality,
        cascade="save-update,merge,refresh-expire",
        info={"colanderalchemy": {"exclude": True, "title": _("Functionalities")}},
    )

    def __init__(
        self,
        name: str = "",
        description: str = "",
        functionalities: List[Functionality] = None,
        extent: Geometry = None,
    ) -> None:
        if functionalities is None:
            functionalities = []
        self.name = name
        self.functionalities = functionalities
        self.extent = extent
        self.description = description

<<<<<<< HEAD
    def __unicode__(self) -> str:
        return self.name or ""  # pragma: no cover
=======
    def __str__(self) -> str:
        return self.name or ''  # pragma: no cover
>>>>>>> 7f894a7e

    @property
    def bounds(self) -> None:
        if self.extent is None:
            return None
        return to_shape(self.extent).bounds


event.listen(Role.functionalities, "set", cache_invalidate_cb)
event.listen(Role.functionalities, "append", cache_invalidate_cb)
event.listen(Role.functionalities, "remove", cache_invalidate_cb)


class TreeItem(Base):
    __tablename__ = "treeitem"
    __table_args__ = (
        UniqueConstraint("type", "name"),
        {"schema": _schema},
    )  # type: Union[Tuple, Dict[str, Any]]
    item_type = Column("type", String(10), nullable=False, info={"colanderalchemy": {"exclude": True}})
    __mapper_args__ = {"polymorphic_on": item_type}

    id = Column(Integer, primary_key=True)
    name = Column(Unicode, nullable=False, info={"colanderalchemy": {"title": _("Name")}})
    metadata_url = Column(
        Unicode, info={"colanderalchemy": {"title": _("Metadata URL")}}
    )  # should not be used in V2
    description = Column(Unicode, info={"colanderalchemy": {"title": _("Description")}})

    @property
    # Better: def parents(self) -> List[TreeGroup]:  # pragma: no cover
    def parents(self) -> List["TreeItem"]:  # pragma: no cover
        return [c.group for c in self.parents_relation]

    def is_in_interface(self, name: str) -> bool:
        if not hasattr(self, "interfaces"):  # pragma: no cover
            return False

        for interface in self.interfaces:
            if interface.name == name:
                return True

        return False

    def get_metadatas(self, name: str) -> List["Metadata"]:  # pragma: no cover
        return [metadata for metadata in self.metadatas if metadata.name == name]

    def __init__(self, name: str = "") -> None:
        self.name = name


event.listen(TreeItem, "after_insert", cache_invalidate_cb, propagate=True)
event.listen(TreeItem, "after_update", cache_invalidate_cb, propagate=True)
event.listen(TreeItem, "after_delete", cache_invalidate_cb, propagate=True)


# association table TreeGroup <> TreeItem
class LayergroupTreeitem(Base):
    __tablename__ = "layergroup_treeitem"
    __table_args__ = {"schema": _schema}

    # required by formalchemy
    id = Column(Integer, primary_key=True, info={"colanderalchemy": {"widget": HiddenWidget()}})
    description = Column(Unicode, info={"colanderalchemy": {"exclude": True}})
    treegroup_id = Column(
        Integer, ForeignKey(_schema + ".treegroup.id"), info={"colanderalchemy": {"exclude": True}}
    )
    treegroup = relationship(
        "TreeGroup",
        backref=backref(
            "children_relation",
            order_by="LayergroupTreeitem.ordering",
            cascade="save-update,merge,delete,delete-orphan,expunge",
            info={"colanderalchemy": {"title": _("Children"), "exclude": True}},
        ),
        primaryjoin="LayergroupTreeitem.treegroup_id==TreeGroup.id",
        info={"colanderalchemy": {"exclude": True}, "c2cgeoform": {"duplicate": False}},
    )
    treeitem_id = Column(
        Integer, ForeignKey(_schema + ".treeitem.id"), info={"colanderalchemy": {"widget": HiddenWidget()}}
    )
    treeitem = relationship(
        "TreeItem",
        backref=backref(
            "parents_relation",
            cascade="save-update,merge,delete,delete-orphan",
            info={
                "colanderalchemy": {"title": _("Parents"), "exclude": True},
                "c2cgeoform": {"duplicate": False},
            },
        ),
        primaryjoin="LayergroupTreeitem.treeitem_id==TreeItem.id",
        info={"colanderalchemy": {"exclude": True}, "c2cgeoform": {"duplicate": False}},
    )
    ordering = Column(Integer, info={"colanderalchemy": {"widget": HiddenWidget()}})

    def __init__(self, group: "TreeGroup" = None, item: TreeItem = None, ordering: int = 0) -> None:
        self.treegroup = group
        self.treeitem = item
        self.ordering = ordering


event.listen(LayergroupTreeitem, "after_insert", cache_invalidate_cb, propagate=True)
event.listen(LayergroupTreeitem, "after_update", cache_invalidate_cb, propagate=True)
event.listen(LayergroupTreeitem, "after_delete", cache_invalidate_cb, propagate=True)


class TreeGroup(TreeItem):
    __tablename__ = "treegroup"
    __table_args__ = {"schema": _schema}
    __mapper_args__ = {"polymorphic_identity": "treegroup"}  # needed for _identity_class

    id = Column(Integer, ForeignKey(_schema + ".treeitem.id"), primary_key=True)

    def _get_children(self) -> List[TreeItem]:
        return [c.treeitem for c in self.children_relation]

    def _set_children(self, children: List[TreeItem], order: bool = False) -> None:
        for child in self.children_relation:
            if child.treeitem not in children:
                child.treeitem = None
                child.treegroup = None
        if order is True:  # pragma: nocover
            for index, child in enumerate(children):
                current = [c for c in self.children_relation if c.treeitem == child]
                if len(current) == 1:
                    current[0].ordering = index * 10
                else:
                    LayergroupTreeitem(self, child, index * 10)
            self.children_relation.sort(key=lambda child: child.ordering)
        else:
            current_item = [child.treeitem for child in self.children_relation]
            for index, item in enumerate(children):
                if item not in current_item:
                    LayergroupTreeitem(self, item, 1000000 + index)
            for index, child in enumerate(self.children_relation):
                child.ordering = index * 10

    children = property(_get_children, _set_children)

    def __init__(self, name: str = "") -> None:
        TreeItem.__init__(self, name=name)


class LayerGroup(TreeGroup):
    __tablename__ = "layergroup"
    __table_args__ = {"schema": _schema}
    __colanderalchemy_config__ = {"title": _("Layers group"), "plural": _("Layers groups")}
    __mapper_args__ = {"polymorphic_identity": "group"}
    __c2cgeoform_config__ = {"duplicate": True}

    id = Column(
        Integer,
        ForeignKey(_schema + ".treegroup.id"),
        primary_key=True,
        info={"colanderalchemy": {"missing": drop, "widget": HiddenWidget()}},
    )
    is_expanded = Column(
        Boolean, info={"colanderalchemy": {"title": _("Expanded"), "column": 2}}
    )  # shouldn't be used in V3

    def __init__(self, name: str = "", is_expanded: bool = False) -> None:
        TreeGroup.__init__(self, name=name)
        self.is_expanded = is_expanded


# role theme link for restricted theme
restricted_role_theme = Table(
    "restricted_role_theme",
    Base.metadata,
    Column("role_id", Integer, ForeignKey(_schema + ".role.id"), primary_key=True),
    Column("theme_id", Integer, ForeignKey(_schema + ".theme.id"), primary_key=True),
    schema=_schema,
)


class Theme(TreeGroup):
    __tablename__ = "theme"
    __table_args__ = {"schema": _schema}
    __colanderalchemy_config__ = {"title": _("Theme"), "plural": _("Themes")}
    __mapper_args__ = {"polymorphic_identity": "theme"}
    __c2cgeoform_config__ = {"duplicate": True}

    id = Column(
        Integer,
        ForeignKey(_schema + ".treegroup.id"),
        primary_key=True,
        info={"colanderalchemy": {"missing": drop, "widget": HiddenWidget()}},
    )
    ordering = Column(
        Integer, nullable=False, info={"colanderalchemy": {"title": _("Order"), "widget": HiddenWidget()}}
    )
    public = Column(Boolean, default=True, nullable=False, info={"colanderalchemy": {"title": _("Public")}})
    icon = Column(Unicode, info={"colanderalchemy": {"title": _("Icon")}})

    # functionality
    functionalities = relationship(
        "Functionality",
        secondary=theme_functionality,
        cascade="save-update,merge,refresh-expire",
        info={"colanderalchemy": {"exclude": True, "title": _("Functionalities")}},
    )

    # restricted to role
    restricted_roles = relationship(
        "Role",
        secondary=restricted_role_theme,
        cascade="save-update,merge,refresh-expire",
        info={"colanderalchemy": {"exclude": True, "title": _("Roles")}},
    )

    def __init__(self, name: str = "", ordering: int = 100, icon: str = "") -> None:
        TreeGroup.__init__(self, name=name)
        self.ordering = ordering
        self.icon = icon


event.listen(Theme.functionalities, "set", cache_invalidate_cb)
event.listen(Theme.functionalities, "append", cache_invalidate_cb)
event.listen(Theme.functionalities, "remove", cache_invalidate_cb)


class Layer(TreeItem):
    __tablename__ = "layer"
    __table_args__ = {"schema": _schema}
    __mapper_args__ = {"polymorphic_identity": "layer"}  # needed for _identity_class

    id = Column(Integer, ForeignKey(_schema + ".treeitem.id"), primary_key=True)
    public = Column(Boolean, default=True, info={"colanderalchemy": {"title": _("Public")}})
    geo_table = Column(Unicode, info={"colanderalchemy": {"title": _("Geo table")}})
    exclude_properties = Column(Unicode, info={"colanderalchemy": {"title": _("Exclude properties")}})

    def __init__(self, name: str = "", public: bool = True) -> None:
        TreeItem.__init__(self, name=name)
        self.public = public


class DimensionLayer(Layer):
    __mapper_args__ = {"polymorphic_identity": "dimensionlayer"}  # needed for _identity_class


OGCSERVER_TYPE_MAPSERVER = "mapserver"
OGCSERVER_TYPE_QGISSERVER = "qgisserver"
OGCSERVER_TYPE_GEOSERVER = "geoserver"
OGCSERVER_TYPE_ARCGIS = "arcgis"
OGCSERVER_TYPE_OTHER = "other"

OGCSERVER_AUTH_NOAUTH = "No auth"
OGCSERVER_AUTH_STANDARD = "Standard auth"
OGCSERVER_AUTH_GEOSERVER = "Geoserver auth"
OGCSERVER_AUTH_PROXY = "Proxy"


class OGCServer(Base):
    __tablename__ = "ogc_server"
    __table_args__ = {"schema": _schema}
    __colanderalchemy_config__ = {"title": _("OGC Server"), "plural": _("OGC Servers")}
    __c2cgeoform_config__ = {"duplicate": True}
    id = Column(Integer, primary_key=True, info={"colanderalchemy": {"widget": HiddenWidget()}})
    name = Column(Unicode, info={"colanderalchemy": {"title": _("Name")}})
    description = Column(Unicode, info={"colanderalchemy": {"title": _("Description")}})
    url = Column(Unicode, nullable=False, info={"colanderalchemy": {"title": _("Basic URL")}})
    url_wfs = Column(Unicode, info={"colanderalchemy": {"title": _("WFS URL")}})
    type = Column(
        Enum(
            OGCSERVER_TYPE_MAPSERVER,
            OGCSERVER_TYPE_QGISSERVER,
            OGCSERVER_TYPE_GEOSERVER,
            OGCSERVER_TYPE_ARCGIS,
            OGCSERVER_TYPE_OTHER,
            native_enum=False,
        ),
        nullable=False,
        info={
            "colanderalchemy": {
                "title": _("Server type"),
                "widget": SelectWidget(
                    values=(
                        (OGCSERVER_TYPE_MAPSERVER, OGCSERVER_TYPE_MAPSERVER),
                        (OGCSERVER_TYPE_QGISSERVER, OGCSERVER_TYPE_QGISSERVER),
                        (OGCSERVER_TYPE_GEOSERVER, OGCSERVER_TYPE_GEOSERVER),
                        (OGCSERVER_TYPE_ARCGIS, OGCSERVER_TYPE_ARCGIS),
                        (OGCSERVER_TYPE_OTHER, OGCSERVER_TYPE_OTHER),
                    )
                ),
            }
        },
    )
    image_type = Column(
        Enum("image/jpeg", "image/png", native_enum=False),
        nullable=False,
        info={
            "colanderalchemy": {
                "title": _("Image type"),
                "widget": SelectWidget(values=(("image/jpeg", "image/jpeg"), ("image/png", "image/png"))),
                "column": 2,
            }
        },
    )
    auth = Column(
        Enum(
            OGCSERVER_AUTH_NOAUTH,
            OGCSERVER_AUTH_STANDARD,
            OGCSERVER_AUTH_GEOSERVER,
            OGCSERVER_AUTH_PROXY,
            native_enum=False,
        ),
        nullable=False,
        info={
            "colanderalchemy": {
                "title": _("Authentication type"),
                "widget": SelectWidget(
                    values=(
                        (OGCSERVER_AUTH_NOAUTH, OGCSERVER_AUTH_NOAUTH),
                        (OGCSERVER_AUTH_STANDARD, OGCSERVER_AUTH_STANDARD),
                        (OGCSERVER_AUTH_GEOSERVER, OGCSERVER_AUTH_GEOSERVER),
                        (OGCSERVER_AUTH_PROXY, OGCSERVER_AUTH_PROXY),
                    )
                ),
                "column": 2,
            }
        },
    )
    wfs_support = Column(Boolean, info={"colanderalchemy": {"title": _("WFS support"), "column": 2}})
    is_single_tile = Column(Boolean, info={"colanderalchemy": {"title": _("Single tile"), "column": 2}})

    def __init__(
        self,
        name: str = "",
        description: Optional[str] = None,
        url: str = "https://wms.example.com",
        url_wfs: str = None,
        type_: str = "mapserver",
        image_type: str = "image/png",
        auth: str = "Standard auth",
        wfs_support: bool = True,
        is_single_tile: bool = False,
    ) -> None:
        self.name = name
        self.description = description
        self.url = url
        self.url_wfs = url_wfs
        self.type = type_
        self.image_type = image_type
        self.auth = auth
        self.wfs_support = wfs_support
        self.is_single_tile = is_single_tile

<<<<<<< HEAD
    def __unicode__(self) -> str:
        return self.name or ""  # pragma: no cover
=======
    def __str__(self) -> str:
        return self.name or ''  # pragma: no cover
>>>>>>> 7f894a7e


event.listen(OGCServer, "after_insert", cache_invalidate_cb, propagate=True)
event.listen(OGCServer, "after_update", cache_invalidate_cb, propagate=True)
event.listen(OGCServer, "after_delete", cache_invalidate_cb, propagate=True)


class LayerWMS(DimensionLayer):
    __tablename__ = "layer_wms"
    __table_args__ = {"schema": _schema}
    __colanderalchemy_config__ = {"title": _("WMS Layer"), "plural": _("WMS Layers")}

    __c2cgeoform_config__ = {"duplicate": True}

    __mapper_args__ = {"polymorphic_identity": "l_wms"}

    id = Column(
        Integer,
        ForeignKey(_schema + ".layer.id", ondelete="CASCADE"),
        primary_key=True,
        info={"colanderalchemy": {"missing": None, "widget": HiddenWidget()}},
    )
    ogc_server_id = Column(
        Integer,
        ForeignKey(_schema + ".ogc_server.id"),
        nullable=False,
        info={
            "colanderalchemy": {
                "title": _("OGC server"),
                "column": 2,
                "widget": RelationSelect2Widget(
                    OGCServer, "id", "name", order_by="name", default_value=("", _("- Select -"))
                ),
            }
        },
    )
    layer = Column(
        Unicode, nullable=False, info={"colanderalchemy": {"title": _("WMS layer name"), "column": 2}}
    )
    style = Column(Unicode, info={"colanderalchemy": {"title": _("Style"), "column": 2}})
    time_mode = Column(
        Enum("disabled", "value", "range", native_enum=False),
        default="disabled",
        nullable=False,
        info={
            "colanderalchemy": {
                "title": _("Time mode"),
                "column": 2,
                "widget": SelectWidget(
                    values=(("disabled", _("Disabled")), ("value", _("Value")), ("range", _("Range")))
                ),
            }
        },
    )
    time_widget = Column(
        Enum("slider", "datepicker", native_enum=False),
        default="slider",
        nullable=False,
        info={
            "colanderalchemy": {
                "title": _("Time widget"),
                "column": 2,
                "widget": SelectWidget(values=(("slider", _("Slider")), ("datepicker", _("Datepicker")))),
            }
        },
    )

    # relationship with OGCServer
    ogc_server = relationship(
        "OGCServer", info={"colanderalchemy": {"title": _("OGC server"), "exclude": True}}
    )

    def __init__(
        self,
        name: str = "",
        layer: str = "",
        public: bool = True,
        time_mode: str = "disabled",
        time_widget: str = "slider",
    ) -> None:
        DimensionLayer.__init__(self, name=name, public=public)
        self.layer = layer
        self.time_mode = time_mode
        self.time_widget = time_widget

    @staticmethod
    def get_default(dbsession: Session) -> DimensionLayer:
        return dbsession.query(LayerWMS).filter(LayerWMS.name == "wms-defaults").one_or_none()


class LayerWMTS(DimensionLayer):
    __tablename__ = "layer_wmts"
    __table_args__ = {"schema": _schema}
    __colanderalchemy_config__ = {"title": _("WMTS Layer"), "plural": _("WMTS Layers")}
    __c2cgeoform_config__ = {"duplicate": True}
    __mapper_args__ = {"polymorphic_identity": "l_wmts"}

    id = Column(
        Integer,
        ForeignKey(_schema + ".layer.id"),
        primary_key=True,
        info={"colanderalchemy": {"missing": None, "widget": HiddenWidget()}},
    )
    url = Column(
        Unicode, nullable=False, info={"colanderalchemy": {"title": _("GetCapabilities URL"), "column": 2}}
    )
    layer = Column(
        Unicode, nullable=False, info={"colanderalchemy": {"title": _("WMTS layer name"), "column": 2}}
    )
    style = Column(Unicode, info={"colanderalchemy": {"title": _("Style"), "column": 2}})
    matrix_set = Column(Unicode, info={"colanderalchemy": {"title": _("Matrix set"), "column": 2}})
    image_type = Column(
        Enum("image/jpeg", "image/png", native_enum=False),
        nullable=False,
        info={
            "colanderalchemy": {
                "title": _("Image type"),
                "column": 2,
                "widget": SelectWidget(values=(("image/jpeg", "image/jpeg"), ("image/png", "image/png"))),
            }
        },
    )

    def __init__(self, name: str = "", public: bool = True, image_type: str = "image/png") -> None:
        DimensionLayer.__init__(self, name=name, public=public)
        self.image_type = image_type

    @staticmethod
    def get_default(dbsession: Session) -> DimensionLayer:
        return dbsession.query(LayerWMTS).filter(LayerWMTS.name == "wmts-defaults").one_or_none()


# association table role <> restriction area
role_ra = Table(
    "role_restrictionarea",
    Base.metadata,
    Column("role_id", Integer, ForeignKey(_schema + ".role.id"), primary_key=True),
    Column("restrictionarea_id", Integer, ForeignKey(_schema + ".restrictionarea.id"), primary_key=True),
    schema=_schema,
)

# association table layer <> restriction area
layer_ra = Table(
    "layer_restrictionarea",
    Base.metadata,
    Column("layer_id", Integer, ForeignKey(_schema + ".layer.id"), primary_key=True),
    Column("restrictionarea_id", Integer, ForeignKey(_schema + ".restrictionarea.id"), primary_key=True),
    schema=_schema,
)


class RestrictionArea(Base):
    __tablename__ = "restrictionarea"
    __table_args__ = {"schema": _schema}
    __colanderalchemy_config__ = {"title": _("Restriction area"), "plural": _("Restriction areas")}
    __c2cgeoform_config__ = {"duplicate": True}
    id = Column(Integer, primary_key=True, info={"colanderalchemy": {"widget": HiddenWidget()}})
    area = Column(
        Geometry("POLYGON", srid=_srid),
        info={"colanderalchemy": {"typ": ColanderGeometry("POLYGON", srid=_srid, map_srid=3857)}},
    )

    name = Column(Unicode, info={"colanderalchemy": {"title": _("Name")}})
    description = Column(Unicode, info={"colanderalchemy": {"title": _("Description")}})
    readwrite = Column(Boolean, default=False, info={"colanderalchemy": {"title": _("Read/write")}})

    # relationship with Role and Layer
    roles = relationship(
        "Role",
        secondary=role_ra,
        info={"colanderalchemy": {"title": _("Roles"), "exclude": True}},
        cascade="save-update,merge,refresh-expire",
        backref=backref(
            "restrictionareas", info={"colanderalchemy": {"exclude": True, "title": _("Restriction areas")}}
        ),
    )
    layers = relationship(
        "Layer",
        secondary=layer_ra,
        info={"colanderalchemy": {"title": _("Layers"), "exclude": True}},
        cascade="save-update,merge,refresh-expire",
        backref=backref(
            "restrictionareas", info={"colanderalchemy": {"title": _("Restriction areas"), "exclude": True}}
        ),
    )

    def __init__(
        self,
        name: str = "",
        description: str = "",
        layers: List[Layer] = None,
        roles: List[Role] = None,
        area: Geometry = None,
        readwrite: bool = False,
    ) -> None:
        if layers is None:
            layers = []
        if roles is None:
            roles = []
        self.name = name
        self.description = description
        self.layers = layers
        self.roles = roles
        self.area = area
        self.readwrite = readwrite

<<<<<<< HEAD
    def __unicode__(self) -> str:  # pragma: no cover
        return self.name or ""
=======
    def __str__(self) -> str:  # pragma: no cover
        return self.name or ''
>>>>>>> 7f894a7e


event.listen(RestrictionArea, "after_insert", cache_invalidate_cb)
event.listen(RestrictionArea, "after_update", cache_invalidate_cb)
event.listen(RestrictionArea, "after_delete", cache_invalidate_cb)


# association table interface <> layer
interface_layer = Table(
    "interface_layer",
    Base.metadata,
    Column("interface_id", Integer, ForeignKey(_schema + ".interface.id"), primary_key=True),
    Column("layer_id", Integer, ForeignKey(_schema + ".layer.id"), primary_key=True),
    schema=_schema,
)

# association table interface <> theme
interface_theme = Table(
    "interface_theme",
    Base.metadata,
    Column("interface_id", Integer, ForeignKey(_schema + ".interface.id"), primary_key=True),
    Column("theme_id", Integer, ForeignKey(_schema + ".theme.id"), primary_key=True),
    schema=_schema,
)


class Interface(Base):
    __tablename__ = "interface"
    __table_args__ = {"schema": _schema}
    __c2cgeoform_config__ = {"duplicate": True}
    __colanderalchemy_config__ = {"title": _("Interface"), "plural": _("Interfaces")}

    id = Column(Integer, primary_key=True, info={"colanderalchemy": {"widget": HiddenWidget()}})
    name = Column(Unicode, info={"colanderalchemy": {"title": _("Name")}})
    description = Column(Unicode, info={"colanderalchemy": {"title": _("Description")}})

    # relationship with Layer and Theme
    layers = relationship(
        "Layer",
        secondary=interface_layer,
        cascade="save-update,merge,refresh-expire",
        info={"colanderalchemy": {"title": _("Layers"), "exclude": True}, "c2cgeoform": {"duplicate": False}},
        backref=backref("interfaces", info={"colanderalchemy": {"title": _("Interfaces"), "exclude": True}}),
    )
    theme = relationship(
        "Theme",
        secondary=interface_theme,
        cascade="save-update,merge,refresh-expire",
        info={"colanderalchemy": {"title": _("Themes"), "exclude": True}, "c2cgeoform": {"duplicate": False}},
        backref=backref("interfaces", info={"colanderalchemy": {"title": _("Interfaces"), "exclude": True}}),
    )

    def __init__(self, name: str = "", description: str = "") -> None:
        self.name = name
        self.description = description

<<<<<<< HEAD
    def __unicode__(self) -> str:  # pragma: no cover
        return self.name or ""
=======
    def __str__(self) -> str:  # pragma: no cover
        return self.name or ''
>>>>>>> 7f894a7e


class Metadata(Base):
    __tablename__ = "metadata"
    __table_args__ = {"schema": _schema}

    id = Column(Integer, primary_key=True, info={"colanderalchemy": {"widget": HiddenWidget()}})
    name = Column(Unicode, info={"colanderalchemy": {"title": _("Name")}})
    value = Column(Unicode, info={"colanderalchemy": {"exclude": True}})
    description = Column(
        Unicode, info={"colanderalchemy": {"title": _("Description"), "widget": TextAreaWidget()}}
    )

    item_id = Column(
        "item_id",
        Integer,
        ForeignKey(_schema + ".treeitem.id"),
        nullable=False,
        info={"colanderalchemy": {"exclude": True}, "c2cgeoform": {"duplicate": False}},
    )
    item = relationship(
        "TreeItem",
        info={"c2cgeoform": {"duplicate": False}, "colanderalchemy": {"exclude": True}},
        backref=backref(
            "metadatas",
            cascade="save-update,merge,delete,delete-orphan,expunge",
            order_by="Metadata.name",
            info={"colanderalchemy": {"title": _("Metadatas"), "exclude": True}},
        ),
    )

    def __init__(self, name: str = "", value: str = "") -> None:
        self.name = name
        self.value = value

<<<<<<< HEAD
    def __unicode__(self) -> str:  # pragma: no cover
        return "{0!s}: {1!s}".format(self.name or "", self.value or "")
=======
    def __str__(self) -> str:  # pragma: no cover
        return '{0!s}: {1!s}'.format(self.name or '', self.value or '')
>>>>>>> 7f894a7e


event.listen(Metadata, "after_insert", cache_invalidate_cb, propagate=True)
event.listen(Metadata, "after_update", cache_invalidate_cb, propagate=True)
event.listen(Metadata, "after_delete", cache_invalidate_cb, propagate=True)


class Dimension(Base):
    __tablename__ = "dimension"
    __table_args__ = {"schema": _schema}

    id = Column(Integer, primary_key=True, info={"colanderalchemy": {"widget": HiddenWidget()}})
    name = Column(Unicode, info={"colanderalchemy": {"title": _("Name")}})
    value = Column(Unicode, info={"colanderalchemy": {"title": _("Value")}})
    field = Column(Unicode, info={"colanderalchemy": {"title": _("Field")}})
    description = Column(
        Unicode, info={"colanderalchemy": {"title": _("Description"), "widget": TextAreaWidget()}}
    )

    layer_id = Column(
        "layer_id",
        Integer,
        ForeignKey(_schema + ".layer.id"),
        nullable=False,
        info={"colanderalchemy": {"exclude": True}, "c2cgeoform": {"duplicate": False}},
    )
    layer = relationship(
        "DimensionLayer",
        info={"c2cgeoform": {"duplicate": False}, "colanderalchemy": {"exclude": True}},
        backref=backref(
            "dimensions",
            cascade="save-update,merge,delete,delete-orphan,expunge",
            info={"colanderalchemy": {"title": _("Dimensions"), "exclude": True}},
        ),
    )

    def __init__(self, name: str = "", value: str = "", layer: str = None, field: str = None) -> None:
        self.name = name
        self.value = value
        self.field = field
        if layer is not None:
            self.layer = layer

<<<<<<< HEAD
    def __unicode__(self) -> str:  # pragma: no cover
        return self.name or ""
=======
    def __str__(self) -> str:  # pragma: no cover
        return self.name or ''
>>>>>>> 7f894a7e
<|MERGE_RESOLUTION|>--- conflicted
+++ resolved
@@ -112,13 +112,8 @@
         self.value = value
         self.description = description
 
-<<<<<<< HEAD
-    def __unicode__(self) -> str:
-        return "{0!s} - {1!s}".format(self.name or "", self.value or "")  # pragma: no cover
-=======
     def __str__(self) -> str:
-        return '{} - {}'.format(self.name or '', self.value or '')  # pragma: no cover
->>>>>>> 7f894a7e
+        return "{} - {}".format(self.name or "", self.value or "")  # pragma: no cover
 
 
 event.listen(Functionality, "after_update", cache_invalidate_cb)
@@ -180,13 +175,8 @@
         self.extent = extent
         self.description = description
 
-<<<<<<< HEAD
-    def __unicode__(self) -> str:
+    def __str__(self) -> str:
         return self.name or ""  # pragma: no cover
-=======
-    def __str__(self) -> str:
-        return self.name or ''  # pragma: no cover
->>>>>>> 7f894a7e
 
     @property
     def bounds(self) -> None:
@@ -535,13 +525,8 @@
         self.wfs_support = wfs_support
         self.is_single_tile = is_single_tile
 
-<<<<<<< HEAD
-    def __unicode__(self) -> str:
+    def __str__(self) -> str:
         return self.name or ""  # pragma: no cover
-=======
-    def __str__(self) -> str:
-        return self.name or ''  # pragma: no cover
->>>>>>> 7f894a7e
 
 
 event.listen(OGCServer, "after_insert", cache_invalidate_cb, propagate=True)
@@ -748,13 +733,8 @@
         self.area = area
         self.readwrite = readwrite
 
-<<<<<<< HEAD
-    def __unicode__(self) -> str:  # pragma: no cover
+    def __str__(self) -> str:  # pragma: no cover
         return self.name or ""
-=======
-    def __str__(self) -> str:  # pragma: no cover
-        return self.name or ''
->>>>>>> 7f894a7e
 
 
 event.listen(RestrictionArea, "after_insert", cache_invalidate_cb)
@@ -811,13 +791,8 @@
         self.name = name
         self.description = description
 
-<<<<<<< HEAD
-    def __unicode__(self) -> str:  # pragma: no cover
+    def __str__(self) -> str:  # pragma: no cover
         return self.name or ""
-=======
-    def __str__(self) -> str:  # pragma: no cover
-        return self.name or ''
->>>>>>> 7f894a7e
 
 
 class Metadata(Base):
@@ -853,13 +828,8 @@
         self.name = name
         self.value = value
 
-<<<<<<< HEAD
-    def __unicode__(self) -> str:  # pragma: no cover
-        return "{0!s}: {1!s}".format(self.name or "", self.value or "")
-=======
     def __str__(self) -> str:  # pragma: no cover
-        return '{0!s}: {1!s}'.format(self.name or '', self.value or '')
->>>>>>> 7f894a7e
+        return "{}: {}".format(self.name or "", self.value or "")
 
 
 event.listen(Metadata, "after_insert", cache_invalidate_cb, propagate=True)
@@ -903,10 +873,5 @@
         if layer is not None:
             self.layer = layer
 
-<<<<<<< HEAD
-    def __unicode__(self) -> str:  # pragma: no cover
-        return self.name or ""
-=======
     def __str__(self) -> str:  # pragma: no cover
-        return self.name or ''
->>>>>>> 7f894a7e
+        return self.name or ""