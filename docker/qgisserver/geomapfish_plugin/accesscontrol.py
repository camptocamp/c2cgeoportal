--- conflicted
+++ resolved
@@ -19,24 +19,13 @@
 import traceback
 import yaml
 import zope.event.classhandler
-<<<<<<< HEAD
 from c2c.template.config import config
-from enum import Enum
-=======
->>>>>>> ae19f70c
-
-from c2cgeoportal_commons.config import config
 from enum import Enum
 from qgis.core import QgsMessageLog, QgsDataSourceUri, QgsProject
 from qgis.server import QgsAccessControlFilter
-<<<<<<< HEAD
-
-import c2cwsgiutils.broadcast
-=======
 from shapely import ops
 from sqlalchemy.orm import configure_mappers, scoped_session, sessionmaker
 from threading import Lock
->>>>>>> ae19f70c
 
 
 class GMFException(Exception):
