#!/usr/bin/env python3
# -*- coding: utf-8 -*-

# Copyright (c) 2011-2018, Camptocamp SA
# All rights reserved.

# Redistribution and use in source and binary forms, with or without
# modification, are permitted provided that the following conditions are met:

# 1. Redistributions of source code must retain the above copyright notice, this
#    list of conditions and the following disclaimer.
# 2. Redistributions in binary form must reproduce the above copyright notice,
#    this list of conditions and the following disclaimer in the documentation
#    and/or other materials provided with the distribution.

# THIS SOFTWARE IS PROVIDED BY THE COPYRIGHT HOLDERS AND CONTRIBUTORS "AS IS" AND
# ANY EXPRESS OR IMPLIED WARRANTIES, INCLUDING, BUT NOT LIMITED TO, THE IMPLIED
# WARRANTIES OF MERCHANTABILITY AND FITNESS FOR A PARTICULAR PURPOSE ARE
# DISCLAIMED. IN NO EVENT SHALL THE COPYRIGHT OWNER OR CONTRIBUTORS BE LIABLE FOR
# ANY DIRECT, INDIRECT, INCIDENTAL, SPECIAL, EXEMPLARY, OR CONSEQUENTIAL DAMAGES
# (INCLUDING, BUT NOT LIMITED TO, PROCUREMENT OF SUBSTITUTE GOODS OR SERVICES;
# LOSS OF USE, DATA, OR PROFITS; OR BUSINESS INTERRUPTION) HOWEVER CAUSED AND
# ON ANY THEORY OF LIABILITY, WHETHER IN CONTRACT, STRICT LIABILITY, OR TORT
# (INCLUDING NEGLIGENCE OR OTHERWISE) ARISING IN ANY WAY OUT OF THE USE OF THIS
# SOFTWARE, EVEN IF ADVISED OF THE POSSIBILITY OF SUCH DAMAGE.

# The views and conclusions contained in the software and documentation are those
# of the authors and should not be interpreted as representing official policies,
# either expressed or implied, of the FreeBSD Project.


import re
from json import dumps
from urllib.parse import parse_qsl
from argparse import ArgumentParser


def _sub(pattern, repl, string, count=0, flags=0, required=True):
    new_string = re.sub(pattern, repl, string, count=count, flags=flags)
    if required and new_string == string:
        print("Unable to find the pattern:")
        print(pattern)
        print("in")
        print(string)
        exit(1)
    return new_string


def _subs(subs, string):
    for pattern, repl in subs:
        if repl is False:
            if re.search(pattern, string) is not None:
                return string
        else:
            new_string = re.sub(pattern, repl, string)
            if new_string != string:
                return new_string
    print("Unable to find the patterns:")
    print(("\n".join([p for p, r in subs])))
    print("in")
    print(string)
    exit(1)


class _RouteDest:

    def __init__(self, constant, route):
        self.constant = constant
        self.route = route

    def __call__(self, matches):
        query_string = matches.group(1)
        query = ''
        if len(query_string) > 0:
            query = ", _query={0!s}".format(dumps(dict(parse_qsl(query_string))))
        return r"module.constant('{0!s}', '${{request.route_url('{1!s}'{2!s}) | n}}');".format(
            self.constant, self.route, query
        )


def main():
    """
    Import the ngeo apps files
    """

    parser = ArgumentParser(description='Import ngeo apps files')

    parser.add_argument('--html', action="store_true", help="Import the html template")
    parser.add_argument('--js', action="store_true", help="Import the javascript controller")
    parser.add_argument('--non-docker', action="store_false", dest="docker", help="Import for non Docker")
    parser.add_argument('interface', metavar='INTERFACE', help="The interface we import")
    parser.add_argument('src', metavar='SRC', help="The ngeo source file")
    parser.add_argument('dst', metavar='DST', help="The destination file")

    args = parser.parse_args()

    with open(args.src) as src:
        data = src.read()
        data = re.sub(r"{{", r"\\{\\{", data)
        data = re.sub(r"}}", r"\\}\\}", data)

        data = re.sub("app", "{{package}}", data)
        data = re.sub(re.escape("{{package}}lication"), "application", data)
        data = re.sub(re.escape("{{package}}le"), "apple", data)

        if args.html:
            # back for ng-app
            data = _sub(r"ng-{{package}}", r"ng-app", data)
            # back for gmf-app- css prefix
            data = _sub(r"gmf-{{package}}-", r"gmf-app-", data, required=False)
            if args.interface == "mobile" or args.interface == "mobile_alt":
                # back for mobile-web-app-capable
                data = _sub(
                    r"mobile-web-{{package}}-capable",
                    r"mobile-web-app-capable", data
                )
            data = _sub(
<<<<<<< HEAD
                re.escape('<script src="https://geomapfish-demo-dc.camptocamp.com/2.') + '[0-9]' +
                re.escape('/dynamic.js?interface={}"></script>'.format(args.interface)),
                '<script src="{entry_point}dynamic.js?interface={interface}"></script>'.format(
=======
                re.escape('<script src="https://geomapfish-demo.camptocamp.com/2.') + '[0-9]' +
                re.escape('/wsgi/dynamic.js?'),
                '<script src="{entry_point}dynamic.js?'.format(
>>>>>>> c6479d98
                    entry_point='${htmlWebpackPlugin.options.vars.entry_point}' if args.docker else '',
                ),
                data
            )

        with open(args.dst, "wt") as dst:
            dst.write(data)


if __name__ == "__main__":
    main()<|MERGE_RESOLUTION|>--- conflicted
+++ resolved
@@ -115,16 +115,10 @@
                     r"mobile-web-app-capable", data
                 )
             data = _sub(
-<<<<<<< HEAD
                 re.escape('<script src="https://geomapfish-demo-dc.camptocamp.com/2.') + '[0-9]' +
-                re.escape('/dynamic.js?interface={}"></script>'.format(args.interface)),
-                '<script src="{entry_point}dynamic.js?interface={interface}"></script>'.format(
-=======
-                re.escape('<script src="https://geomapfish-demo.camptocamp.com/2.') + '[0-9]' +
-                re.escape('/wsgi/dynamic.js?'),
+                re.escape('/dynamic.js?'),
                 '<script src="{entry_point}dynamic.js?'.format(
->>>>>>> c6479d98
-                    entry_point='${htmlWebpackPlugin.options.vars.entry_point}' if args.docker else '',
+                     entry_point='${htmlWebpackPlugin.options.vars.entry_point}' if args.docker else '',
                 ),
                 data
             )
