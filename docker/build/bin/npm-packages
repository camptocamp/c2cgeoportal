#!/usr/bin/env python3
# -*- coding: utf-8 -*-

# Copyright (c) 2011-2018, Camptocamp SA
# All rights reserved.

# Redistribution and use in source and binary forms, with or without
# modification, are permitted provided that the following conditions are met:

# 1. Redistributions of source code must retain the above copyright notice, this
#    list of conditions and the following disclaimer.
# 2. Redistributions in binary form must reproduce the above copyright notice,
#    this list of conditions and the following disclaimer in the documentation
#    and/or other materials provided with the distribution.

# THIS SOFTWARE IS PROVIDED BY THE COPYRIGHT HOLDERS AND CONTRIBUTORS "AS IS" AND
# ANY EXPRESS OR IMPLIED WARRANTIES, INCLUDING, BUT NOT LIMITED TO, THE IMPLIED
# WARRANTIES OF MERCHANTABILITY AND FITNESS FOR A PARTICULAR PURPOSE ARE
# DISCLAIMED. IN NO EVENT SHALL THE COPYRIGHT OWNER OR CONTRIBUTORS BE LIABLE FOR
# ANY DIRECT, INDIRECT, INCIDENTAL, SPECIAL, EXEMPLARY, OR CONSEQUENTIAL DAMAGES
# (INCLUDING, BUT NOT LIMITED TO, PROCUREMENT OF SUBSTITUTE GOODS OR SERVICES;
# LOSS OF USE, DATA, OR PROFITS; OR BUSINESS INTERRUPTION) HOWEVER CAUSED AND
# ON ANY THEORY OF LIABILITY, WHETHER IN CONTRACT, STRICT LIABILITY, OR TORT
# (INCLUDING NEGLIGENCE OR OTHERWISE) ARISING IN ANY WAY OUT OF THE USE OF THIS
# SOFTWARE, EVEN IF ADVISED OF THE POSSIBILITY OF SUCH DAMAGE.

# The views and conclusions contained in the software and documentation are those
# of the authors and should not be interpreted as representing official policies,
# either expressed or implied, of the FreeBSD Project.


import re
import json
from argparse import ArgumentParser


<<<<<<< HEAD
RE_NPM_VERSION = re.compile(r"^([0-9]+)\.([0-9]+)\.([0-9]+)$")
RE_NPM_PRERELEASE_VERSION = re.compile(r"^([0-9]+)\.([0-9]+)\.([0-9]+)\.?([a-z]+)([0-9]+)$")
=======
RE_NPM_VERSION = re.compile("^([0-9]+)\.([0-9]+)\.([0-9]+)$")
RE_NPM_PRERELEASE_VERSION = re.compile("^([0-9]+)\.([0-9]+)\.([0-9]+)\.?([a-z]+)([0-9]+)$")


def _ngeo_version():
    if "RELEASE_TAG" in os.environ and os.environ["RELEASE_TAG"] != "":
        match = RE_NPM_VERSION.match(os.environ["RELEASE_TAG"])
        prerelease_match = RE_NPM_PRERELEASE_VERSION.match(os.environ["RELEASE_TAG"])
        if match is not None:
            return "{}.{}.{}".format(match.group(1), match.group(2), match.group(3))
        if prerelease_match is not None:
            return "{}.{}.{}-{}.{}".format(
                prerelease_match.group(1),
                prerelease_match.group(2),
                prerelease_match.group(3),
                prerelease_match.group(4),
                prerelease_match.group(5)
            )
    return None


def _get_ngeo_version():
    version = _ngeo_version()
    if version is not None:
        return version
    return "https://api.github.com/repos/camptocamp/ngeo/tarball/{}".format(
        subprocess.check_output(["git", "rev-parse", "HEAD"], cwd="ngeo").decode("utf-8").strip()
    )
>>>>>>> c3cb88b7


def main():
    """
    Extract npm packages
    """

    parser = ArgumentParser(description='Extract npm packages')

    parser.add_argument('--src', action='append', default=[], metavar='SRC', help="The ngeo source file")
    parser.add_argument('--dst', metavar='DST', help="The destination file")
    parser.add_argument('excludes', nargs='*', metavar='EXCLUDE', help="The npm package to exclude")

    args = parser.parse_args()

    packages = {}
    for src_ in args.src:
        with open(src_) as src:
            input_data = json.loads(src.read())
            packages.update(input_data.get('devDependencies', {}))
            packages.update(input_data.get('dependencies', {}))
    for package in args.excludes:
        if package in packages:
            del packages[package]

    data = " ".join(["{}@{}".format(p, v) for p, v in packages.items()])
    data = data + "\n"

    with open(args.dst, "wt") as dst:
        dst.write(data)


if __name__ == "__main__":
    main()<|MERGE_RESOLUTION|>--- conflicted
+++ resolved
@@ -29,17 +29,15 @@
 # either expressed or implied, of the FreeBSD Project.
 
 
+import os
 import re
 import json
+import subprocess
 from argparse import ArgumentParser
 
 
-<<<<<<< HEAD
 RE_NPM_VERSION = re.compile(r"^([0-9]+)\.([0-9]+)\.([0-9]+)$")
 RE_NPM_PRERELEASE_VERSION = re.compile(r"^([0-9]+)\.([0-9]+)\.([0-9]+)\.?([a-z]+)([0-9]+)$")
-=======
-RE_NPM_VERSION = re.compile("^([0-9]+)\.([0-9]+)\.([0-9]+)$")
-RE_NPM_PRERELEASE_VERSION = re.compile("^([0-9]+)\.([0-9]+)\.([0-9]+)\.?([a-z]+)([0-9]+)$")
 
 
 def _ngeo_version():
@@ -66,7 +64,6 @@
     return "https://api.github.com/repos/camptocamp/ngeo/tarball/{}".format(
         subprocess.check_output(["git", "rev-parse", "HEAD"], cwd="ngeo").decode("utf-8").strip()
     )
->>>>>>> c3cb88b7
 
 
 def main():
