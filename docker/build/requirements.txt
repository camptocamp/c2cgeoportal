--- conflicted
+++ resolved
@@ -9,11 +9,7 @@
 c2c.template==2.1.0  # geoportal
 c2cgeoform==2.0.dev20181213  # commons
 codacy-coverage==1.3.11  # Codacy send report
-<<<<<<< HEAD
 codespell==1.14.0  # Lint
-=======
-codespell==1.12.0  # Lint
->>>>>>> 7584df9f
 colander==1.7.0  # commons, admin
 ColanderAlchemy==0.3.3  # commons
 coverage==4.5.3  # Build coverage XML for Codacy
@@ -46,7 +42,6 @@
 pep8-naming==0.8.2  # Lint
 Pillow==5.4.1  # Tile generation
 polib==1.1.0  # i18n
-<<<<<<< HEAD
 psycopg2-binary==2.7.7  # geoportal
 pycryptodome==3.8.0  # geoportal
 pyflakes==2.1.1  # lint, flake8
@@ -57,17 +52,6 @@
 pyramid==1.9.4  # rq.filter: <=1.9.99
 pyramid-debugtoolbar==4.5  # geoportal
 pyramid-jinja2==2.8  # admin
-=======
-psycopg2-binary==2.7.4  # geoportal
-pycryptodome==3.6.6  # geoportal
-pyflakes==1.6.0  # lint
-Pygments==2.2.0  # doc
-pylint==1.8.4  # lint
-pyproj==1.9.6  # admin, other?
-pyramid==1.9.1
-pyramid_debugtoolbar==4.4  # geoportal
-pyramid_jinja2==2.7  # admin
->>>>>>> 7584df9f
 pyramid_mako==1.0.2  # geoportal
 pyramid_multiauth==0.9.0  # geoportal
 pyramid-tm==2.2.1  # geoportal
