<<<<<<< HEAD
alabaster==0.7.12  # Doc theme
alembic==1.0.5  # geoportal
Babel==2.6.0  # i18n
boto3==1.9.62  # Tile generation
bottle==0.12.15  # geoportal
=======
alabaster==0.7.10  # Doc theme
alembic==0.9.9  # geoportal
Babel==2.5.3  # i18n
beautifulsoup4==4.6.3  # admin tests
boto3==1.7.4  # Tile generation
bottle==0.12.13  # geoportal
>>>>>>> fb4a76ec
c2c.cssmin==0.7.dev6  # CGXP build
c2c.template==2.1.0  # geoportal
c2cgeoform==2.0.dev20181113  # commons
codacy-coverage==1.3.11  # Codacy send report
codespell==1.14.0  # Lint
colander==1.5.1  # commons, admin
ColanderAlchemy==0.3.3  # commons
coverage==4.5.2  # Build coverage XML for Codacy
dateutils==0.6.6  # geoportal pcreate
deform==2.0.7  # commons, admin
defusedxml==0.5.0  # geoportal
dogpile.cache==0.6.8  # geoportal
flake8==3.6.0  # lint, TODO remove filter on pyflakes
flake8-copyright==0.2.2  # lint
flake8-mypy==17.8.0  # lint
Fiona==1.8.3  # geoportal raster
GeoAlchemy2==0.5.0  # commons, geoportal
geojson==2.4.1  # geoportal
glob2==0.6  # ngeo
htmlmin==0.1.12  # ngeo
ipcalc==1.99.0  # geoportal
iso8601==0.1.11  # deform, by default the version 0.1.12 is installed and is incompatible with deform, rq.filter: <=0.1.11
isodate==0.6.0  # geoportal
Jinja2==2.10  # c2c.template
JSTools==1.0  # CGXP build
lingua==4.13  # i18n
Mako==1.0.7  # geoportal
mccabe==0.6.1  # lint
mypy==0.650  # lint
OWSLib==0.17.0  # geoportal
papyrus==2.4  # commons, geoportal
passwordgenerator # geoportal
PasteScript==3.0.0  # geoportal pcreate
pep8==1.7.1  # lint
pep8-naming==0.7.0  # Lint
Pillow==5.3.0  # Tile generation
polib==1.1.0  # i18n
psycopg2-binary==2.7.6.1  # geoportal
pycryptodome==3.7.2  # geoportal
pyflakes==2.0.0  # lint, flake8
Pygments==2.3.0  # doc
pylint==2.2.2  # lint
pyramid==1.9.3  # rq.filter: <=1.9.99
pyramid-debugtoolbar==4.5  # geoportal
pyramid_jinja2==2.7  # admin
pyramid_mako==1.0.2  # geoportal
pyramid_multiauth==0.9.0  # geoportal
pyramid-tm==2.2.1  # geoportal
pytest-cov==2.6.0  # tests
pytest-selenium==1.14.0  # admin tests
python-dateutil==2.6.1  # geoportal, rq.filter: <2.7.0
PyYAML==3.13  # geoportal
rasterio==1.0.2  # geoportal raster, rq.filter: <=1.0.2
requests==2.20.1  # geoportal
redis==3.0.1  # geoportal cache
Shapely==1.6.4.post2  # geoportal
simplejson==3.16.0  # geoportal, rq.filter: !=3.16.1
Sphinx==1.8.2  # doc
sphinx-prompt==1.0.0  # doc
SQLAlchemy==1.2.14
tilecloud==1.1.0  # Tile generation
tilecloud-chain==1.9.0  # Tile generation
transaction==2.4.0  # commons, geoportal
transifex-client==0.12.5  # Makefile, rq.filter: >=0.14
translationstring==1.3  # admin
virtualenv==16.1.0  # Makefile
waitress==1.1.0  # pcreate
WebOb==1.8.4  # geoportal test
WebTest==2.0.32  # admin tests
wsgi-lineprof==0.6.0  # profiling
yamllint==1.13.0  # lint
zgitignore==0.8.2  # Makefile
zope.event==4.4  # commons, geoportal<|MERGE_RESOLUTION|>--- conflicted
+++ resolved
@@ -1,17 +1,9 @@
-<<<<<<< HEAD
 alabaster==0.7.12  # Doc theme
 alembic==1.0.5  # geoportal
 Babel==2.6.0  # i18n
+beautifulsoup4==4.6.3  # admin tests
 boto3==1.9.62  # Tile generation
 bottle==0.12.15  # geoportal
-=======
-alabaster==0.7.10  # Doc theme
-alembic==0.9.9  # geoportal
-Babel==2.5.3  # i18n
-beautifulsoup4==4.6.3  # admin tests
-boto3==1.7.4  # Tile generation
-bottle==0.12.13  # geoportal
->>>>>>> fb4a76ec
 c2c.cssmin==0.7.dev6  # CGXP build
 c2c.template==2.1.0  # geoportal
 c2cgeoform==2.0.dev20181113  # commons
