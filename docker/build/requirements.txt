--- conflicted
+++ resolved
@@ -4,11 +4,7 @@
 boto3==1.7.28  # Tile generation
 bottle==0.12.13  # geoportal
 c2c.cssmin==0.7.dev6  # CGXP build
-<<<<<<< HEAD
-c2c.template==2.0.9  # geoportal
-=======
 c2c.template==2.1.0.dev1  # geoportal
->>>>>>> 752b8fac
 c2cgeoform==2.0.dev20180527  # commons
 codacy-coverage==1.3.11  # Codacy send report
 codespell==1.13.0  # Lint
