{
    "_meta": {
        "hash": {
<<<<<<< HEAD
            "sha256": "c2edc98e150ddf8aff0677e1e50ac0f86b7d6e39ded1079b684b8f496015aa19"
=======
            "sha256": "86efe37dd6741d791c40cef3bb590cd202d2a2a721331fa737fbaa1c10c56cbc"
>>>>>>> 73b4580e
        },
        "pipfile-spec": 6,
        "requires": {
            "python_version": "3.8"
        },
        "sources": [
            {
                "name": "pypi",
                "url": "https://pypi.org/simple",
                "verify_ssl": true
            }
        ]
    },
    "default": {
        "affine": {
            "hashes": [
                "sha256:2e045def1aa29e613c42e801a7e10e0b9bacfed1a7c6af0cadf8843530a15102",
                "sha256:34b05b070d954c382e56f02c207a372d8a32621a87653cc30cdd31cd7f65799f"
            ],
            "version": "==2.3.0"
        },
        "alembic": {
            "hashes": [
                "sha256:035ab00497217628bf5d0be82d664d8713ab13d37b630084da8e1f98facf4dbf"
            ],
            "index": "pypi",
            "version": "==1.4.2"
        },
        "argparse": {
            "hashes": [
                "sha256:62b089a55be1d8949cd2bc7e0df0bddb9e028faefc8c32038cc84862aefdd6e4",
                "sha256:c31647edb69fd3d465a847ea3157d37bed1f95f19760b11a47aa91c04b666314"
            ],
            "version": "==1.4.0"
        },
        "attrs": {
            "hashes": [
                "sha256:08a96c641c3a74e44eb59afb61a24f2cb9f4d7188748e76ba4bb5edfa3cb7d1c",
                "sha256:f7b7ce16570fe9965acd6d30101a28f62fb4a7f9e926b3bbc9b61f8b04247e72"
            ],
            "version": "==19.3.0"
        },
        "babel": {
            "hashes": [
                "sha256:1aac2ae2d0d8ea368fa90906567f5c08463d98ade155c0c4bfedd6a0f7160e38",
                "sha256:d670ea0b10f8b723672d3a6abeb87b565b244da220d76b4dba1b66269ec152d4"
            ],
            "version": "==2.8.0"
        },
        "beaker": {
            "hashes": [
                "sha256:ad5d1c05027ee3be3a482ea39f8cb70339b41e5d6ace0cb861382754076d187e"
            ],
            "version": "==1.11.0"
        },
        "beaker-redis": {
            "hashes": [
                "sha256:83d20291c7951c2f840340c9db4e54474317cdca0f7036accf80f829a5f5525f",
                "sha256:ffe86b4c99785c9fabb4aae65feeefae4c5323ae43e39effe69086f454544291"
            ],
            "version": "==1.1.0"
        },
        "bottle": {
            "hashes": [
                "sha256:0819b74b145a7def225c0e83b16a4d5711fde751cd92bae467a69efce720f69e",
                "sha256:43157254e88f32c6be16f8d9eb1f1d1472396a4e174ebd2bf62544854ecf37e7"
            ],
            "version": "==0.12.18"
        },
        "c2c.template": {
            "hashes": [
                "sha256:473b2f22414fad7bf825f6491fab70f9876f2e9e5538033725879a7f962b76cb",
                "sha256:68b1bf007704f02ecd89e3189a6ae249290f8ef18940a733b6cdd041eea22924"
            ],
            "index": "pypi",
            "version": "==2.1.0"
        },
        "c2cgeoform": {
            "hashes": [
                "sha256:576abc380cdeff20b6ed1983772b3c3240c47424ebfb5418da021fafcde0a41a",
                "sha256:b162f0670db46d084e9b765402739b5e489673c69893aa7f70c83a6b551061ab"
            ],
            "index": "pypi",
            "version": "==2.1.13"
        },
        "certifi": {
            "hashes": [
                "sha256:5ad7e9a056d25ffa5082862e36f119f7f7cec6457fa07ee2f8c339814b80c9b1",
                "sha256:9cd41137dc19af6a5e03b630eefe7d1f458d964d406342dd3edf625839b944cc"
            ],
            "version": "==2020.4.5.2"
        },
        "chameleon": {
            "hashes": [
                "sha256:7adc331eb039d5c458cd78e42a76f8e470953f004ddf297bd57aa1501392aec9"
            ],
            "version": "==3.7.2"
        },
        "chardet": {
            "hashes": [
                "sha256:84ab92ed1c4d4f16916e05906b6b75a6c0fb5db821cc65e70cbd64a3e2a5eaae",
                "sha256:fc323ffcaeaed0e0a02bf4d117757b98aed530d9ed4531e3e15460124c106691"
            ],
            "version": "==3.0.4"
        },
        "click": {
            "hashes": [
                "sha256:d2b5255c7c6349bc1bd1e59e08cd12acbbd63ce649f2588755783aa94dfb6b1a",
                "sha256:dacca89f4bfadd5de3d7489b7c8a566eee0d3676333fbb50030263894c38c0dc"
            ],
            "version": "==7.1.2"
        },
        "click-plugins": {
            "hashes": [
                "sha256:46ab999744a9d831159c3411bb0c79346d94a444df9a3a3742e9ed63645f264b",
                "sha256:5d262006d3222f5057fd81e1623d4443e41dcda5dc815c06b442aa3c02889fc8"
            ],
            "version": "==1.1.1"
        },
        "cligj": {
            "hashes": [
                "sha256:20f24ce9abfde3f758aec3399e6811b936b6772f360846c662c19bf5537b4f14",
                "sha256:60c93dda4499562eb87509a8ff3535a7441053b766c9c26bcf874a732f939c7c",
                "sha256:6c7d52d529a78712491974f975c33473f430c0f7beb18c0d7a402a743dcb460a"
            ],
            "version": "==0.5.0"
        },
        "colander": {
            "hashes": [
                "sha256:d758163a22d22c39b9eaae049749a5cd503f341231a02ed95af480b1145e81f2",
                "sha256:f79795d04bd06958bd03ce83d25aeadfe5a04e2877cf0a9f1f4da2d84a9530c3"
            ],
            "index": "pypi",
            "version": "==1.7.0"
        },
        "colanderalchemy": {
            "hashes": [
                "sha256:740d435e6a97c483e3ce0196a36e02e35be99b0174e09554dd7c6a019963dc00",
                "sha256:abebdbe091d1ff8b30a6ab2a8dc744ba73fddd5f5fb0e60a67038c2165add456"
            ],
            "index": "pypi",
            "version": "==0.3.4"
        },
        "decorator": {
            "hashes": [
                "sha256:41fa54c2a0cc4ba648be4fd43cff00aedf5b9465c9bf18d64325bc225f08f760",
                "sha256:e3a62f0520172440ca0dcc823749319382e377f37f140a0b99ef45fecb84bfe7"
            ],
            "version": "==4.4.2"
        },
        "deform": {
            "hashes": [
                "sha256:2ff29c32ebe544c0f0a77087e268b2cd9cb4b11fa35af3635d5b42913f88d74a",
                "sha256:920a62b4101dc50fac453346524ca44b80f51dda3b6faafeb775012ef418c572"
            ],
            "index": "pypi",
            "version": "==2.0.7"
        },
        "defusedxml": {
            "hashes": [
                "sha256:6687150770438374ab581bb7a1b327a847dd9c5749e396102de3fad4e8a3ef93",
                "sha256:f684034d135af4c6cbb949b8a4d2ed61634515257a67299e5f940fbaa34377f5"
            ],
            "index": "pypi",
            "version": "==0.6.0"
        },
        "dogpile.cache": {
            "hashes": [
                "sha256:b348835825c9dcd251d9aad1f89f257277ac198a3e35a61980ab4cb28c75216b"
            ],
            "index": "pypi",
            "version": "==0.9.0"
        },
        "fiona": {
            "hashes": [
                "sha256:1a432bf9fd56f089256c010da009c90d4a795c531a848132c965052185336600",
                "sha256:1c9c6e883e82298293042f7b7f51a5680f50d5a3bb1a61ad179b2d5f7f4d6952",
                "sha256:3c236a8f9ddfc23ac746f4988526cbed73b43f8f86613a0001c62feb415daadc",
                "sha256:6d30d755e9041a3380d85c1b2e09003f657c03a749fb02a3d36b191296f57f5d",
                "sha256:6d6200a64f0f6fad431a767dd2da62706bf9f683be77bb157b6d0459bb263b7f",
                "sha256:7598ed3ce7a88941a2eab5ffa90b39f8f44113355c39abcbda6920eecdba26b4",
                "sha256:781d29c21714da4c1c0f118b56bef936a1a935fead8878c22ab57a0d3875e412",
                "sha256:79c3b80e00c9d055d20aead5d74319f54cdd1384e0d9e1a9e67446da2d74d89c",
                "sha256:923a64bded457adee795b4f926b8cbb87d58bbafaabded77bc1d47abb2bba5c6",
                "sha256:b8ad562b77c76dbff5a9298e1032c87714f079fc80752ca7c9c85edef52039aa",
                "sha256:c6e99bf596c2322e134833490611a612a8cce35a39c4c6499b7df919e24b482b"
            ],
            "index": "pypi",
            "version": "==1.8.13.post1"
        },
        "geoalchemy2": {
            "hashes": [
                "sha256:379b0fc4ca5f9b5ef625719f47e22c9b8abd347aa78344e85f99d32594cfccd4",
                "sha256:ec2a6e9919b522631803ac5922e88b701081da7e5d56a68f10ff263f6592d552"
            ],
            "index": "pypi",
            "version": "==0.7.0"
        },
        "geojson": {
            "hashes": [
                "sha256:6e4bb7ace4226a45d9c8c8b1348b3fc43540658359f93c3f7e03efa9f15f658a",
                "sha256:ccbd13368dd728f4e4f13ffe6aaf725b6e802c692ba0dde628be475040c534ba"
            ],
            "index": "pypi",
            "version": "==2.5.0"
        },
        "getitfixed": {
            "hashes": [
                "sha256:57c392c9d65de6f04922caa6a9ea5ccf9eeb3af132d6e5f384e1bfb3e7290706",
                "sha256:723260c4bc0d33ee6b9734a3bcbf826104095c4519e174162ca318f99a1d45fd"
            ],
            "index": "pypi",
            "version": "==1.0.13"
        },
        "hupper": {
            "hashes": [
                "sha256:3818f53dabc24da66f65cf4878c1c7a9b5df0c46b813e014abdd7c569eb9a02a",
                "sha256:5de835f3b58324af2a8a16f52270c4d1a3d1734c45eed94b77fd622aea737f29"
            ],
            "version": "==1.10.2"
        },
        "idna": {
            "hashes": [
                "sha256:7588d1c14ae4c77d74036e8c22ff447b26d0fde8f007354fd48a7814db15b7cb",
                "sha256:a068a21ceac8a4d63dbfd964670474107f541babbd2250d61922f029858365fa"
            ],
            "version": "==2.9"
        },
        "iso8601": {
            "hashes": [
                "sha256:210e0134677cc0d02f6028087fee1df1e1d76d372ee1db0bf30bf66c5c1c89a3",
                "sha256:49c4b20e1f38aa5cf109ddcd39647ac419f928512c869dc01d5c7098eddede82",
                "sha256:bbbae5fb4a7abfe71d4688fd64bff70b91bbd74ef6a99d964bab18f7fdf286dd"
            ],
            "version": "==0.1.12"
        },
        "isodate": {
            "hashes": [
                "sha256:2e364a3d5759479cdb2d37cce6b9376ea504db2ff90252a2e5b7cc89cc9ff2d8",
                "sha256:aa4d33c06640f5352aca96e4b81afd8ab3b47337cc12089822d6f322ac772c81"
            ],
            "index": "pypi",
            "version": "==0.6.0"
        },
        "jinja2": {
            "hashes": [
                "sha256:c10142f819c2d22bdcd17548c46fa9b77cf4fda45097854c689666bf425e7484",
                "sha256:c922560ac46888d47384de1dbdc3daaa2ea993af4b26a436dec31fa2c19ec668"
            ],
            "version": "==3.0.0a1"
        },
        "lingua": {
            "hashes": [
                "sha256:1031279894faa0950ef747ddfe44ab58f5c153a027e4f4c55afee6642c4e5b1c",
                "sha256:ca1e6b083e655ea31ed1386efd37d7f7f0127c68d07249f265b3d072e92267b9"
            ],
            "version": "==4.14"
        },
        "mako": {
            "hashes": [
                "sha256:8195c8c1400ceb53496064314c6736719c6f25e7479cd24c77be3d9361cddc27",
                "sha256:93729a258e4ff0747c876bd9e20df1b9758028946e976324ccd2d68245c7b6a9"
            ],
            "index": "pypi",
            "version": "==1.1.3"
        },
        "markupsafe": {
            "hashes": [
                "sha256:06358015a4dee8ee23ae426bf885616ab3963622defd829eb45b44e3dee3515f",
                "sha256:0b0c4fc852c5f02c6277ef3b33d23fcbe89b1b227460423e3335374da046b6db",
                "sha256:267677fc42afed5094fc5ea1c4236bbe4b6a00fe4b08e93451e65ae9048139c7",
                "sha256:303cb70893e2c345588fb5d5b86e0ca369f9bb56942f03064c5e3e75fa7a238a",
                "sha256:3c9b624a0d9ed5a5093ac4edc4e823e6b125441e60ef35d36e6f4a6fdacd5054",
                "sha256:42033e14cae1f6c86fc0c3e90d04d08ce73ac8e46ba420a0d22d545c2abd4977",
                "sha256:4e4a99b6af7bdc0856b50020c095848ec050356a001e1f751510aef6ab14d0e0",
                "sha256:4eb07faad54bb07427d848f31030a65a49ebb0cec0b30674f91cf1ddd456bfe4",
                "sha256:63a7161cd8c2bc563feeda45df62f42c860dd0675e2b8da2667f25bb3c95eaba",
                "sha256:68e0fd039b68d2945b4beb947d4023ca7f8e95b708031c345762efba214ea761",
                "sha256:8092a63397025c2f655acd42784b2a1528339b90b987beb9253f22e8cdbb36c3",
                "sha256:841218860683c0f2223e24756843d84cc49cccdae6765e04962607754a52d3e0",
                "sha256:94076b2314bd2f6cfae508ad65b4d493e3a58a50112b7a2cbb6287bdbc404ae8",
                "sha256:9d22aff1c5322e402adfb3ce40839a5056c353e711c033798cf4f02eb9f5124d",
                "sha256:b0e4584f62b3e5f5c1a7bcefd2b52f236505e6ef032cc508caa4f4c8dc8d3af1",
                "sha256:b1163ffc1384d242964426a8164da12dbcdbc0de18ea36e2c34b898ed38c3b45",
                "sha256:beac28ed60c8e838301226a7a85841d0af2068eba2dcb1a58c2d32d6c05e440e",
                "sha256:c29f096ce79c03054a1101d6e5fe6bf04b0bb489165d5e0e9653fb4fe8048ee1",
                "sha256:c58779966d53e5f14ba393d64e2402a7926601d1ac8adeb4e83893def79d0428",
                "sha256:cfe14b37908eaf7d5506302987228bff69e1b8e7071ccd4e70fd0283b1b47f0b",
                "sha256:e834249c45aa9837d0753351cdca61a4b8b383cc9ad0ff2325c97ff7b69e72a6",
                "sha256:eed1b234c4499811ee85bcefa22ef5e466e75d132502226ed29740d593316c1f"
            ],
            "version": "==2.0.0a1"
        },
        "munch": {
            "hashes": [
                "sha256:8fdb6c5cb8ea62611424ed71b4aa896851c6c53952872cbb7d6767dc34119e89",
                "sha256:b15f80b3ca99b9af0048215f9c81e718fdc6b2accecbcff573d12cddc90fd8c3"
            ],
            "version": "==2.5.1.dev12"
        },
        "numpy": {
            "hashes": [
                "sha256:01e17a9c1fdc7b97c75ad926f816694397be76251222a6f6cb50bbe3218cf3e5",
                "sha256:159741a29c33b5e2829e4fcdcd712c35651f1b7571672002453f27fe438459d4",
                "sha256:307da8faeb1e84bbee082004c06aa41510e52321025d4a54a16ca48f8329ca4f",
                "sha256:32073a47eeb37172f23f4f432efb2068c6b13b04d3eb4f0558056430ee3f32c5",
                "sha256:3eb013e193de97ec196441f6bdf9a1bea84dfbfb2421d5cccfdbba3aa2d60ec0",
                "sha256:45c0a742198566b46479231cb4f189f69c4fd8fe1331f1217f9c58496fe52fc2",
                "sha256:53564bfd09dda34cd74d11cbc1aad88b7fd2ad8b1d6eae6b4274ac789f30d6c0",
                "sha256:5e5b36b986a28d6651f6c8ebed084290e30833f50a7e0fe04f916b59d5113863",
                "sha256:6068db7fc6e34aed8a2d4ea4041fbeff3485a05452524d307c70da708ea40d63",
                "sha256:612878ef8025af60c9d43556e45d93fa07d2e6a960e252a475575d3018e361cc",
                "sha256:707be2715ca33f98335fdc84e3a79de4d85c7dd6b24aff6a57e45bf393205eb5",
                "sha256:7526a8dbc68d730785a57ec18541b194d4ac7402843addb0d706174668f5be16",
                "sha256:7c716527392f34c217f18672aac79e88f4747e2717bd0c0c99755b197a5f5197",
                "sha256:93bb0c1f9c69e5ce97e8d6b45c472a050bfa1e433c4c70c4568718c60cc7c306",
                "sha256:9e8bf8bb69ef268eaab6483b354039aabb737c3aaab4ad526e4ad7c95a87bd3c",
                "sha256:a233044f7100e9f2100a4fc0f82021c827f7a82624b649059c5dd92cec4cee17",
                "sha256:b82511ae4d8e3dbf727c91bf6c761f882750428e888e0c1795b57f3c4b8cfc1e",
                "sha256:c2f32979427df01cda8834af714dfacd06dce92f6c9275482a2e2932c67e67a1",
                "sha256:c49cc2b4e1b40bd836b2077d1cfee738577d2a411268eccace4f01dc22ef90ed",
                "sha256:cf6a8eb39bd191584de2f47dcc40155ffc902a32cff2a985ac58d93c035b306a",
                "sha256:d9b07673ac07cd02b1ba4d7eb920cd762d1559cc40af63d8e2b16774fdc3aa36",
                "sha256:dd21db931bdeb5d6ecffe36673bbaee4510f7e79b9afdbbdc2bf9c157ec8734c",
                "sha256:e1c4e32318501ec8e8fa3dead802dd1b913dcf8eddeb2b0370f35b58c71d6018",
                "sha256:e20452ad415c56cec51f52080adb4eccc4891ee86cf6b194e2434d09d42a183d",
                "sha256:e9ad332f8ff6f53dba38f39f3832a2f9fd4627039bc3a2baddb699fdf445adb1",
                "sha256:ec6c41348e05e2bee6b34cedb5bb38f7e53dee7e0791a4a63e1425dbee5ef326"
            ],
            "version": "==1.19.0rc2"
        },
        "owslib": {
            "hashes": [
                "sha256:334988857b260c8cdf1f6698d07eab61839c51acb52ee10eed1275439200a40e",
                "sha256:743f230cd0acaf1d90df45884c401b3dab3a00cd5eb2b3174760f186f662433e"
            ],
            "index": "pypi",
            "version": "==0.20.0"
        },
        "papyrus": {
            "hashes": [
                "sha256:5129d0b9f1708e077c31f488a41382660d5f698663a1ee8447be5376cd369015",
                "sha256:d37a003ad2597183fd864de33d1e197a34eb2e20cd5973e5b8192fb01b37087e"
            ],
            "index": "pypi",
            "version": "==2.4"
        },
        "passwordgenerator": {
            "hashes": [
                "sha256:3599e3e457948b0838d881472a13b0ff9c765e3ecb66caffca66548a81c3a174",
                "sha256:bc2aa44301d655603340fc6710d6349aa5b0133ae74ce7db4c32261a49342d7a"
            ],
            "index": "pypi",
            "version": "==1.4"
        },
        "pastedeploy": {
            "hashes": [
                "sha256:bc6578735a32c77435a3e0769426983d3df6dc53a7229290c495ec10aefb81a5",
                "sha256:e7559878b6e92023041484be9bcb6d767cf4492fc3de7257a5dae76a7cc11a9b"
            ],
            "version": "==2.1.0"
        },
        "peppercorn": {
            "hashes": [
                "sha256:46125cad688a9cf3b08e463bcb797891ee73ece93602a8ea6f14e40d1042d454",
                "sha256:96d7681d7a04545cfbaf2c6fb66de67b29cfc42421aa263e4c78f2cbb85be4c6"
            ],
            "version": "==0.6"
        },
        "plaster": {
            "hashes": [
                "sha256:215c921a438b5349931fd7df9a5a11a3572947f20f4bc6dd622ac08f1c3ba249",
                "sha256:8351c7c7efdf33084c1de88dd0f422cbe7342534537b553c49b857b12d98c8c3"
            ],
            "version": "==1.0"
        },
        "plaster-pastedeploy": {
            "hashes": [
                "sha256:391d93a4e1ff81fc3bae27508ebb765b61f1724ae6169f83577f06b6357be7fd",
                "sha256:7c8aa37c917b615c70bf942b24dc1e0455c49f62f1a2214b1a0dd98871644bbb"
            ],
            "version": "==0.7"
        },
        "polib": {
            "hashes": [
                "sha256:93b730477c16380c9a96726c54016822ff81acfa553977fdd131f2b90ba858d7",
                "sha256:fad87d13696127ffb27ea0882d6182f1a9cf8a5e2b37a587751166c51e5a332a"
            ],
            "version": "==1.1.0"
        },
        "psycopg2-binary": {
            "hashes": [
                "sha256:008da3ab51adc70a5f1cfbbe5db3a22607ab030eb44bcecf517ad11a0c2b3cac",
                "sha256:07cf82c870ec2d2ce94d18e70c13323c89f2f2a2628cbf1feee700630be2519a",
                "sha256:08507efbe532029adee21b8d4c999170a83760d38249936038bd0602327029b5",
                "sha256:107d9be3b614e52a192719c6bf32e8813030020ea1d1215daa86ded9a24d8b04",
                "sha256:17a0ea0b0eabf07035e5e0d520dabc7950aeb15a17c6d36128ba99b2721b25b1",
                "sha256:3286541b9d85a340ee4ed42732d15fc1bb441dc500c97243a768154ab8505bb5",
                "sha256:3939cf75fc89c5e9ed836e228c4a63604dff95ad19aed2bbf71d5d04c15ed5ce",
                "sha256:40abc319f7f26c042a11658bf3dd3b0b3bceccf883ec1c565d5c909a90204434",
                "sha256:51f7823f1b087d2020d8e8c9e6687473d3d239ba9afc162d9b2ab6e80b53f9f9",
                "sha256:6bb2dd006a46a4a4ce95201f836194eb6a1e863f69ee5bab506673e0ca767057",
                "sha256:702f09d8f77dc4794651f650828791af82f7c2efd8c91ae79e3d9fe4bb7d4c98",
                "sha256:7036ccf715925251fac969f4da9ad37e4b7e211b1e920860148a10c0de963522",
                "sha256:7b832d76cc65c092abd9505cc670c4e3421fd136fb6ea5b94efbe4c146572505",
                "sha256:8f74e631b67482d504d7e9cf364071fc5d54c28e79a093ff402d5f8f81e23bfa",
                "sha256:930315ac53dc65cbf52ab6b6d27422611f5fb461d763c531db229c7e1af6c0b3",
                "sha256:96d3038f5bd061401996614f65d27a4ecb62d843eb4f48e212e6d129171a721f",
                "sha256:a20299ee0ea2f9cca494396ac472d6e636745652a64a418b39522c120fd0a0a4",
                "sha256:a34826d6465c2e2bbe9d0605f944f19d2480589f89863ed5f091943be27c9de4",
                "sha256:a69970ee896e21db4c57e398646af9edc71c003bc52a3cc77fb150240fefd266",
                "sha256:b9a8b391c2b0321e0cd7ec6b4cfcc3dd6349347bd1207d48bcb752aa6c553a66",
                "sha256:ba13346ff6d3eb2dca0b6fa0d8a9d999eff3dcd9b55f3a890f12b0b6362b2b38",
                "sha256:bb0608694a91db1e230b4a314e8ed00ad07ed0c518f9a69b83af2717e31291a3",
                "sha256:c8830b7d5f16fd79d39b21e3d94f247219036b29b30c8270314c46bf8b732389",
                "sha256:cac918cd7c4c498a60f5d2a61d4f0a6091c2c9490d81bc805c963444032d0dab",
                "sha256:cc30cb900f42c8a246e2cb76539d9726f407330bc244ca7729c41a44e8d807fb",
                "sha256:ccdc6a87f32b491129ada4b87a43b1895cf2c20fdb7f98ad979647506ffc41b6",
                "sha256:d1a8b01f6a964fec702d6b6dac1f91f2b9f9fe41b310cbb16c7ef1fac82df06d",
                "sha256:e004db88e5a75e5fdab1620fb9f90c9598c2a195a594225ac4ed2a6f1c23e162",
                "sha256:eb2f43ae3037f1ef5e19339c41cf56947021ac892f668765cd65f8ab9814192e",
                "sha256:fa466306fcf6b39b8a61d003123d442b23707d635a5cb05ac4e1b62cc79105cd"
            ],
            "index": "pypi",
            "version": "==2.8.5"
        },
        "pycryptodome": {
            "hashes": [
                "sha256:07024fc364869eae8d6ac0d316e089956e6aeffe42dbdcf44fe1320d96becf7f",
                "sha256:09b6d6bcc01a4eb1a2b4deeff5aa602a108ec5aed8ac75ae554f97d1d7f0a5ad",
                "sha256:0e10f352ccbbcb5bb2dc4ecaf106564e65702a717d72ab260f9ac4c19753cfc2",
                "sha256:1f4752186298caf2e9ff5354f2e694d607ca7342aa313a62005235d46e28cf04",
                "sha256:2fbc472e0b567318fe2052281d5a8c0ae70099b446679815f655e9fbc18c3a65",
                "sha256:3ec3dc2f80f71fd0c955ce48b81bfaf8914c6f63a41a738f28885a1c4892968a",
                "sha256:426c188c83c10df71f053e04b4003b1437bae5cb37606440e498b00f160d71d0",
                "sha256:626c0a1d4d83ec6303f970a17158114f75c3ba1736f7f2983f7b40a265861bd8",
                "sha256:767ad0fb5d23efc36a4d5c2fc608ac603f3de028909bcf59abc943e0d0bc5a36",
                "sha256:7ac729d9091ed5478af2b4a4f44f5335a98febbc008af619e4569a59fe503e40",
                "sha256:83295a3fb5cf50c48631eb5b440cb5e9832d8c14d81d1d45f4497b67a9987de8",
                "sha256:8be56bde3312e022d9d1d6afa124556460ad5c844c2fc63642f6af723c098d35",
                "sha256:8f06556a8f7ea7b1e42eff39726bb0dca1c251205debae64e6eebea3cd7b438a",
                "sha256:9230fcb5d948c3fb40049bace4d33c5d254f8232c2c0bba05d2570aea3ba4520",
                "sha256:9378c309aec1f8cd8bad361ed0816a440151b97a2a3f6ffdaba1d1a1fb76873a",
                "sha256:9977086e0f93adb326379897437373871b80501e1d176fec63c7f46fb300c862",
                "sha256:9a94fca11fdc161460bd8659c15b6adef45c1b20da86402256eaf3addfaab324",
                "sha256:9c739b7795ccf2ef1fdad8d44e539a39ad300ee6786e804ea7f0c6a786eb5343",
                "sha256:b1e332587b3b195542e77681389c296e1837ca01240399d88803a075447d3557",
                "sha256:c109a26a21f21f695d369ff9b87f5d43e0d6c768d8384e10bc74142bed2e092e",
                "sha256:c818dc1f3eace93ee50c2b6b5c2becf7c418fa5dd1ba6fc0ef7db279ea21d5e4",
                "sha256:cff31f5a8977534f255f729d5d2467526f2b10563a30bbdade92223e0bf264bd",
                "sha256:d4f94368ce2d65873a87ad867eb3bf63f4ba81eb97a9ee66d38c2b71ce5a7439",
                "sha256:d61b012baa8c2b659e9890011358455c0019a4108536b811602d2f638c40802a",
                "sha256:d6e1bc5c94873bec742afe2dfadce0d20445b18e75c47afc0c115b19e5dd38dd",
                "sha256:ea83bcd9d6c03248ebd46e71ac313858e0afd5aa2fa81478c0e653242f3eb476",
                "sha256:ed5761b37615a1f222c5345bbf45272ae2cf8c7dff88a4f53a1e9f977cbb6d95",
                "sha256:f011cd0062e54658b7086a76f8cf0f4222812acc66e219e196ea2d0a8849d0ed",
                "sha256:f1add21b6d179179b3c177c33d18a2186a09cc0d3af41ff5ed3f377360b869f2",
                "sha256:f655addaaaa9974108d4808f4150652589cada96074c87115c52e575bfcd87d5"
            ],
            "index": "pypi",
            "version": "==3.9.7"
        },
        "pygments": {
            "hashes": [
                "sha256:647344a061c249a3b74e230c739f434d7ea4d8b1d5f3721bc0f3558049b38f44",
                "sha256:ff7a40b4860b727ab48fad6360eb351cc1b33cbf9b15a0f689ca5353e9463324"
            ],
            "version": "==2.6.1"
        },
        "pyotp": {
            "hashes": [
                "sha256:c88f37fd47541a580b744b42136f387cdad481b560ef410c0d85c957eb2a2bc0",
                "sha256:fc537e8acd985c5cbf51e11b7d53c42276fee017a73aec7c07380695671ca1a1"
            ],
            "index": "pypi",
            "version": "==2.3.0"
        },
        "pyparsing": {
            "hashes": [
                "sha256:67199f0c41a9c702154efb0e7a8cc08accf830eb003b4d9fa42c4059002e2492",
                "sha256:700d17888d441604b0bd51535908dcb297561b040819cccde647a92439db5a2a"
            ],
            "version": "==3.0.0a1"
        },
        "pyproj": {
            "hashes": [
                "sha256:2518d1606e2229b82318e704b40290e02a2a52d77b40cdcb2978973d6fc27b20",
                "sha256:33a5d1cfbb40a019422eb80709a0e270704390ecde7278fdc0b88f3647c56a39",
                "sha256:33c1c2968a4f4f87d517c4275a18b557e5c13907cf2609371fadea8463c3ba05",
                "sha256:3fef83a01c1e86dd9fa99d8214f749837cfafc34d9d6230b4b0a998fa7a68a1a",
                "sha256:451a3d1c563b672458029ebc04acbb3266cd8b3025268eb871a9176dc3638911",
                "sha256:457ad3856014ac26af1d86def6dc8cf69c1fa377b6e2fd6e97912d51cf66bdbe",
                "sha256:4f5b02b4abbd41610397c635b275a8ee4a2b5bc72a75572b98ac6ae7befa471e",
                "sha256:6a212d0e5c7efa33d039f0c8b0a489e2204fcd28b56206567852ad7f5f2a653e",
                "sha256:6f3f36440ea61f5f6da4e6beb365dddcbe159815450001d9fb753545affa45ff",
                "sha256:93cbad7b699e8e80def7de80c350617f35e6a0b82862f8ce3c014657c25fdb3c",
                "sha256:9f097e8f341a162438918e908be86d105a28194ff6224633b2e9616c5031153f",
                "sha256:a13e5731b3a360ee7fbd1e9199ec9203fafcece8ebd0b1351f16d0a90cad6828",
                "sha256:a6ac4861979cd05a0f5400fefa41d26c0269a5fb8237618aef7c998907db39e1",
                "sha256:a8b7c8accdc61dac8e91acab7c1f7b4590d1e102f2ee9b1f1e6399fad225958e",
                "sha256:adacb67a9f71fb54ca1b887a6ab20f32dd536fcdf2acec84a19e25ad768f7965",
                "sha256:bc2f3a15d065e206d63edd2cc4739aa0a35c05338ee276ab1dc72f56f1944bda",
                "sha256:cbf6ccf990860b06c5262ff97c4b78e1d07883981635cd53a6aa438a68d92945",
                "sha256:d87836be6b720fb4d9c112136aa47621b6ca09a554e645c1081561eb8e2fa1f4",
                "sha256:d90a5d1fdd066b0e9b22409b0f5e81933469918fa04c2cf7f9a76ce84cb29dad",
                "sha256:daf2998e3f5bcdd579a18faf009f37f53538e9b7d0a252581a610297d31e8536",
                "sha256:e015f900b4b84e908f8035ab16ebf02d67389c1c216c17a2196fc2e515c00762",
                "sha256:e50d5d20b87758acf8f13f39a3b3eb21d5ef32339d2bc8cdeb8092416e0051df",
                "sha256:f5a8015c74ec8f6508aebf493b58ba20ccb4da8168bf05f0c2a37faccb518da9"
            ],
            "index": "pypi",
            "version": "==2.6.1.post1"
        },
        "pyramid": {
            "hashes": [
                "sha256:51bf64647345237c00d2fe558935e0e4938c156e29f17e203457fd8e1d757dc7",
                "sha256:d80ccb8cfa550139b50801591d4ca8a5575334adb493c402fce2312f55d07d66"
            ],
            "index": "pypi",
            "version": "==1.10.4"
        },
        "pyramid-beaker": {
            "hashes": [
                "sha256:77dc658c2c84c8c384b6c07f60dd9d2ccaa30df97a147c790db43636f1e8d441"
            ],
            "version": "==0.8"
        },
        "pyramid-chameleon": {
            "hashes": [
                "sha256:d176792a50eb015d7865b44bd9b24a7bd0489fa9a5cebbd17b9e05048cef9017"
            ],
            "version": "==0.3"
        },
        "pyramid-debugtoolbar": {
            "hashes": [
                "sha256:1c5c16ff71a3f0b0992656e3c3a2a642c096460b0ae7ffe0330f0c9179065c85",
                "sha256:9b52c349cda3eed3d6321693ee5a9c5cd22854e69fc53046512f9564113ebfa0"
            ],
            "index": "pypi",
            "version": "==4.6.1"
        },
        "pyramid-jinja2": {
            "hashes": [
                "sha256:81e0615cb3108f2a251ff3141ad0d698a5d03685819f3a836ea84787e8489502",
                "sha256:c7ce77a2ec5cfb7b29c9eabec9e5c167698d13adb2524c0c47cc6fe6a0a09ab1"
            ],
            "index": "pypi",
            "version": "==2.8"
        },
        "pyramid-mako": {
            "hashes": [
                "sha256:0066c863441f1c3ddea60cee1ccc50d00a91a317a8052ca44131da1a12a840e2",
                "sha256:76104592d292b6974cf7080aa52405c51f396a621535f01e274d7fe546e85a43"
            ],
            "index": "pypi",
            "version": "==1.1.0"
        },
        "pyramid-multiauth": {
            "hashes": [
                "sha256:3eda2a01de867ce8e68e8f0f410a7b51be68891e34dc31808992fdf1bcc4f952",
                "sha256:6cad38c3613db10b45fe7dd5f4b81e43d7ed12c623cbceee7626d4d0dd8a0f52"
            ],
            "index": "pypi",
            "version": "==0.9.0"
        },
        "pyramid-tm": {
            "hashes": [
                "sha256:4a4e212cd239f06c496d074f5d294e88478b94059541448bc151d505f653be59",
                "sha256:5fd6d4ac9181a65ec54e5b280229ed6d8b3ed6a8f5a0bcff05c572751f086533"
            ],
            "index": "pypi",
            "version": "==2.4"
        },
        "python-dateutil": {
            "hashes": [
                "sha256:73ebfe9dbf22e832286dafa60473e4cd239f8592f699aa5adaf10050e6e1823c",
                "sha256:75bb3f31ea686f1197762692a9ee6a7550b59fc6ca3a1f4b5d7e32fb98e2da2a"
            ],
            "index": "pypi",
            "version": "==2.8.1"
        },
        "python-editor": {
            "hashes": [
                "sha256:1bf6e860a8ad52a14c3ee1252d5dc25b2030618ed80c022598f00176adc8367d",
                "sha256:51fda6bcc5ddbbb7063b2af7509e43bd84bfc32a4ff71349ec7847713882327b",
                "sha256:5f98b069316ea1c2ed3f67e7f5df6c0d8f10b689964a4a811ff64f0106819ec8"
            ],
            "version": "==1.0.4"
        },
        "pytz": {
            "hashes": [
                "sha256:a494d53b6d39c3c6e44c3bec237336e14305e4f29bbf800b599253057fbb79ed",
                "sha256:c35965d010ce31b23eeb663ed3cc8c906275d6be1a34393a1d73a41febf4a048"
            ],
            "version": "==2020.1"
        },
        "pyyaml": {
            "hashes": [
                "sha256:06a0d7ba600ce0b2d2fe2e78453a470b5a6e000a985dd4a4e54e436cc36b0e97",
                "sha256:240097ff019d7c70a4922b6869d8a86407758333f02203e0fc6ff79c5dcede76",
                "sha256:4f4b913ca1a7319b33cfb1369e91e50354d6f07a135f3b901aca02aa95940bd2",
                "sha256:69f00dca373f240f842b2931fb2c7e14ddbacd1397d57157a9b005a6a9942648",
                "sha256:73f099454b799e05e5ab51423c7bcf361c58d3206fa7b0d555426b1f4d9a3eaf",
                "sha256:74809a57b329d6cc0fdccee6318f44b9b8649961fa73144a98735b0aaf029f1f",
                "sha256:7739fc0fa8205b3ee8808aea45e968bc90082c10aef6ea95e855e10abf4a37b2",
                "sha256:95f71d2af0ff4227885f7a6605c37fd53d3a106fcab511b8860ecca9fcf400ee",
                "sha256:b8eac752c5e14d3eca0e6dd9199cd627518cb5ec06add0de9d32baeee6fe645d",
                "sha256:cc8955cfbfc7a115fa81d85284ee61147059a753344bc51098f3ccd69b0d7e0c",
                "sha256:d13155f591e6fcc1ec3b30685d50bf0711574e2c0dfffd7644babf8b5102ca1a"
            ],
            "index": "pypi",
            "version": "==5.3.1"
        },
        "rasterio": {
            "hashes": [
                "sha256:03c8bb7be4bb2d808be81ade0391b222dd870c593aebffd361b168d3b8015615",
                "sha256:39269f8f22a040301d7e7f335bce806aa4f8246cdc5be39ec51ed11389b4b3eb",
                "sha256:5663bbe5fff1684d031c86e99f4610bc068ad3d9f48b79993ac177e6013200b4",
                "sha256:6fc016a95ec207fb1091365dd33e207cc26321316d98b3b110d4338d64cd5567",
                "sha256:754e6653bd6b7998af9f530dfd2d26da33bfe5c7ea6f4cc6c6d38152952c35cb",
                "sha256:7ffd1e03706f47587a9a6e580cc8f814a83aa8bebafaaeffe15fa0ab664ff815",
                "sha256:b9b753748a634140609171b4a8009e85cf859c4815d58f76a44b94a661d35364",
                "sha256:cf68a574500ec1f7d29c9ea353d0d0536255c4a805a17d80db2cc5fe597c312e",
                "sha256:ebe75c71f9257c780615caaec8ef81fa4602702cf9290a65c213e1639284acc9",
                "sha256:ecc314d110a7d6185a58097cf2b02fc918196ed441d764df2afe72b221259c22"
            ],
            "index": "pypi",
            "version": "==1.1.5"
        },
        "redis": {
            "hashes": [
                "sha256:0e7e0cfca8660dea8b7d5cd8c4f6c5e29e11f31158c0b0ae91a397f00e5a05a2",
                "sha256:432b788c4530cfe16d8d943a09d40ca6c16149727e4afe8c2c9d5580c59d9f24"
            ],
            "index": "pypi",
            "version": "==3.5.3"
        },
        "repoze.lru": {
            "hashes": [
                "sha256:0429a75e19380e4ed50c0694e26ac8819b4ea7851ee1fc7583c8572db80aff77",
                "sha256:f77bf0e1096ea445beadd35f3479c5cff2aa1efe604a133e67150bc8630a62ea"
            ],
            "version": "==0.7"
        },
        "requests": {
            "hashes": [
                "sha256:43999036bfa82904b6af1d99e4882b560e5e2c68e5c4b0aa03b655f3d7d73fee",
                "sha256:b3f43d496c6daba4493e7c431722aeb7dbc6288f52a6e04e7b6023b0247817e6"
            ],
            "index": "pypi",
            "version": "==2.23.0"
        },
        "shapely": {
            "hashes": [
                "sha256:11090bd5b5f11d54e1924a11198226971dab6f392c2e5a3c74514857f764b971",
                "sha256:1af407c58e7898a511ad01dc6e7c2099493071d939340553686b27513db6478e",
                "sha256:2154b9f25c5f13785cb05ce80b2c86e542bc69671193743f29c9f4c791c35db3",
                "sha256:234c5424d61d8b263d6d20045f5f32437819627ca57c1ea0c08368013b49824b",
                "sha256:29be7767a32df19e2186288cee63e539b386a35139524dc22eeceb244d0b092b",
                "sha256:2a2d37105c1d6d936f829de6c1c4ec8d43484d7b8bae8493bdd4267140dce650",
                "sha256:3793b09cbd86fe297193b365cbaf58b2f7d1ddeb273213185b2ddbab360e54ae",
                "sha256:4acbd566544c33bbc58c7dd264638ff3b91a57d9b162693c37520ea60d13668d",
                "sha256:50f96eb9993b6d841aac0addb84ea5f9da81c3fa97e1ec67c11964c8bb4fa0a5",
                "sha256:640e8a82b5f69ccd14e7520dd66d1247cf362096586e663ef9b8098cc0cb272b",
                "sha256:7554b1acd64a34d78189ab2f691bac967e0d9b38a4f345044552f9dcf3f92149",
                "sha256:7e9b01e89712fd988f931721fa36298e06a02eedf87fe7a7fd704d08f74c00f1",
                "sha256:9c62a9f7adceaa3110f2ec359c70dddd1640191609e91029e4d307e63fc8a5af",
                "sha256:a6c07b3b87455d107b0e4097889e9aba80a0812abf32a322a133af819b85d68a",
                "sha256:ae9a2da2b30c0b42029337854f78c71c28d285d254efd5f3be3700d997bfd18e",
                "sha256:b845a97f8366cc4aca197c3b04304cc301d9250518123155732da6a0e0575b49",
                "sha256:cc0fb1851b59473d2fa2f257f1e35740875af3f402c4575b4115028234e6f2eb",
                "sha256:e21a9fe1a416463ff11ae037766fe410526c95700b9e545372475d2361cc951e",
                "sha256:f7eb83fb36755edcbeb76fb367104efdf980307536c38ef610cb2e1a321defe0"
            ],
            "index": "pypi",
            "version": "==1.7.0"
        },
        "six": {
            "hashes": [
                "sha256:30639c035cdb23534cd4aa2dd52c3bf48f06e5f4a941509c8bafd8ce11080259",
                "sha256:8b74bedcbbbaca38ff6d7491d76f2b06b3592611af620f8426e82dddb04a5ced"
            ],
            "version": "==1.15.0"
        },
        "snuggs": {
            "hashes": [
                "sha256:501cf113fe3892e14e2fee76da5cd0606b7e149c411c271898e6259ebde2617b",
                "sha256:988dde5d4db88e9d71c99457404773dabcc7a1c45971bfbe81900999942d9f07"
            ],
            "version": "==1.4.7"
        },
        "sqlalchemy": {
            "hashes": [
                "sha256:128bc917ed20d78143a45024455ff0aed7d3b96772eba13d5dbaf9cc57e5c41b",
                "sha256:156a27548ba4e1fed944ff9fcdc150633e61d350d673ae7baaf6c25c04ac1f71",
                "sha256:27e2efc8f77661c9af2681755974205e7462f1ae126f498f4fe12a8b24761d15",
                "sha256:2a12f8be25b9ea3d1d5b165202181f2b7da4b3395289000284e5bb86154ce87c",
                "sha256:31c043d5211aa0e0773821fcc318eb5cbe2ec916dfbc4c6eea0c5188971988eb",
                "sha256:65eb3b03229f684af0cf0ad3bcc771970c1260a82a791a8d07bffb63d8c95bcc",
                "sha256:6cd157ce74a911325e164441ff2d9b4e244659a25b3146310518d83202f15f7a",
                "sha256:703c002277f0fbc3c04d0ae4989a174753a7554b2963c584ce2ec0cddcf2bc53",
                "sha256:869bbb637de58ab0a912b7f20e9192132f9fbc47fc6b5111cd1e0f6cdf5cf9b0",
                "sha256:8a0e0cd21da047ea10267c37caf12add400a92f0620c8bc09e4a6531a765d6d7",
                "sha256:8d01e949a5d22e5c4800d59b50617c56125fc187fbeb8fa423e99858546de616",
                "sha256:925b4fe5e7c03ed76912b75a9a41dfd682d59c0be43bce88d3b27f7f5ba028fb",
                "sha256:9cb1819008f0225a7c066cac8bb0cf90847b2c4a6eb9ebb7431dbd00c56c06c5",
                "sha256:a87d496884f40c94c85a647c385f4fd5887941d2609f71043e2b73f2436d9c65",
                "sha256:a9030cd30caf848a13a192c5e45367e3c6f363726569a56e75dc1151ee26d859",
                "sha256:a9e75e49a0f1583eee0ce93270232b8e7bb4b1edc89cc70b07600d525aef4f43",
                "sha256:b50f45d0e82b4562f59f0e0ca511f65e412f2a97d790eea5f60e34e5f1aabc9a",
                "sha256:b7878e59ec31f12d54b3797689402ee3b5cfcb5598f2ebf26491732758751908",
                "sha256:ce1ddaadee913543ff0154021d31b134551f63428065168e756d90bdc4c686f5",
                "sha256:ce2646e4c0807f3461be0653502bb48c6e91a5171d6e450367082c79e12868bf",
                "sha256:ce6c3d18b2a8ce364013d47b9cad71db815df31d55918403f8db7d890c9d07ae",
                "sha256:e4e2664232005bd306f878b0f167a31f944a07c4de0152c444f8c61bbe3cfb38",
                "sha256:e8aa395482728de8bdcca9cc0faf3765ab483e81e01923aaa736b42f0294f570",
                "sha256:eb4fcf7105bf071c71068c6eee47499ab8d4b8f5a11fc35147c934f0faa60f23",
                "sha256:ed375a79f06cad285166e5be74745df1ed6845c5624aafadec4b7a29c25866ef",
                "sha256:f35248f7e0d63b234a109dd72fbfb4b5cb6cb6840b221d0df0ecbf54ab087654",
                "sha256:f502ef245c492b391e0e23e94cba030ab91722dcc56963c85bfd7f3441ea2bbe",
                "sha256:fe01bac7226499aedf472c62fa3b85b2c619365f3f14dd222ffe4f3aa91e5f98"
            ],
            "index": "pypi",
            "version": "==1.3.17"
        },
        "transaction": {
            "hashes": [
                "sha256:3b0ad400cb7fa25f95d1516756c4c4557bb78890510f69393ad0bd15869eaa2d",
                "sha256:e0397e7733124e23a670cd3eee4096c197b48f1e14730d7cc7da868389f016b7"
            ],
            "index": "pypi",
            "version": "==3.0.0"
        },
        "translationstring": {
            "hashes": [
                "sha256:4ee44cfa58c52ade8910ea0ebc3d2d84bdcad9fa0422405b1801ec9b9a65b72d",
                "sha256:e26c7bf383413234ed442e0980a2ebe192b95e3745288a8fd2805156d27515b4"
            ],
            "index": "pypi",
            "version": "==1.3"
        },
        "urllib3": {
            "hashes": [
                "sha256:3018294ebefce6572a474f0604c2021e33b3fd8006ecd11d62107a5d2a963527",
                "sha256:88206b0eb87e6d677d424843ac5209e3fb9d0190d0ee169599165ec25e9d9115"
            ],
            "version": "==1.25.9"
        },
        "venusian": {
            "hashes": [
                "sha256:06e7385786ad3a15c70740b2af8d30dfb063a946a851dcb4159f9e2a2302578f",
                "sha256:f6842b7242b1039c0c28f6feef29016e7e7dd3caaeb476a193acf737db31ee38"
            ],
            "version": "==3.0.0"
        },
        "waitress": {
            "hashes": [
                "sha256:1bb436508a7487ac6cb097ae7a7fe5413aefca610550baf58f0940e51ecfb261",
                "sha256:3d633e78149eb83b60a07dfabb35579c29aac2d24bb803c18b26fb2ab1a584db"
            ],
            "version": "==1.4.4"
        },
        "webob": {
            "hashes": [
                "sha256:a3c89a8e9ba0aeb17382836cdb73c516d0ecf6630ec40ec28288f3ed459ce87b",
                "sha256:aa3a917ed752ba3e0b242234b2a373f9c4e2a75d35291dcbe977649bd21fd108"
            ],
            "version": "==1.8.6"
        },
        "zope.deprecation": {
            "hashes": [
                "sha256:0d453338f04bacf91bbfba545d8bcdf529aa829e67b705eac8c1a7fdce66e2df",
                "sha256:f1480b74995958b24ce37b0ef04d3663d2683e5d6debc96726eff18acf4ea113"
            ],
            "version": "==4.4.0"
        },
        "zope.event": {
            "hashes": [
                "sha256:69c27debad9bdacd9ce9b735dad382142281ac770c4a432b533d6d65c4614bcf",
                "sha256:d8e97d165fd5a0997b45f5303ae11ea3338becfe68c401dd88ffd2113fe5cae7"
            ],
            "index": "pypi",
            "version": "==4.4"
        },
        "zope.interface": {
            "hashes": [
                "sha256:0103cba5ed09f27d2e3de7e48bb320338592e2fabc5ce1432cf33808eb2dfd8b",
                "sha256:14415d6979356629f1c386c8c4249b4d0082f2ea7f75871ebad2e29584bd16c5",
                "sha256:1ae4693ccee94c6e0c88a4568fb3b34af8871c60f5ba30cf9f94977ed0e53ddd",
                "sha256:1b87ed2dc05cb835138f6a6e3595593fea3564d712cb2eb2de963a41fd35758c",
                "sha256:269b27f60bcf45438e8683269f8ecd1235fa13e5411de93dae3b9ee4fe7f7bc7",
                "sha256:27d287e61639d692563d9dab76bafe071fbeb26818dd6a32a0022f3f7ca884b5",
                "sha256:39106649c3082972106f930766ae23d1464a73b7d30b3698c986f74bf1256a34",
                "sha256:40e4c42bd27ed3c11b2c983fecfb03356fae1209de10686d03c02c8696a1d90e",
                "sha256:461d4339b3b8f3335d7e2c90ce335eb275488c587b61aca4b305196dde2ff086",
                "sha256:4f98f70328bc788c86a6a1a8a14b0ea979f81ae6015dd6c72978f1feff70ecda",
                "sha256:558a20a0845d1a5dc6ff87cd0f63d7dac982d7c3be05d2ffb6322a87c17fa286",
                "sha256:562dccd37acec149458c1791da459f130c6cf8902c94c93b8d47c6337b9fb826",
                "sha256:5e86c66a6dea8ab6152e83b0facc856dc4d435fe0f872f01d66ce0a2131b7f1d",
                "sha256:60a207efcd8c11d6bbeb7862e33418fba4e4ad79846d88d160d7231fcb42a5ee",
                "sha256:645a7092b77fdbc3f68d3cc98f9d3e71510e419f54019d6e282328c0dd140dcd",
                "sha256:6874367586c020705a44eecdad5d6b587c64b892e34305bb6ed87c9bbe22a5e9",
                "sha256:74bf0a4f9091131de09286f9a605db449840e313753949fe07c8d0fe7659ad1e",
                "sha256:7b726194f938791a6691c7592c8b9e805fc6d1b9632a833b9c0640828cd49cbc",
                "sha256:8149ded7f90154fdc1a40e0c8975df58041a6f693b8f7edcd9348484e9dc17fe",
                "sha256:8cccf7057c7d19064a9e27660f5aec4e5c4001ffcf653a47531bde19b5aa2a8a",
                "sha256:911714b08b63d155f9c948da2b5534b223a1a4fc50bb67139ab68b277c938578",
                "sha256:a5f8f85986197d1dd6444763c4a15c991bfed86d835a1f6f7d476f7198d5f56a",
                "sha256:a744132d0abaa854d1aad50ba9bc64e79c6f835b3e92521db4235a1991176813",
                "sha256:af2c14efc0bb0e91af63d00080ccc067866fb8cbbaca2b0438ab4105f5e0f08d",
                "sha256:b054eb0a8aa712c8e9030065a59b5e6a5cf0746ecdb5f087cca5ec7685690c19",
                "sha256:b0becb75418f8a130e9d465e718316cd17c7a8acce6fe8fe07adc72762bee425",
                "sha256:b1d2ed1cbda2ae107283befd9284e650d840f8f7568cb9060b5466d25dc48975",
                "sha256:ba4261c8ad00b49d48bbb3b5af388bb7576edfc0ca50a49c11dcb77caa1d897e",
                "sha256:d1fe9d7d09bb07228650903d6a9dc48ea649e3b8c69b1d263419cc722b3938e8",
                "sha256:d7804f6a71fc2dda888ef2de266727ec2f3915373d5a785ed4ddc603bbc91e08",
                "sha256:da2844fba024dd58eaa712561da47dcd1e7ad544a257482392472eae1c86d5e5",
                "sha256:dcefc97d1daf8d55199420e9162ab584ed0893a109f45e438b9794ced44c9fd0",
                "sha256:dd98c436a1fc56f48c70882cc243df89ad036210d871c7427dc164b31500dc11",
                "sha256:e74671e43ed4569fbd7989e5eecc7d06dc134b571872ab1d5a88f4a123814e9f",
                "sha256:eb9b92f456ff3ec746cd4935b73c1117538d6124b8617bc0fe6fda0b3816e345",
                "sha256:ebb4e637a1fb861c34e48a00d03cffa9234f42bef923aec44e5625ffb9a8e8f9",
                "sha256:ef739fe89e7f43fb6494a43b1878a36273e5924869ba1d866f752c5812ae8d58",
                "sha256:f40db0e02a8157d2b90857c24d89b6310f9b6c3642369852cdc3b5ac49b92afc",
                "sha256:f68bf937f113b88c866d090fea0bc52a098695173fc613b055a17ff0cf9683b6",
                "sha256:fb55c182a3f7b84c1a2d6de5fa7b1a05d4660d866b91dbf8d74549c57a1499e8"
            ],
            "version": "==5.1.0"
        },
        "zope.sqlalchemy": {
            "hashes": [
                "sha256:607d65c7974b2aa586f0608ca740b03ddb582ad84ceb3545b55ad5a402fd6dff",
                "sha256:b9c689d39d83856b5a81ac45dbd3317762bf6a2b576c5dd13aaa2c56e0168154"
            ],
            "version": "==1.3"
        }
    },
    "develop": {
        "astroid": {
            "hashes": [
                "sha256:71ea07f44df9568a75d0f354c49143a4575d90645e9fead6dfb52c26a85ed13a",
                "sha256:840947ebfa8b58f318d42301cf8c0a20fd794a33b61cc4638e28e9e61ba32f42"
            ],
            "version": "==2.3.3"
        },
        "attrs": {
            "hashes": [
                "sha256:08a96c641c3a74e44eb59afb61a24f2cb9f4d7188748e76ba4bb5edfa3cb7d1c",
                "sha256:f7b7ce16570fe9965acd6d30101a28f62fb4a7f9e926b3bbc9b61f8b04247e72"
            ],
            "version": "==19.3.0"
        },
        "awscli": {
            "hashes": [
                "sha256:58d43ccd895cbdbac7fc44a1d36d6b8aed811d28482e9bc2b65da1f1f74c1695"
            ],
            "index": "pypi",
            "version": "==1.18.75"
        },
        "babel": {
            "hashes": [
                "sha256:1aac2ae2d0d8ea368fa90906567f5c08463d98ade155c0c4bfedd6a0f7160e38",
                "sha256:d670ea0b10f8b723672d3a6abeb87b565b244da220d76b4dba1b66269ec152d4"
            ],
            "version": "==2.8.0"
        },
        "bandit": {
            "hashes": [
                "sha256:336620e220cf2d3115877685e264477ff9d9abaeb0afe3dc7264f55fa17a3952",
                "sha256:41e75315853507aa145d62a78a2a6c5e3240fe14ee7c601459d0df9418196065"
            ],
            "index": "pypi",
            "version": "==1.6.2"
        },
        "beautifulsoup4": {
            "hashes": [
                "sha256:73cc4d115b96f79c7d77c1c7f7a0a8d4c57860d1041df407dd1aae7f07a77fd7",
                "sha256:a6237df3c32ccfaee4fd201c8f5f9d9df619b93121d01353a64a73ce8c6ef9a8",
                "sha256:e718f2342e2e099b640a34ab782407b7b676f47ee272d6739e60b8ea23829f2c"
            ],
            "index": "pypi",
            "version": "==4.9.1"
        },
        "botocore": {
            "hashes": [
                "sha256:66a92cc8cb070483d1c013748a96b9bf76cfb8dbcba9ffd942dae749e432afe1",
                "sha256:b55b3acab42b58c24481a9fbb33d53fb7d8d03dfc0338af0132f6c5010006d0d"
            ],
            "version": "==1.16.25"
        },
        "certifi": {
            "hashes": [
                "sha256:5ad7e9a056d25ffa5082862e36f119f7f7cec6457fa07ee2f8c339814b80c9b1",
                "sha256:9cd41137dc19af6a5e03b630eefe7d1f458d964d406342dd3edf625839b944cc"
            ],
            "version": "==2020.4.5.2"
        },
        "chardet": {
            "hashes": [
                "sha256:84ab92ed1c4d4f16916e05906b6b75a6c0fb5db821cc65e70cbd64a3e2a5eaae",
                "sha256:fc323ffcaeaed0e0a02bf4d117757b98aed530d9ed4531e3e15460124c106691"
            ],
            "version": "==3.0.4"
        },
        "click": {
            "hashes": [
                "sha256:d2b5255c7c6349bc1bd1e59e08cd12acbbd63ce649f2588755783aa94dfb6b1a",
                "sha256:dacca89f4bfadd5de3d7489b7c8a566eee0d3676333fbb50030263894c38c0dc"
            ],
            "version": "==7.1.2"
        },
        "colorama": {
            "hashes": [
                "sha256:7d73d2a99753107a36ac6b455ee49046802e59d9d076ef8e47b61499fa29afff",
                "sha256:e96da0d330793e2cb9485e9ddfd918d456036c7149416295932478192f4436a1"
            ],
            "version": "==0.4.3"
        },
        "coverage": {
            "hashes": [
                "sha256:00f1d23f4336efc3b311ed0d807feb45098fc86dee1ca13b3d6768cdab187c8a",
                "sha256:01333e1bd22c59713ba8a79f088b3955946e293114479bbfc2e37d522be03355",
                "sha256:0cb4be7e784dcdc050fc58ef05b71aa8e89b7e6636b99967fadbdba694cf2b65",
                "sha256:0e61d9803d5851849c24f78227939c701ced6704f337cad0a91e0972c51c1ee7",
                "sha256:1601e480b9b99697a570cea7ef749e88123c04b92d84cedaa01e117436b4a0a9",
                "sha256:2742c7515b9eb368718cd091bad1a1b44135cc72468c731302b3d641895b83d1",
                "sha256:2d27a3f742c98e5c6b461ee6ef7287400a1956c11421eb574d843d9ec1f772f0",
                "sha256:402e1744733df483b93abbf209283898e9f0d67470707e3c7516d84f48524f55",
                "sha256:5c542d1e62eece33c306d66fe0a5c4f7f7b3c08fecc46ead86d7916684b36d6c",
                "sha256:5f2294dbf7875b991c381e3d5af2bcc3494d836affa52b809c91697449d0eda6",
                "sha256:6402bd2fdedabbdb63a316308142597534ea8e1895f4e7d8bf7476c5e8751fef",
                "sha256:66460ab1599d3cf894bb6baee8c684788819b71a5dc1e8fa2ecc152e5d752019",
                "sha256:782caea581a6e9ff75eccda79287daefd1d2631cc09d642b6ee2d6da21fc0a4e",
                "sha256:79a3cfd6346ce6c13145731d39db47b7a7b859c0272f02cdb89a3bdcbae233a0",
                "sha256:7a5bdad4edec57b5fb8dae7d3ee58622d626fd3a0be0dfceda162a7035885ecf",
                "sha256:8fa0cbc7ecad630e5b0f4f35b0f6ad419246b02bc750de7ac66db92667996d24",
                "sha256:a027ef0492ede1e03a8054e3c37b8def89a1e3c471482e9f046906ba4f2aafd2",
                "sha256:a3f3654d5734a3ece152636aad89f58afc9213c6520062db3978239db122f03c",
                "sha256:a82b92b04a23d3c8a581fc049228bafde988abacba397d57ce95fe95e0338ab4",
                "sha256:acf3763ed01af8410fc36afea23707d4ea58ba7e86a8ee915dfb9ceff9ef69d0",
                "sha256:adeb4c5b608574a3d647011af36f7586811a2c1197c861aedb548dd2453b41cd",
                "sha256:b83835506dfc185a319031cf853fa4bb1b3974b1f913f5bb1a0f3d98bdcded04",
                "sha256:bb28a7245de68bf29f6fb199545d072d1036a1917dca17a1e75bbb919e14ee8e",
                "sha256:bf9cb9a9fd8891e7efd2d44deb24b86d647394b9705b744ff6f8261e6f29a730",
                "sha256:c317eaf5ff46a34305b202e73404f55f7389ef834b8dbf4da09b9b9b37f76dd2",
                "sha256:dbe8c6ae7534b5b024296464f387d57c13caa942f6d8e6e0346f27e509f0f768",
                "sha256:de807ae933cfb7f0c7d9d981a053772452217df2bf38e7e6267c9cbf9545a796",
                "sha256:dead2ddede4c7ba6cb3a721870f5141c97dc7d85a079edb4bd8d88c3ad5b20c7",
                "sha256:dec5202bfe6f672d4511086e125db035a52b00f1648d6407cc8e526912c0353a",
                "sha256:e1ea316102ea1e1770724db01998d1603ed921c54a86a2efcb03428d5417e489",
                "sha256:f90bfc4ad18450c80b024036eaf91e4a246ae287701aaa88eaebebf150868052"
            ],
            "index": "pypi",
            "version": "==5.1"
        },
        "docopt": {
            "hashes": [
                "sha256:49b3a825280bd66b3aa83585ef59c4a8c82f2c8a522dbe754a8bc8d08c85c491"
            ],
            "version": "==0.6.2"
        },
        "docutils": {
            "hashes": [
                "sha256:6c4f696463b79f1fb8ba0c594b63840ebd41f059e92b31957c46b74a4599b6d0",
                "sha256:9e4d7ecfc600058e07ba661411a2b7de2fd0fafa17d1a7f7361cd47b1175c827",
                "sha256:a2aeea129088da402665e92e0b25b04b073c04b2dce4ab65caaa38b7ce2e1a99"
            ],
            "version": "==0.15.2"
        },
        "dodgy": {
            "hashes": [
                "sha256:28323cbfc9352139fdd3d316fa17f325cc0e9ac74438cbba51d70f9b48f86c3a",
                "sha256:51f54c0fd886fa3854387f354b19f429d38c04f984f38bc572558b703c0542a6"
            ],
            "version": "==0.2.1"
        },
        "gitdb": {
            "hashes": [
                "sha256:91f36bfb1ab7949b3b40e23736db18231bf7593edada2ba5c3a174a7b23657ac",
                "sha256:c9e1f2d0db7ddb9a704c2a0217be31214e91a4fe1dea1efad19ae42ba0c285c9"
            ],
            "version": "==4.0.5"
        },
        "gitpython": {
            "hashes": [
                "sha256:e107af4d873daed64648b4f4beb89f89f0cfbe3ef558fc7821ed2331c2f8da1a",
                "sha256:ef1d60b01b5ce0040ad3ec20bc64f783362d41fa0822a2742d3586e1f49bb8ac"
            ],
            "version": "==3.1.3"
        },
        "idna": {
            "hashes": [
                "sha256:7588d1c14ae4c77d74036e8c22ff447b26d0fde8f007354fd48a7814db15b7cb",
                "sha256:a068a21ceac8a4d63dbfd964670474107f541babbd2250d61922f029858365fa"
            ],
            "version": "==2.9"
        },
        "isort": {
            "hashes": [
                "sha256:54da7e92468955c4fceacd0c86bd0ec997b0e1ee80d97f67c35a78b719dccab1",
                "sha256:6e811fcb295968434526407adb8796944f1988c5b65e8139058f2014cbe100fd"
            ],
            "index": "pypi",
            "version": "==4.3.21"
        },
        "jinja2": {
            "hashes": [
                "sha256:c10142f819c2d22bdcd17548c46fa9b77cf4fda45097854c689666bf425e7484",
                "sha256:c922560ac46888d47384de1dbdc3daaa2ea993af4b26a436dec31fa2c19ec668"
            ],
            "version": "==3.0.0a1"
        },
        "jmespath": {
            "hashes": [
                "sha256:b85d0567b8666149a93172712e68920734333c0ce7e89b78b3e987f71e5ed4f9",
                "sha256:cdf6525904cc597730141d61b36f2e4b8ecc257c420fa2f4549bac2c2d0cb72f"
            ],
            "version": "==0.10.0"
        },
        "lazy-object-proxy": {
            "hashes": [
                "sha256:0c4b206227a8097f05c4dbdd323c50edf81f15db3b8dc064d08c62d37e1a504d",
                "sha256:194d092e6f246b906e8f70884e620e459fc54db3259e60cf69a4d66c3fda3449",
                "sha256:1be7e4c9f96948003609aa6c974ae59830a6baecc5376c25c92d7d697e684c08",
                "sha256:4677f594e474c91da97f489fea5b7daa17b5517190899cf213697e48d3902f5a",
                "sha256:48dab84ebd4831077b150572aec802f303117c8cc5c871e182447281ebf3ac50",
                "sha256:5541cada25cd173702dbd99f8e22434105456314462326f06dba3e180f203dfd",
                "sha256:59f79fef100b09564bc2df42ea2d8d21a64fdcda64979c0fa3db7bdaabaf6239",
                "sha256:8d859b89baf8ef7f8bc6b00aa20316483d67f0b1cbf422f5b4dc56701c8f2ffb",
                "sha256:9254f4358b9b541e3441b007a0ea0764b9d056afdeafc1a5569eee1cc6c1b9ea",
                "sha256:9651375199045a358eb6741df3e02a651e0330be090b3bc79f6d0de31a80ec3e",
                "sha256:97bb5884f6f1cdce0099f86b907aa41c970c3c672ac8b9c8352789e103cf3156",
                "sha256:9b15f3f4c0f35727d3a0fba4b770b3c4ebbb1fa907dbcc046a1d2799f3edd142",
                "sha256:a2238e9d1bb71a56cd710611a1614d1194dc10a175c1e08d75e1a7bcc250d442",
                "sha256:a6ae12d08c0bf9909ce12385803a543bfe99b95fe01e752536a60af2b7797c62",
                "sha256:ca0a928a3ddbc5725be2dd1cf895ec0a254798915fb3a36af0964a0a4149e3db",
                "sha256:cb2c7c57005a6804ab66f106ceb8482da55f5314b7fcb06551db1edae4ad1531",
                "sha256:d74bb8693bf9cf75ac3b47a54d716bbb1a92648d5f781fc799347cfc95952383",
                "sha256:d945239a5639b3ff35b70a88c5f2f491913eb94871780ebfabb2568bd58afc5a",
                "sha256:eba7011090323c1dadf18b3b689845fd96a61ba0a1dfbd7f24b921398affc357",
                "sha256:efa1909120ce98bbb3777e8b6f92237f5d5c8ea6758efea36a473e1d38f7d3e4",
                "sha256:f3900e8a5de27447acbf900b4750b0ddfd7ec1ea7fbaf11dfa911141bc522af0"
            ],
            "version": "==1.4.3"
        },
        "lingua": {
            "hashes": [
                "sha256:1031279894faa0950ef747ddfe44ab58f5c153a027e4f4c55afee6642c4e5b1c",
                "sha256:ca1e6b083e655ea31ed1386efd37d7f7f0127c68d07249f265b3d072e92267b9"
            ],
            "version": "==4.14"
        },
        "markupsafe": {
            "hashes": [
                "sha256:06358015a4dee8ee23ae426bf885616ab3963622defd829eb45b44e3dee3515f",
                "sha256:0b0c4fc852c5f02c6277ef3b33d23fcbe89b1b227460423e3335374da046b6db",
                "sha256:267677fc42afed5094fc5ea1c4236bbe4b6a00fe4b08e93451e65ae9048139c7",
                "sha256:303cb70893e2c345588fb5d5b86e0ca369f9bb56942f03064c5e3e75fa7a238a",
                "sha256:3c9b624a0d9ed5a5093ac4edc4e823e6b125441e60ef35d36e6f4a6fdacd5054",
                "sha256:42033e14cae1f6c86fc0c3e90d04d08ce73ac8e46ba420a0d22d545c2abd4977",
                "sha256:4e4a99b6af7bdc0856b50020c095848ec050356a001e1f751510aef6ab14d0e0",
                "sha256:4eb07faad54bb07427d848f31030a65a49ebb0cec0b30674f91cf1ddd456bfe4",
                "sha256:63a7161cd8c2bc563feeda45df62f42c860dd0675e2b8da2667f25bb3c95eaba",
                "sha256:68e0fd039b68d2945b4beb947d4023ca7f8e95b708031c345762efba214ea761",
                "sha256:8092a63397025c2f655acd42784b2a1528339b90b987beb9253f22e8cdbb36c3",
                "sha256:841218860683c0f2223e24756843d84cc49cccdae6765e04962607754a52d3e0",
                "sha256:94076b2314bd2f6cfae508ad65b4d493e3a58a50112b7a2cbb6287bdbc404ae8",
                "sha256:9d22aff1c5322e402adfb3ce40839a5056c353e711c033798cf4f02eb9f5124d",
                "sha256:b0e4584f62b3e5f5c1a7bcefd2b52f236505e6ef032cc508caa4f4c8dc8d3af1",
                "sha256:b1163ffc1384d242964426a8164da12dbcdbc0de18ea36e2c34b898ed38c3b45",
                "sha256:beac28ed60c8e838301226a7a85841d0af2068eba2dcb1a58c2d32d6c05e440e",
                "sha256:c29f096ce79c03054a1101d6e5fe6bf04b0bb489165d5e0e9653fb4fe8048ee1",
                "sha256:c58779966d53e5f14ba393d64e2402a7926601d1ac8adeb4e83893def79d0428",
                "sha256:cfe14b37908eaf7d5506302987228bff69e1b8e7071ccd4e70fd0283b1b47f0b",
                "sha256:e834249c45aa9837d0753351cdca61a4b8b383cc9ad0ff2325c97ff7b69e72a6",
                "sha256:eed1b234c4499811ee85bcefa22ef5e466e75d132502226ed29740d593316c1f"
            ],
            "version": "==2.0.0a1"
        },
        "mccabe": {
            "hashes": [
                "sha256:ab8a6258860da4b6677da4bd2fe5dc2c659cff31b3ee4f7f5d64e79735b80d42",
                "sha256:dd8d182285a0fe56bace7f45b5e7d1a6ebcbf524e8f3bd87eb0f125271b8831f"
            ],
            "version": "==0.6.1"
        },
        "more-itertools": {
            "hashes": [
                "sha256:558bb897a2232f5e4f8e2399089e35aecb746e1f9191b6584a151647e89267be",
                "sha256:7818f596b1e87be009031c7653d01acc46ed422e6656b394b0f765ce66ed4982"
            ],
            "version": "==8.3.0"
        },
        "mypy": {
            "hashes": [
                "sha256:0a9a45157e532da06fe56adcfef8a74629566b607fa2c1ac0122d1ff995c748a",
                "sha256:2c35cae79ceb20d47facfad51f952df16c2ae9f45db6cb38405a3da1cf8fc0a7",
                "sha256:4b9365ade157794cef9685791032521233729cb00ce76b0ddc78749abea463d2",
                "sha256:53ea810ae3f83f9c9b452582261ea859828a9ed666f2e1ca840300b69322c474",
                "sha256:634aef60b4ff0f650d3e59d4374626ca6153fcaff96ec075b215b568e6ee3cb0",
                "sha256:7e396ce53cacd5596ff6d191b47ab0ea18f8e0ec04e15d69728d530e86d4c217",
                "sha256:7eadc91af8270455e0d73565b8964da1642fe226665dd5c9560067cd64d56749",
                "sha256:7f672d02fffcbace4db2b05369142e0506cdcde20cea0e07c7c2171c4fd11dd6",
                "sha256:85baab8d74ec601e86134afe2bcccd87820f79d2f8d5798c889507d1088287bf",
                "sha256:87c556fb85d709dacd4b4cb6167eecc5bbb4f0a9864b69136a0d4640fdc76a36",
                "sha256:a6bd44efee4dc8c3324c13785a9dc3519b3ee3a92cada42d2b57762b7053b49b",
                "sha256:c6d27bd20c3ba60d5b02f20bd28e20091d6286a699174dfad515636cb09b5a72",
                "sha256:e2bb577d10d09a2d8822a042a23b8d62bc3b269667c9eb8e60a6edfa000211b1",
                "sha256:f97a605d7c8bc2c6d1172c2f0d5a65b24142e11a58de689046e62c2d632ca8c1"
            ],
            "index": "pypi",
            "version": "==0.761"
        },
        "mypy-extensions": {
            "hashes": [
                "sha256:090fedd75945a69ae91ce1303b5824f428daf5a028d2f6ab8a299250a846f15d",
                "sha256:2d82818f5bb3e369420cb3c4060a7970edba416647068eb4c5343488a6c604a8"
            ],
            "version": "==0.4.3"
        },
        "packaging": {
            "hashes": [
                "sha256:4357f74f47b9c12db93624a82154e9b120fa8293699949152b22065d556079f8",
                "sha256:998416ba6962ae7fbd6596850b80e17859a5753ba17c32284f67bfff33784181"
            ],
            "version": "==20.4"
        },
        "paste": {
            "hashes": [
                "sha256:379c50d0a8016cc15b15d7f43445d8b9ac4b662943a0f6dcb8b08095deb158b3",
                "sha256:5cc1250389b4e4003038f6ff6557ccfb7e8ba1dd0235529a31bc444de189cead"
            ],
            "version": "==3.4.1"
        },
        "pastedeploy": {
            "hashes": [
                "sha256:bc6578735a32c77435a3e0769426983d3df6dc53a7229290c495ec10aefb81a5",
                "sha256:e7559878b6e92023041484be9bcb6d767cf4492fc3de7257a5dae76a7cc11a9b"
            ],
            "version": "==2.1.0"
        },
        "pastescript": {
            "hashes": [
                "sha256:9b0f5c0f1c6a510a353fa7c3dc4fdaab9071462d60d24573de76a001fbc172ac",
                "sha256:a08970fdcd5fcd92d79c51fe356d7866f13d30e847bd2eed0351f9644236b3b8"
            ],
            "index": "pypi",
            "version": "==3.2.0"
        },
        "pbr": {
            "hashes": [
                "sha256:07f558fece33b05caf857474a366dfcc00562bca13dd8b47b2b3e22d9f9bf55c",
                "sha256:579170e23f8e0c2f24b0de612f71f648eccb79fb1322c814ae6b3c07b5ba23e8"
            ],
            "version": "==5.4.5"
        },
        "pep8-naming": {
            "hashes": [
                "sha256:1b419fa45b68b61cd8c5daf4e0c96d28915ad14d3d5f35fcc1e7e95324a33a2e",
                "sha256:4eedfd4c4b05e48796f74f5d8628c068ff788b9c2b08471ad408007fc6450e5a"
            ],
            "version": "==0.4.1"
        },
        "pluggy": {
            "hashes": [
                "sha256:15b2acde666561e1298d71b523007ed7364de07029219b604cf808bfa1c765b0",
                "sha256:966c145cd83c96502c3c3868f50408687b38434af77734af1e9ca461a4081d2d"
            ],
            "version": "==0.13.1"
        },
        "polib": {
            "hashes": [
                "sha256:93b730477c16380c9a96726c54016822ff81acfa553977fdd131f2b90ba858d7",
                "sha256:fad87d13696127ffb27ea0882d6182f1a9cf8a5e2b37a587751166c51e5a332a"
            ],
            "version": "==1.1.0"
        },
        "prospector": {
            "extras": [
                "with_bandit",
                "with_mypy",
                "with_pyroma"
            ],
            "hashes": [
                "sha256:ea910794b53cfefcb5dfb6b4eb0323e42d1a88132e165b85b016cc7f0b6ae635"
            ],
            "index": "pypi",
            "version": "==1.2.0"
        },
        "py": {
            "hashes": [
                "sha256:5e27081401262157467ad6e7f851b7aa402c5852dbcb3dae06768434de5752aa",
                "sha256:c20fdd83a5dbc0af9efd622bee9a5564e278f6380fffcacc43ba6f43db2813b0"
            ],
            "version": "==1.8.1"
        },
        "pyasn1": {
            "hashes": [
                "sha256:39c7e2ec30515947ff4e87fb6f456dfc6e84857d34be479c9d4a4ba4bf46aa5d",
                "sha256:aef77c9fb94a3ac588e87841208bdec464471d9871bd5050a287cc9a475cd0ba"
            ],
            "version": "==0.4.8"
        },
        "pycodestyle": {
            "hashes": [
                "sha256:cbc619d09254895b0d12c2c691e237b2e91e9b2ecf5e84c26b35400f93dcfb83",
                "sha256:cbfca99bd594a10f674d0cd97a3d802a1fdef635d4361e1a2658de47ed261e3a"
            ],
            "version": "==2.4.0"
        },
        "pydocstyle": {
            "hashes": [
                "sha256:da7831660b7355307b32778c4a0dbfb137d89254ef31a2b2978f50fc0b4d7586",
                "sha256:f4f5d210610c2d153fae39093d44224c17429e2ad7da12a8b419aba5c2f614b5"
            ],
            "version": "==5.0.2"
        },
        "pyflakes": {
            "hashes": [
                "sha256:17dbeb2e3f4d772725c777fabc446d5634d1038f234e77343108ce445ea69ce0",
                "sha256:d976835886f8c5b31d47970ed689944a0262b5f3afa00a5a7b4dc81e5449f8a2"
            ],
            "version": "==2.1.1"
        },
        "pygments": {
            "hashes": [
                "sha256:647344a061c249a3b74e230c739f434d7ea4d8b1d5f3721bc0f3558049b38f44",
                "sha256:ff7a40b4860b727ab48fad6360eb351cc1b33cbf9b15a0f689ca5353e9463324"
            ],
            "version": "==2.6.1"
        },
        "pykwalify": {
            "hashes": [
                "sha256:428733907fe5c458fbea5de63a755f938edccd622c7a1d0b597806141976f00e",
                "sha256:7e8b39c5a3a10bc176682b3bd9a7422c39ca247482df198b402e8015defcceb2"
            ],
            "index": "pypi",
            "version": "==1.7.0"
        },
        "pylint": {
            "hashes": [
                "sha256:3db5468ad013380e987410a8d6956226963aed94ecb5f9d3a28acca6d9ac36cd",
                "sha256:886e6afc935ea2590b462664b161ca9a5e40168ea99e5300935f6591ad467df4"
            ],
            "version": "==2.4.4"
        },
        "pylint-celery": {
            "hashes": [
                "sha256:41e32094e7408d15c044178ea828dd524beedbdbe6f83f712c5e35bde1de4beb"
            ],
            "version": "==0.3"
        },
        "pylint-django": {
            "hashes": [
                "sha256:9bdb0e022b19881218a25ffb8ad05e83b83bc5cdbc58e5ee8ffbe99965193f6c",
                "sha256:9eea6a026eaa5ecfad5fed7a33faf77ef55a43cc78afbcaf2f6ddd071156b3f8"
            ],
            "version": "==2.0.12"
        },
        "pylint-flask": {
            "hashes": [
                "sha256:f4d97de2216bf7bfce07c9c08b166e978fe9f2725de2a50a9845a97de7e31517"
            ],
            "version": "==0.6"
        },
        "pylint-plugin-utils": {
            "hashes": [
                "sha256:2f30510e1c46edf268d3a195b2849bd98a1b9433229bb2ba63b8d776e1fc4d0a",
                "sha256:57625dcca20140f43731311cd8fd879318bf45a8b0fd17020717a8781714a25a"
            ],
            "version": "==0.6"
        },
        "pyparsing": {
            "hashes": [
                "sha256:67199f0c41a9c702154efb0e7a8cc08accf830eb003b4d9fa42c4059002e2492",
                "sha256:700d17888d441604b0bd51535908dcb297561b040819cccde647a92439db5a2a"
            ],
            "version": "==3.0.0a1"
        },
        "pyroma": {
            "hashes": [
                "sha256:351758a81e2a12c970deb73687e239636aad52795cd81429695073d59fff0699",
                "sha256:c49c00377219626bf83df42adf018cc231e6162b68cc7aaf2ff1c63803924102"
            ],
            "version": "==2.6"
        },
        "pytest": {
            "hashes": [
                "sha256:5c0db86b698e8f170ba4582a492248919255fcd4c79b1ee64ace34301fb589a1",
                "sha256:7979331bfcba207414f5e1263b5a0f8f521d0f457318836a7355531ed1a4c7d8"
            ],
            "version": "==5.4.3"
        },
        "pytest-cov": {
            "hashes": [
                "sha256:b6a814b8ed6247bd81ff47f038511b57fe1ce7f4cc25b9106f1a4b106f1d9322",
                "sha256:c87dfd8465d865655a8213859f1b4749b43448b5fae465cb981e16d52a811424"
            ],
            "index": "pypi",
            "version": "==2.9.0"
        },
        "python-dateutil": {
            "hashes": [
                "sha256:73ebfe9dbf22e832286dafa60473e4cd239f8592f699aa5adaf10050e6e1823c",
                "sha256:75bb3f31ea686f1197762692a9ee6a7550b59fc6ca3a1f4b5d7e32fb98e2da2a"
            ],
            "index": "pypi",
            "version": "==2.8.1"
        },
        "python-slugify": {
            "hashes": [
                "sha256:7723daf30996db26573176bddcdf5fcb98f66dc70df05c9cb29f2c79b8193245"
            ],
            "version": "==1.2.6"
        },
        "pytz": {
            "hashes": [
                "sha256:a494d53b6d39c3c6e44c3bec237336e14305e4f29bbf800b599253057fbb79ed",
                "sha256:c35965d010ce31b23eeb663ed3cc8c906275d6be1a34393a1d73a41febf4a048"
            ],
            "version": "==2020.1"
        },
        "pyyaml": {
            "hashes": [
                "sha256:06a0d7ba600ce0b2d2fe2e78453a470b5a6e000a985dd4a4e54e436cc36b0e97",
                "sha256:240097ff019d7c70a4922b6869d8a86407758333f02203e0fc6ff79c5dcede76",
                "sha256:4f4b913ca1a7319b33cfb1369e91e50354d6f07a135f3b901aca02aa95940bd2",
                "sha256:69f00dca373f240f842b2931fb2c7e14ddbacd1397d57157a9b005a6a9942648",
                "sha256:73f099454b799e05e5ab51423c7bcf361c58d3206fa7b0d555426b1f4d9a3eaf",
                "sha256:74809a57b329d6cc0fdccee6318f44b9b8649961fa73144a98735b0aaf029f1f",
                "sha256:7739fc0fa8205b3ee8808aea45e968bc90082c10aef6ea95e855e10abf4a37b2",
                "sha256:95f71d2af0ff4227885f7a6605c37fd53d3a106fcab511b8860ecca9fcf400ee",
                "sha256:b8eac752c5e14d3eca0e6dd9199cd627518cb5ec06add0de9d32baeee6fe645d",
                "sha256:cc8955cfbfc7a115fa81d85284ee61147059a753344bc51098f3ccd69b0d7e0c",
                "sha256:d13155f591e6fcc1ec3b30685d50bf0711574e2c0dfffd7644babf8b5102ca1a"
            ],
            "index": "pypi",
            "version": "==5.3.1"
        },
        "requests": {
            "hashes": [
                "sha256:43999036bfa82904b6af1d99e4882b560e5e2c68e5c4b0aa03b655f3d7d73fee",
                "sha256:b3f43d496c6daba4493e7c431722aeb7dbc6288f52a6e04e7b6023b0247817e6"
            ],
            "index": "pypi",
            "version": "==2.23.0"
        },
        "requirements-detector": {
            "hashes": [
                "sha256:0d1e13e61ed243f9c3c86e6cbb19980bcb3a0e0619cde2ec1f3af70fdbee6f7b"
            ],
            "version": "==0.7"
        },
        "rsa": {
            "hashes": [
                "sha256:25df4e10c263fb88b5ace923dd84bf9aa7f5019687b5e55382ffcdb8bede9db5",
                "sha256:43f682fea81c452c98d09fc316aae12de6d30c4b5c84226642cf8f8fd1c93abd"
            ],
            "version": "==3.4.2"
        },
        "s3transfer": {
            "hashes": [
                "sha256:2482b4259524933a022d59da830f51bd746db62f047d6eb213f2f8855dcb8a13",
                "sha256:921a37e2aefc64145e7b73d50c71bb4f26f46e4c9f414dc648c6245ff92cf7db"
            ],
            "version": "==0.3.3"
        },
        "setoptconf": {
            "hashes": [
                "sha256:5b0b5d8e0077713f5d5152d4f63be6f048d9a1bb66be15d089a11c898c3cf49c"
            ],
            "version": "==0.2.0"
        },
        "six": {
            "hashes": [
                "sha256:30639c035cdb23534cd4aa2dd52c3bf48f06e5f4a941509c8bafd8ce11080259",
                "sha256:8b74bedcbbbaca38ff6d7491d76f2b06b3592611af620f8426e82dddb04a5ced"
            ],
            "version": "==1.15.0"
        },
        "smmap": {
            "hashes": [
                "sha256:54c44c197c819d5ef1991799a7e30b662d1e520f2ac75c9efbeb54a742214cf4",
                "sha256:9c98bbd1f9786d22f14b3d4126894d56befb835ec90cef151af566c7e19b5d24"
            ],
            "version": "==3.0.4"
        },
        "snowballstemmer": {
            "hashes": [
                "sha256:209f257d7533fdb3cb73bdbd24f436239ca3b2fa67d56f6ff88e86be08cc5ef0",
                "sha256:df3bac3df4c2c01363f3dd2cfa78cce2840a79b9f1c2d2de9ce8d31683992f52"
            ],
            "version": "==2.0.0"
        },
        "soupsieve": {
            "hashes": [
                "sha256:1634eea42ab371d3d346309b93df7870a88610f0725d47528be902a0d95ecc55",
                "sha256:a59dc181727e95d25f781f0eb4fd1825ff45590ec8ff49eadfd7f1a537cc0232"
            ],
            "version": "==2.0.1"
        },
        "stevedore": {
            "hashes": [
                "sha256:001e90cd704be6470d46cc9076434e2d0d566c1379187e7013eb296d3a6032d9",
                "sha256:471c920412265cc809540ae6fb01f3f02aba89c79bbc7091372f4745a50f9691"
            ],
            "version": "==2.0.0"
        },
        "transifex-client": {
            "hashes": [
                "sha256:2eb576e31230b62e06083145907599e456bae05127f7e914b27eb796f739ed51"
            ],
            "index": "pypi",
            "version": "==0.13.9"
        },
        "typed-ast": {
            "hashes": [
                "sha256:0666aa36131496aed8f7be0410ff974562ab7eeac11ef351def9ea6fa28f6355",
                "sha256:0c2c07682d61a629b68433afb159376e24e5b2fd4641d35424e462169c0a7919",
                "sha256:249862707802d40f7f29f6e1aad8d84b5aa9e44552d2cc17384b209f091276aa",
                "sha256:24995c843eb0ad11a4527b026b4dde3da70e1f2d8806c99b7b4a7cf491612652",
                "sha256:269151951236b0f9a6f04015a9004084a5ab0d5f19b57de779f908621e7d8b75",
                "sha256:4083861b0aa07990b619bd7ddc365eb7fa4b817e99cf5f8d9cf21a42780f6e01",
                "sha256:498b0f36cc7054c1fead3d7fc59d2150f4d5c6c56ba7fb150c013fbc683a8d2d",
                "sha256:4e3e5da80ccbebfff202a67bf900d081906c358ccc3d5e3c8aea42fdfdfd51c1",
                "sha256:6daac9731f172c2a22ade6ed0c00197ee7cc1221aa84cfdf9c31defeb059a907",
                "sha256:715ff2f2df46121071622063fc7543d9b1fd19ebfc4f5c8895af64a77a8c852c",
                "sha256:73d785a950fc82dd2a25897d525d003f6378d1cb23ab305578394694202a58c3",
                "sha256:8c8aaad94455178e3187ab22c8b01a3837f8ee50e09cf31f1ba129eb293ec30b",
                "sha256:8ce678dbaf790dbdb3eba24056d5364fb45944f33553dd5869b7580cdbb83614",
                "sha256:aaee9905aee35ba5905cfb3c62f3e83b3bec7b39413f0a7f19be4e547ea01ebb",
                "sha256:bcd3b13b56ea479b3650b82cabd6b5343a625b0ced5429e4ccad28a8973f301b",
                "sha256:c9e348e02e4d2b4a8b2eedb48210430658df6951fa484e59de33ff773fbd4b41",
                "sha256:d205b1b46085271b4e15f670058ce182bd1199e56b317bf2ec004b6a44f911f6",
                "sha256:d43943ef777f9a1c42bf4e552ba23ac77a6351de620aa9acf64ad54933ad4d34",
                "sha256:d5d33e9e7af3b34a40dc05f498939f0ebf187f07c385fd58d591c533ad8562fe",
                "sha256:fc0fea399acb12edbf8a628ba8d2312f583bdbdb3335635db062fa98cf71fca4",
                "sha256:fe460b922ec15dd205595c9b5b99e2f056fd98ae8f9f56b888e7a17dc2b757e7"
            ],
            "version": "==1.4.1"
        },
        "typing-extensions": {
            "hashes": [
                "sha256:6e95524d8a547a91e08f404ae485bbb71962de46967e1b71a0cb89af24e761c5",
                "sha256:79ee589a3caca649a9bfd2a8de4709837400dfa00b6cc81962a1e6a1815969ae",
                "sha256:f8d2bd89d25bc39dabe7d23df520442fa1d8969b82544370e03d88b5a591c392"
            ],
            "version": "==3.7.4.2"
        },
        "unidecode": {
            "hashes": [
                "sha256:1d7a042116536098d05d599ef2b8616759f02985c85b4fef50c78a5aaf10822a",
                "sha256:2b6aab710c2a1647e928e36d69c21e76b453cd455f4e2621000e54b2a9b8cce8"
            ],
            "version": "==1.1.1"
        },
        "urllib3": {
            "hashes": [
                "sha256:3018294ebefce6572a474f0604c2021e33b3fd8006ecd11d62107a5d2a963527",
                "sha256:88206b0eb87e6d677d424843ac5209e3fb9d0190d0ee169599165ec25e9d9115"
            ],
            "version": "==1.25.9"
        },
        "waitress": {
            "hashes": [
                "sha256:1bb436508a7487ac6cb097ae7a7fe5413aefca610550baf58f0940e51ecfb261",
                "sha256:3d633e78149eb83b60a07dfabb35579c29aac2d24bb803c18b26fb2ab1a584db"
            ],
            "version": "==1.4.4"
        },
        "wcwidth": {
            "hashes": [
                "sha256:79375666b9954d4a1a10739315816324c3e73110af9d0e102d906fdb0aec009f",
                "sha256:8c6b5b6ee1360b842645f336d9e5d68c55817c26d3050f46b235ef2bc650e48f"
            ],
            "version": "==0.2.4"
        },
        "webob": {
            "hashes": [
                "sha256:a3c89a8e9ba0aeb17382836cdb73c516d0ecf6630ec40ec28288f3ed459ce87b",
                "sha256:aa3a917ed752ba3e0b242234b2a373f9c4e2a75d35291dcbe977649bd21fd108"
            ],
            "version": "==1.8.6"
        },
        "webtest": {
            "hashes": [
                "sha256:44ddfe99b5eca4cf07675e7222c81dd624d22f9a26035d2b93dc8862dc1153c6",
                "sha256:aac168b5b2b4f200af4e35867cf316712210e3d5db81c1cbdff38722647bb087"
            ],
            "index": "pypi",
            "version": "==2.0.35"
        },
        "wrapt": {
            "hashes": [
                "sha256:565a021fd19419476b9362b05eeaa094178de64f8361e44468f9e9d7843901e1"
            ],
            "version": "==1.11.2"
        }
    }
}<|MERGE_RESOLUTION|>--- conflicted
+++ resolved
@@ -1,11 +1,7 @@
 {
     "_meta": {
         "hash": {
-<<<<<<< HEAD
-            "sha256": "c2edc98e150ddf8aff0677e1e50ac0f86b7d6e39ded1079b684b8f496015aa19"
-=======
             "sha256": "86efe37dd6741d791c40cef3bb590cd202d2a2a721331fa737fbaa1c10c56cbc"
->>>>>>> 73b4580e
         },
         "pipfile-spec": 6,
         "requires": {
