import os
from c2cgeoform.routes import register_models


def includeme(config):
    config.add_static_view('node_modules', 'c2cgeoportal_admin:node_modules/')
    path = os.path.join(os.path.dirname(__file__), '..', 'node_modules')
    if not os.path.exists(path):
        path = '/usr/lib/node_modules/'

    config.override_asset(
        to_override='c2cgeoportal_admin:node_modules/',
        override_with=path
    )

    config.add_static_view('static', 'static', cache_max_age=3600)

    config.add_route('home', '/')
    config.add_route('layertree', '/layertree')
    config.add_route('layertree_unlink', '/layertree/unlink/{group_id}/{item_id}')
    config.add_route('layertree_delete', '/layertree/delete/{item_id}')
    config.add_route('layers_wmts_from_wms', '/{table:layers_wmts}/from_wms/{wms_layer_id}')

    from c2cgeoportal_commons.models.main import (
<<<<<<< HEAD
        Role, LayerWMS, LayerWMTS, Theme, OGCServer, LayerGroup, LayerV1)
=======
        Role, LayerWMS, LayerWMTS, Theme, LayerGroup, LayerV1, Interface)
>>>>>>> e438392d
    from c2cgeoportal_commons.models.static import User

    register_models(config, (
        ('roles', Role),
        ('interfaces', Interface),
        ('users', User),
        ('layers_wms', LayerWMS),
        ('layers_wmts', LayerWMTS),
        ('layers_v1', LayerV1),
        ('ogc_servers', OGCServer),
        ('themes', Theme),
        ('layer_groups', LayerGroup),
    ))<|MERGE_RESOLUTION|>--- conflicted
+++ resolved
@@ -22,11 +22,7 @@
     config.add_route('layers_wmts_from_wms', '/{table:layers_wmts}/from_wms/{wms_layer_id}')
 
     from c2cgeoportal_commons.models.main import (
-<<<<<<< HEAD
-        Role, LayerWMS, LayerWMTS, Theme, OGCServer, LayerGroup, LayerV1)
-=======
-        Role, LayerWMS, LayerWMTS, Theme, LayerGroup, LayerV1, Interface)
->>>>>>> e438392d
+        Role, LayerWMS, LayerWMTS, Theme, LayerGroup, LayerV1, Interface, OGCServer)
     from c2cgeoportal_commons.models.static import User
 
     register_models(config, (
