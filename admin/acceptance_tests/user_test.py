--- conflicted
+++ resolved
@@ -51,7 +51,6 @@
             ('secretary_3', False, 'secretary_3')]
         assert resp.form['role_name'].value == user.role_name
 
-<<<<<<< HEAD
     def test_delete_success(self, dbsession):
         from c2cgeoportal_commons.models.static import User
         user_id = dbsession.query(User). \
@@ -67,11 +66,7 @@
         user = dbsession.query(User).filter(User.id == user_id).one_or_none()
         assert user is None
 
-    @pytest.mark.usefixtures("test_app")  # route have to be registred for HTTP_FOUND
-=======
-    # route have to be registred for HTTP_FOUND
-    @pytest.mark.usefixtures("test_app")
->>>>>>> 0c07e607
+    @pytest.mark.usefixtures("test_app")  
     def test_submit_update(self, dbsession, test_app):
         from c2cgeoportal_commons.models.static import User
         user = dbsession.query(User). \
