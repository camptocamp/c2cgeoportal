#!/bin/bash -ex

# Prepare .pypirc config
echo "[distutils]" > ~/.pypirc
echo "index-servers = pypi" >> ~/.pypirc
echo "[pypi]" >> ~/.pypirc
echo "username:${PYPI_USERNAME}" >> ~/.pypirc
echo "password:${PYPI_PASSWORD}" >> ~/.pypirc

# Publish the Python eggs
cd ${PKG}
<<<<<<< HEAD
if [ "${VERSION}" == "${MAJOR_VERSION}" ]
then
    python3 setup.py egg_info --tag-date sdist bdist_wheel upload -r pypi || true
else
    python3 setup.py egg_info --no-date sdist bdist_wheel upload -r pypi
fi
=======
../.venv/bin/python3 setup.py egg_info --no-date sdist bdist_wheel
../.venv/bin/python3 ../.venv/bin/twine upload dist/*
>>>>>>> cc3044b8

rm ~/.pypirc<|MERGE_RESOLUTION|>--- conflicted
+++ resolved
@@ -9,16 +9,12 @@
 
 # Publish the Python eggs
 cd ${PKG}
-<<<<<<< HEAD
 if [ "${VERSION}" == "${MAJOR_VERSION}" ]
 then
-    python3 setup.py egg_info --tag-date sdist bdist_wheel upload -r pypi || true
+    ../.venv/bin/python3 setup.py egg_info --tag-date sdist bdist_wheel
 else
-    python3 setup.py egg_info --no-date sdist bdist_wheel upload -r pypi
+    ../.venv/bin/python3 setup.py egg_info --no-date sdist bdist_wheel
 fi
-=======
-../.venv/bin/python3 setup.py egg_info --no-date sdist bdist_wheel
 ../.venv/bin/python3 ../.venv/bin/twine upload dist/*
->>>>>>> cc3044b8
 
 rm ~/.pypirc