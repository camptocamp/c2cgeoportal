#!/bin/bash -ex

./docker-run make -f travis.mk doc

DOC=false
BRANCH=2.1

if [[ ${TRAVIS_BRANCH} =~ ^(master|[0-9]+.[0-9]+)$ ]] && [ ${TRAVIS_PULL_REQUEST} == false ]
then
    DOC=true
    BRANCH=${TRAVIS_BRANCH}
fi


echo == Build the doc ==

git fetch origin gh-pages:gh-pages
git checkout gh-pages

git rm -r --force -- ${BRANCH}
mkdir --parent ${BRANCH}
mv doc/_build/html/* ${BRANCH}

if [ ${DOC} == true ]
then
    git add --all ${BRANCH}
    git commit --message="Update documentation for the revision ${TRAVIS_COMMIT}" | true
    git push origin gh-pages
else
<<<<<<< HEAD
    git checkout master/searchindex.js || true
=======
    git checkout ${BRANCH}/searchindex.js
    git checkout ${BRANCH}/_sources
    git checkout ${BRANCH}/_static
>>>>>>> f1a8b846
    git status
    git diff
    git reset --hard
fi

# back to the original branch
git checkout ${GIT_REV}<|MERGE_RESOLUTION|>--- conflicted
+++ resolved
@@ -27,13 +27,9 @@
     git commit --message="Update documentation for the revision ${TRAVIS_COMMIT}" | true
     git push origin gh-pages
 else
-<<<<<<< HEAD
-    git checkout master/searchindex.js || true
-=======
-    git checkout ${BRANCH}/searchindex.js
-    git checkout ${BRANCH}/_sources
-    git checkout ${BRANCH}/_static
->>>>>>> f1a8b846
+    git checkout ${BRANCH}/searchindex.js || true
+    git checkout ${BRANCH}/_sources || true
+    git checkout ${BRANCH}/_static || true
     git status
     git diff
     git reset --hard
