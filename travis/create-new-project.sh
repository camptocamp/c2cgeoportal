--- conflicted
+++ resolved
@@ -40,18 +40,11 @@
 git clean -fX
 
 # Build
-<<<<<<< HEAD
 if [ $# -lt 2 ]
 then
     ./docker-run make --makefile=travis.mk build docker-build-testdb
     ./docker-compose-run bash -c 'wait-db && PGHOST=externaldb PGDATABASE=test wait-db;'
     ./docker-compose-run make --makefile=travis.mk update-po
-    ./docker-compose-run make --makefile=travis.mk theme2fts
 else
     ./docker-run --env=DOCKER_TAG=${MAJOR_VERSION} make build
-fi
-=======
-./docker-run make --makefile=travis.mk build docker-build-testdb
-./docker-compose-run bash -c 'wait-db && PGHOST=externaldb PGDATABASE=test wait-db;'
-./docker-compose-run make --makefile=travis.mk update-po
->>>>>>> a4c859b4
+fi