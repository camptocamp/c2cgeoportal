#!/usr/bin/env python3

import argparse
import yaml


parser = argparse.ArgumentParser(description='Get and upgrade the minor version.')
parser.add_argument('--reset', action='store_true')
<<<<<<< HEAD
parser.add_argument('--no-write', action='store_true')
=======
parser.add_argument('--no-save', dest='save', action='store_false')
>>>>>>> c3cb88b7
args = parser.parse_args()

with open("travis/ci.yaml") as ci_file:
    ci = yaml.safe_load(ci_file.read())

minor = 0 if args.reset else ci['minor'] + 1
ci['minor'] = minor
print(minor)

<<<<<<< HEAD
if not args.no_write:
=======
if args.save:
>>>>>>> c3cb88b7
    with open("travis/ci.yaml", "w") as ci_file:
        ci_file.write(yaml.dump(ci, default_flow_style=False, explicit_start=True))<|MERGE_RESOLUTION|>--- conflicted
+++ resolved
@@ -6,11 +6,7 @@
 
 parser = argparse.ArgumentParser(description='Get and upgrade the minor version.')
 parser.add_argument('--reset', action='store_true')
-<<<<<<< HEAD
-parser.add_argument('--no-write', action='store_true')
-=======
 parser.add_argument('--no-save', dest='save', action='store_false')
->>>>>>> c3cb88b7
 args = parser.parse_args()
 
 with open("travis/ci.yaml") as ci_file:
@@ -20,10 +16,6 @@
 ci['minor'] = minor
 print(minor)
 
-<<<<<<< HEAD
-if not args.no_write:
-=======
 if args.save:
->>>>>>> c3cb88b7
     with open("travis/ci.yaml", "w") as ci_file:
         ci_file.write(yaml.dump(ci, default_flow_style=False, explicit_start=True))