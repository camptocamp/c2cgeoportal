<<<<<<< HEAD
#!/bin/bash -ex
=======
#!/bin/bash -e
>>>>>>> 42d1028e

DEPLOY=false
FINAL=false

if [[ ${TRAVIS_BRANCH} =~ ^(master|[0-9].[0-9])$ ]] && [ ${TRAVIS_PULL_REQUEST} == false ]
then
    DEPLOY=true
fi

if [[ ${TRAVIS_TAG} =~ ^[0-9].[0-9]+.[0-9]$ ]]
then
    if [ ${TRAVIS_TAG} != $(python setup.py -V) ]
    then
        echo "The tag name doesn't match with the egg version."
        exit 1
    fi
    DEPLOY=true
    FINAL=true
fi

if [ ${DEPLOY} == true  ] && [ ${TRAVIS_PYTHON_VERSION} == "2.7" ]
then
    echo "[distutils]" > ~/.pypirc
    echo "index-servers = c2c-internal" >> ~/.pypirc
    echo "[c2c-internal]" >> ~/.pypirc
    echo "username:${PIP_USERNAME}" >> ~/.pypirc
    echo "password:${PIP_PASSWORD}" >> ~/.pypirc
    echo "repository:http://pypi.camptocamp.net/internal-pypi/simple" >> ~/.pypirc

<<<<<<< HEAD
    .build/venv/bin/python setup.py $EGG_INFO -q sdist upload -r c2c-internal
=======
    set -x

    if [ ${FINAL} == true ]
    then
        ./buildout/bin/python setup.py egg_info --no-date --tag-build "" sdist upload -r c2c-internal
    else
        ./buildout/bin/python setup.py sdist upload -r c2c-internal
    fi
>>>>>>> 42d1028e

    cd c2cgeoportal/scaffolds/update/+package+/static/mobile/
    tar -czf touch.tar.gz touch
    cd -
    echo "include c2cgeoportal/scaffolds/update/+package+/static/mobile/touch.tar.gz" >> MANIFEST.in
    echo "prune c2cgeoportal/scaffolds/update/+package+/static/mobile/touch" >> MANIFEST.in
    sed -i "s/name='c2cgeoportal',/name='c2cgeoportal-win',/g" setup.py
<<<<<<< HEAD
    .build/venv/bin/python setup.py $EGG_INFO -d sdist upload -r c2c-internal
=======

    if [ ${FINAL} == true ]
    then
        ./buildout/bin/python setup.py egg_info --no-date --tag-build "" sdist upload -r c2c-internal
    else
        ./buildout/bin/python setup.py sdist upload -r c2c-internal
    fi
>>>>>>> 42d1028e
fi<|MERGE_RESOLUTION|>--- conflicted
+++ resolved
@@ -1,8 +1,4 @@
-<<<<<<< HEAD
-#!/bin/bash -ex
-=======
 #!/bin/bash -e
->>>>>>> 42d1028e
 
 DEPLOY=false
 FINAL=false
@@ -32,18 +28,14 @@
     echo "password:${PIP_PASSWORD}" >> ~/.pypirc
     echo "repository:http://pypi.camptocamp.net/internal-pypi/simple" >> ~/.pypirc
 
-<<<<<<< HEAD
-    .build/venv/bin/python setup.py $EGG_INFO -q sdist upload -r c2c-internal
-=======
     set -x
 
     if [ ${FINAL} == true ]
     then
-        ./buildout/bin/python setup.py egg_info --no-date --tag-build "" sdist upload -r c2c-internal
+        .build/venv/bin/python setup.py egg_info --no-date --tag-build "" sdist upload -r c2c-internal
     else
-        ./buildout/bin/python setup.py sdist upload -r c2c-internal
+        .build/venv/bin/python setup.py sdist upload -r c2c-internal
     fi
->>>>>>> 42d1028e
 
     cd c2cgeoportal/scaffolds/update/+package+/static/mobile/
     tar -czf touch.tar.gz touch
@@ -51,15 +43,11 @@
     echo "include c2cgeoportal/scaffolds/update/+package+/static/mobile/touch.tar.gz" >> MANIFEST.in
     echo "prune c2cgeoportal/scaffolds/update/+package+/static/mobile/touch" >> MANIFEST.in
     sed -i "s/name='c2cgeoportal',/name='c2cgeoportal-win',/g" setup.py
-<<<<<<< HEAD
-    .build/venv/bin/python setup.py $EGG_INFO -d sdist upload -r c2c-internal
-=======
 
     if [ ${FINAL} == true ]
     then
-        ./buildout/bin/python setup.py egg_info --no-date --tag-build "" sdist upload -r c2c-internal
+        .build/venv/bin/python setup.py egg_info --no-date --tag-build "" sdist upload -r c2c-internal
     else
-        ./buildout/bin/python setup.py sdist upload -r c2c-internal
+        .build/venv/bin/python setup.py sdist upload -r c2c-internal
     fi
->>>>>>> 42d1028e
 fi