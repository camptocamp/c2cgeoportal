--- conflicted
+++ resolved
@@ -1,22 +1,5 @@
 #!/bin/bash -ex
 
-DEPLOY=false
-EGG_INFO=''
-
-if [[ $TRAVIS_BRANCH$TRAVIS_PULL_REQUEST =~ ^(master|[0-9].[0-9])false$ ]]
-then
-    DEPLOY=true
-elif [ $TRAVIS_TAG = `.build/venv/bin/python setup.py --version` ]
-then
-    DEPLOY=true
-    EGG_INFO='egg_info --no-date --tag-build ""'
-fi
-
-if [ $DEPLOY = true ]
-then
-
-<<<<<<< HEAD
-=======
 DEPLOY=false
 EGG_INFO=""
 
@@ -38,10 +21,6 @@
 
 if [ $DEPLOY == true  ] && [ $TRAVIS_PYTHON_VERSION == "2.7" ]
 then
-    echo deploy
-    exit 0
-
->>>>>>> 7fbe1a20
     echo "[distutils]" > ~/.pypirc
     echo "index-servers = c2c-internal" >> ~/.pypirc
     echo "[c2c-internal]" >> ~/.pypirc
@@ -49,11 +28,7 @@
     echo "password:$PIP_PASSWORD" >> ~/.pypirc
     echo "repository:http://pypi.camptocamp.net/internal-pypi/simple" >> ~/.pypirc
 
-<<<<<<< HEAD
     .build/venv/bin/python setup.py $EGG_INFO -q sdist upload -r c2c-internal
-=======
-    ./buildout/bin/python setup.py $EGG_INFO sdist upload -r c2c-internal
->>>>>>> 7fbe1a20
 
     cd c2cgeoportal/scaffolds/update/+package+/static/mobile/
     tar -czf touch.tar.gz touch
@@ -62,5 +37,4 @@
     echo "prune c2cgeoportal/scaffolds/update/+package+/static/mobile/touch" >> MANIFEST.in
     sed -i "s/name='c2cgeoportal',/name='c2cgeoportal-win',/g" setup.py
     .build/venv/bin/python setup.py $EGG_INFO -d sdist upload -r c2c-internal
-
 fi